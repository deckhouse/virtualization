--- conflicted
+++ resolved
@@ -336,20 +336,12 @@
 metadata:
   name: vmd-blank-attachment
 spec:
-<<<<<<< HEAD
-  virtualMachine: linux-vm # имя виртуальной машины, к которой будет подключен диск
-=======
   virtualMachine: linux-vm # Name of the virtual machine to attach disk to.
->>>>>>> 7cfe20b2
   blockDevice:
     type: ObjectRef
     objectRef:
       kind: VirtualDisk
-<<<<<<< HEAD
-      name: vmd-blank # имя подключаемого диска
-=======
       name: vmd-blank # Name of the disk that should be attached.
->>>>>>> 7cfe20b2
 ```
 
 If you change the machine name in this resource to another machine name, the disk will be reconnected from one virtual machine to another.
