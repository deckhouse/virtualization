---
apiVersion: rbac.authorization.k8s.io/v1
kind: ClusterRole
metadata:
  {{- include "helm_lib_module_labels" (list .) | nindent 2 }}
  name: d8:containerized-data-importer:cdi-operator
rules:
- apiGroups:
    - rbac.authorization.k8s.io
  resources:
    - clusterrolebindings
    - clusterroles
  verbs:
    - get
    - list
    - watch
    - create
    - update
    - delete
- apiGroups:
    - security.openshift.io
  resources:
    - securitycontextconstraints
  verbs:
    - get
    - list
    - watch
    - update
    - create
- apiGroups:
    - apiextensions.k8s.io
  resources:
    - customresourcedefinitions
    - customresourcedefinitions/status
  verbs:
    - get
    - list
    - watch
    - create
    - update
    - delete
- apiGroups:
    - cdi.internal.virtualization.deckhouse.io
    - upload.cdi.kubevirt.io
  resources:
    - '*'
  verbs:
    - '*'
- apiGroups:
    - admissionregistration.k8s.io
  resources:
    - validatingwebhookconfigurations
    - mutatingwebhookconfigurations
  verbs:
    - create
    - list
    - watch
- apiGroups:
    - admissionregistration.k8s.io
  resourceNames:
    - cdi-internal-virtualization-api-dataimportcron-validate
    - cdi-internal-virtualization-api-populator-validate
    - cdi-internal-virtualization-api-datavolume-validate
    - cdi-internal-virtualization-api-validate
    - cdi-internal-virtualization-objecttransfer-api-validate
  resources:
    - validatingwebhookconfigurations
  verbs:
    - get
    - update
    - delete
- apiGroups:
    - admissionregistration.k8s.io
  resourceNames:
    - cdi-internal-virtualization-api-datavolume-mutate
    - cdi-internal-virtualization-api-pvc-mutate
  resources:
    - mutatingwebhookconfigurations
  verbs:
    - get
    - update
    - delete
- apiGroups:
    - apiregistration.k8s.io
  resources:
    - apiservices
  verbs:
    - get
    - list
    - watch
    - create
    - update
    - delete
- apiGroups:
    - authorization.k8s.io
  resources:
    - subjectaccessreviews
  verbs:
    - create
- apiGroups:
    - ""
  resources:
    - configmaps
  verbs:
    - get
    - list
    - watch
- apiGroups:
    - ""
  resources:
    - persistentvolumeclaims
  verbs:
    - get
    - list
    - watch
- apiGroups:
    - ""
  resources:
    - persistentvolumes
  verbs:
    - get
    - list
    - watch
- apiGroups:
    - storage.k8s.io
  resources:
    - storageclasses
  verbs:
    - get
    - list
    - watch
- apiGroups:
    - ""
  resources:
    - namespaces
  verbs:
    - get
- apiGroups:
    - snapshot.storage.k8s.io
  resources:
    - volumesnapshots
  verbs:
    - get
    - list
    - watch
- apiGroups:
    - cdi.internal.virtualization.deckhouse.io
  resources:
    - internalvirtualizationdatavolumes
  verbs:
    - list
    - get
- apiGroups:
    - cdi.internal.virtualization.deckhouse.io
  resources:
    - internalvirtualizationdatasources
  verbs:
    - get
- apiGroups:
    - cdi.internal.virtualization.deckhouse.io
  resources:
    - internalvirtualizationvolumeclonesources
  verbs:
    - get
    - list
    - watch
- apiGroups:
    - cdi.internal.virtualization.deckhouse.io
  resources:
    - internalvirtualizationstorageprofiles
  verbs:
    - get
    - list
    - watch
- apiGroups:
    - cdi.internal.virtualization.deckhouse.io
  resources:
    - internalvirtualizationcdis
  verbs:
    - get
    - list
    - watch
- apiGroups:
    - cdi.internal.virtualization.deckhouse.io
  resources:
    - internalvirtualizationcdiconfigs
  verbs:
    - get
    - list
    - watch
- apiGroups:
    - cdi.internal.virtualization.deckhouse.io
  resources:
    - internalvirtualizationcdis/finalizers
  verbs:
    - update
- apiGroups:
    - ""
  resources:
    - events
  verbs:
    - create
    - patch
- apiGroups:
    - ""
  resources:
    - persistentvolumeclaims
  verbs:
    - get
    - list
    - watch
    - create
    - update
    - delete
    - deletecollection
    - patch
- apiGroups:
    - ""
  resources:
    - persistentvolumes
  verbs:
    - get
    - list
    - watch
    - update
- apiGroups:
    - ""
  resources:
    - persistentvolumeclaims/finalizers
    - pods/finalizers
  verbs:
    - update
- apiGroups:
    - ""
  resources:
    - pods
    - services
  verbs:
    - get
    - list
    - watch
    - create
    - delete
- apiGroups:
    - ""
  resources:
    - configmaps
  verbs:
    - get
    - create
- apiGroups:
    - storage.k8s.io
  resources:
    - storageclasses
    - csidrivers
  verbs:
    - get
    - list
    - watch
- apiGroups:
    - config.openshift.io
  resources:
    - proxies
    - infrastructures
  verbs:
    - get
    - list
    - watch
- apiGroups:
    - config.openshift.io
  resources:
    - clusterversions
  verbs:
    - get
- apiGroups:
    - cdi.internal.virtualization.deckhouse.io
  resources:
    - '*'
  verbs:
    - '*'
- apiGroups:
    - storage.deckhouse.io
  resources:
    - replicatedstorageclasses
    - replicatedstoragepools
  verbs:
    - get
    - list
    - watch
- apiGroups:
    - snapshot.storage.k8s.io
  resources:
    - volumesnapshots
    - volumesnapshotclasses
    - volumesnapshotcontents
  verbs:
    - get
    - list
    - watch
    - create
    - delete
- apiGroups:
    - snapshot.storage.k8s.io
  resources:
    - volumesnapshots
  verbs:
    - update
    - deletecollection
- apiGroups:
    - apiextensions.k8s.io
  resources:
    - customresourcedefinitions
  verbs:
    - get
    - list
    - watch
- apiGroups:
    - scheduling.k8s.io
  resources:
    - priorityclasses
  verbs:
    - get
    - list
    - watch
- apiGroups:
    - image.openshift.io
  resources:
    - imagestreams
  verbs:
    - get
    - list
    - watch
- apiGroups:
    - ""
  resources:
    - secrets
  verbs:
    - create
- apiGroups:
    - internal.virtualization.deckhouse.io
  resources:
    - internalvirtualizationvirtualmachines/finalizers
  verbs:
    - update
- apiGroups:
    - forklift.cdi.internal.virtualization.deckhouse.io
  resources:
    - internalvirtualizationovirtvolumepopulators
    - internalvirtualizationopenstackvolumepopulators
  verbs:
    - get
    - list
    - watch
- apiGroups:
    - ""
  resources:
    - persistentvolumeclaims
  verbs:
    - get
- apiGroups:
    - cdi.internal.virtualization.deckhouse.io
  resources:
    - internalvirtualizationdataimportcrons
  verbs:
    - get
    - list
    - update
- apiGroups:
<<<<<<< HEAD
  - ""
  resources:
  - resourcequotas
  verbs:
  - get
  - list
  - watch
=======
    - ""
  resources:
    - resourcequotas
  verbs:
    - get
    - list
    - watch
>>>>>>> 36996700

---
apiVersion: rbac.authorization.k8s.io/v1
kind: ClusterRoleBinding
metadata:
  {{- include "helm_lib_module_labels" (list .) | nindent 2 }}
  name: d8:containerized-data-importer:cdi-operator
roleRef:
  apiGroup: rbac.authorization.k8s.io
  kind: ClusterRole
  name: d8:containerized-data-importer:cdi-operator
subjects:
- kind: ServiceAccount
  name: cdi-operator
  namespace: d8-{{ .Chart.Name }}
---
apiVersion: v1
kind: ServiceAccount
metadata:
  {{- include "helm_lib_module_labels" (list .) | nindent 2 }}
  name: cdi-operator
  namespace: d8-{{ .Chart.Name }}
imagePullSecrets:
- name: virtualization-module-registry
---
apiVersion: rbac.authorization.k8s.io/v1
kind: Role
metadata:
  {{- include "helm_lib_module_labels" (list .) | nindent 2 }}
  name: cdi-operator
  namespace: d8-{{ .Chart.Name }}
rules:
- apiGroups:
    - rbac.authorization.k8s.io
  resources:
    - rolebindings
    - roles
  verbs:
    - get
    - list
    - watch
    - create
    - update
    - delete
- apiGroups:
    - ""
  resources:
    - serviceaccounts
    - configmaps
    - events
    - secrets
    - services
  verbs:
    - get
    - list
    - watch
    - create
    - update
    - patch
    - delete
- apiGroups:
    - apps
  resources:
    - deployments
    - deployments/finalizers
  verbs:
    - get
    - list
    - watch
    - create
    - update
    - delete
- apiGroups:
    - route.openshift.io
  resources:
    - routes
    - routes/custom-host
  verbs:
    - get
    - list
    - watch
    - create
    - update
- apiGroups:
    - config.openshift.io
  resources:
    - proxies
  verbs:
    - get
    - list
    - watch
- apiGroups:
    - monitoring.coreos.com
  resources:
    - servicemonitors
    - prometheusrules
  verbs:
    - get
    - list
    - watch
    - create
    - delete
    - update
    - patch
- apiGroups:
    - coordination.k8s.io
  resources:
    - leases
  verbs:
    - get
    - create
    - update
- apiGroups:
    - ""
  resources:
    - secrets
    - configmaps
  verbs:
    - get
    - list
    - watch
    - create
- apiGroups:
    - ""
  resources:
    - configmaps
  verbs:
    - get
    - list
    - watch
    - create
    - update
    - delete
- apiGroups:
    - ""
  resources:
    - secrets
  verbs:
    - get
    - list
    - watch
- apiGroups:
    - batch
  resources:
    - cronjobs
  verbs:
    - get
    - list
    - watch
    - create
    - update
    - deletecollection
- apiGroups:
    - batch
  resources:
    - jobs
  verbs:
    - create
    - deletecollection
    - list
    - watch
- apiGroups:
    - coordination.k8s.io
  resources:
    - leases
  verbs:
    - get
    - create
    - update
- apiGroups:
    - networking.k8s.io
  resources:
    - ingresses
  verbs:
    - get
    - list
    - watch
- apiGroups:
    - route.openshift.io
  resources:
    - routes
  verbs:
    - get
    - list
    - watch
- apiGroups:
    - ""
  resources:
    - configmaps
  verbs:
    - get
- apiGroups:
    - ""
  resources:
    - services
    - endpoints
    - pods
  verbs:
    - get
    - list
    - watch
---
apiVersion: rbac.authorization.k8s.io/v1
kind: RoleBinding
metadata:
  {{- include "helm_lib_module_labels" (list .) | nindent 2 }}
  name: cdi-operator
  namespace: d8-{{ .Chart.Name }}
roleRef:
  apiGroup: rbac.authorization.k8s.io
  kind: Role
  name: cdi-operator
subjects:
- kind: ServiceAccount
  name: cdi-operator
  namespace: d8-{{ .Chart.Name }}
---
apiVersion: rbac.authorization.k8s.io/v1
kind: ClusterRoleBinding
metadata:
  name: d8:{{ .Chart.Name }}:cdi-operator-rbac-proxy
  {{- include "helm_lib_module_labels" (list . (dict "app" "cdi-operator")) | nindent 2 }}
subjects:
  - kind: ServiceAccount
    name: cdi-operator
    namespace: d8-{{ .Chart.Name }}
roleRef:
  apiGroup: rbac.authorization.k8s.io
  kind: ClusterRole
  name: d8:rbac-proxy<|MERGE_RESOLUTION|>--- conflicted
+++ resolved
@@ -366,15 +366,6 @@
     - list
     - update
 - apiGroups:
-<<<<<<< HEAD
-  - ""
-  resources:
-  - resourcequotas
-  verbs:
-  - get
-  - list
-  - watch
-=======
     - ""
   resources:
     - resourcequotas
@@ -382,7 +373,6 @@
     - get
     - list
     - watch
->>>>>>> 36996700
 
 ---
 apiVersion: rbac.authorization.k8s.io/v1
