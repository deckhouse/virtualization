name: Build and push for dev

env:
  MODULES_REGISTRY: ${{ vars.DEV_REGISTRY }}
  CI_COMMIT_REF_NAME: ${{ github.ref_name }}
  MODULES_MODULE_NAME: ${{ vars.MODULE_NAME }}
  MODULES_MODULE_SOURCE: ${{ vars.DEV_MODULE_SOURCE }}
  MODULES_REGISTRY_LOGIN: ${{ secrets.DEV_MODULES_REGISTRY_LOGIN }}
  MODULES_REGISTRY_PASSWORD: ${{ secrets.DEV_MODULES_REGISTRY_PASSWORD }}

on:
  workflow_dispatch:
  pull_request:
    types: [ opened, edited, synchronize ]
  # push:
  #   branches:
  #     - main
concurrency:
  group: ${{ github.workflow }}-${{ github.event.number || github.ref }}
  cancel-in-progress: true

jobs:
  lint:
    runs-on: ubuntu-latest
    name: Run linter
    steps:
      - name: Set up Go 1.20
        uses: actions/setup-go@v5
        with:
          go-version: "1.20"
      
      - name: Install Task
        uses: arduino/setup-task@v1
      
      - uses: actions/checkout@v4
      
      - name: Run lint virtualization-controller
        run: |
          task virtualization-controller:init
          task virtualization-controller:lint:go
        shell: bash
  
  test:
    runs-on: ubuntu-latest
    name: Run unit test
    steps:
      - name: Set up Go 1.20
        uses: actions/setup-go@v5
        with:
          go-version: "1.20"
      
      - name: Install Task
        uses: arduino/setup-task@v1
      
      - uses: actions/checkout@v4
      
      - name: Run unit test virtualization-controller
        run: |
          task virtualization-controller:init
          task virtualization-controller:test:unit
        shell: bash

  dev_setup_build:
    runs-on: ubuntu-latest
    name: Build and Push images
    needs:
      - lint
      - test
    steps:
      - name: Set vars for manually run job
        if: ${{ github.event.pull_request.number == null && github.ref_name != 'main' }}
        run: |
          MODULES_MODULE_TAG="$(echo pr${{github.ref_name}} | sed 's/\/.*//g')"
          echo "MODULES_MODULE_TAG=$MODULES_MODULE_TAG" >> "$GITHUB_ENV"
        shell: bash
      
      - name: Set vars for PR
        if: ${{ github.ref_name != 'main' }}
        run: |
          MODULES_MODULE_TAG="$(echo pr${{github.event.pull_request.number}})"
<<<<<<< HEAD
=======
          echo "MODULES_MODULE_TAG=$MODULES_MODULE_TAG" >> "$GITHUB_ENV"
        shell: bash
      
      - name: Set vars for PR
        if: ${{ github.ref_name != 'main' }}
        run: |
          MODULES_MODULE_TAG="$(echo pr${{github.event.pull_request.number}})"
>>>>>>> d2fecf46
          echo "MODULES_MODULE_TAG=$MODULES_MODULE_TAG" >> "$GITHUB_ENV"
        shell: bash
      
      - name: Set vars for main
        if: ${{ github.ref_name == 'main' }}
        run: |
          echo "MODULES_MODULE_TAG=${{ github.ref_name }}" >> "$GITHUB_ENV"
        shell: bash
      
      - name: Print vars
        run: |
          echo MODULES_REGISTRY=$MODULES_REGISTRY
          echo CI_COMMIT_REF_NAME=$CI_COMMIT_REF_NAME
          echo MODULES_MODULE_NAME=$MODULES_MODULE_NAME
          echo MODULES_MODULE_SOURCE=$MODULES_MODULE_SOURCE
          echo MODULES_MODULE_TAG=$MODULES_MODULE_TAG
        shell: bash

      - uses: actions/checkout@v4
      - uses: deckhouse/modules-actions/setup@v1
      - uses: deckhouse/modules-actions/build@v1<|MERGE_RESOLUTION|>--- conflicted
+++ resolved
@@ -70,7 +70,7 @@
       - name: Set vars for manually run job
         if: ${{ github.event.pull_request.number == null && github.ref_name != 'main' }}
         run: |
-          MODULES_MODULE_TAG="$(echo pr${{github.ref_name}} | sed 's/\/.*//g')"
+          MODULES_MODULE_TAG="$(echo pr${{ github.ref_name}} | sed 's/\/.*//g')"
           echo "MODULES_MODULE_TAG=$MODULES_MODULE_TAG" >> "$GITHUB_ENV"
         shell: bash
       
@@ -78,16 +78,6 @@
         if: ${{ github.ref_name != 'main' }}
         run: |
           MODULES_MODULE_TAG="$(echo pr${{github.event.pull_request.number}})"
-<<<<<<< HEAD
-=======
-          echo "MODULES_MODULE_TAG=$MODULES_MODULE_TAG" >> "$GITHUB_ENV"
-        shell: bash
-      
-      - name: Set vars for PR
-        if: ${{ github.ref_name != 'main' }}
-        run: |
-          MODULES_MODULE_TAG="$(echo pr${{github.event.pull_request.number}})"
->>>>>>> d2fecf46
           echo "MODULES_MODULE_TAG=$MODULES_MODULE_TAG" >> "$GITHUB_ENV"
         shell: bash
       
