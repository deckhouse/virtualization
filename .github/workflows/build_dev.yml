name: Build and push for dev

env:
  MODULES_REGISTRY: ${{ vars.DEV_REGISTRY }}
  CI_COMMIT_REF_NAME: ${{ github.ref_name }}
  MODULES_MODULE_NAME: ${{ vars.MODULE_NAME }}
  MODULES_MODULE_SOURCE: ${{ vars.DEV_MODULE_SOURCE }}
  MODULES_REGISTRY_LOGIN: ${{ secrets.DEV_MODULES_REGISTRY_LOGIN }}
  MODULES_REGISTRY_PASSWORD: ${{ secrets.DEV_MODULES_REGISTRY_PASSWORD }}

on:
  workflow_dispatch:
  pull_request:
    types: [ opened, edited, synchronize ]
<<<<<<< HEAD
  push:
    branches:
      - main
=======
  # push:
  #   branches:
  #     - main
>>>>>>> 4761fc0d
concurrency:
  group: ${{ github.workflow }}-${{ github.event.number || github.ref }}
  cancel-in-progress: true

jobs:
  lint:
    runs-on: ubuntu-latest
    name: Run linter
    steps:
      - name: Set up Go 1.20
        uses: actions/setup-go@v5
        with:
          go-version: "1.20"
      
      - name: Install Task
        uses: arduino/setup-task@v1
      
      - uses: actions/checkout@v4
<<<<<<< HEAD
=======
    
      # - name: Restore Go modules
      #   id: go-modules-cache
      #   uses: actions/cache@v4.0.0
      #   with:
      #     path: |
      #       ~/go/pkg/mod
      #     key: ${{ runner.os }}-gomod-${{ hashFiles('go.mod', 'go.sum') }}
      #     restore-keys: |
      #       ${{ runner.os }}-gomod-
>>>>>>> 4761fc0d
      
      - name: Run lint virtualization-controller
        run: |
          task virtualization-controller:init
          task virtualization-controller:lint:go
        shell: bash

      - name: Run yaml-lint
        id: yaml-lint
        uses: ibiqlik/action-yamllint@v3

      - name: Show log from step "Run yaml-lint"
        run: echo ${{ steps.yaml-lint.outputs.logfile }}
  
  
  test:
    runs-on: ubuntu-latest
    name: Run unit test
    steps:
      - name: Set up Go 1.20
        uses: actions/setup-go@v5
        with:
          go-version: "1.20"
      
      - name: Install Task
        uses: arduino/setup-task@v1
      
      - uses: actions/checkout@v4
      
      - name: Run test hooks
        run: |
          task hooks:test
        shell: bash

      - name: Run unit test virtualization-controller
        run: |
          task virtualization-controller:init
          task virtualization-controller:test:unit
        shell: bash

  dev_setup_build:
    runs-on: ubuntu-latest
    name: Build and Push images
    needs:
      - lint
      - test
    steps:
      - name: Set vars for manually run job
<<<<<<< HEAD
        if: ${{ github.event.pull_request.number == null && github.ref_name != 'main' }}
        run: |
          MODULES_MODULE_TAG="$(echo pr${{ github.ref_name}} | sed 's/\/.*//g')"
=======
        if: ${{ github.event.pull_request.number == null && github.ref_name != 'main'}}
        run: |
          MODULES_MODULE_TAG="$(echo pr${{github.ref_name}} | sed 's/\/.*//g')"
>>>>>>> 4761fc0d
          echo "MODULES_MODULE_TAG=$MODULES_MODULE_TAG" >> "$GITHUB_ENV"
        shell: bash
      
      - name: Set vars for PR
        if: ${{ github.ref_name != 'main' }}
        run: |
<<<<<<< HEAD
          MODULES_MODULE_TAG="$(echo pr${{github.event.pull_request.number}})"
=======
          MODULES_MODULE_TAG="$(echo pr${{github.event.pull_request.number}}"
>>>>>>> 4761fc0d
          echo "MODULES_MODULE_TAG=$MODULES_MODULE_TAG" >> "$GITHUB_ENV"
        shell: bash
      
      - name: Set vars for main
        if: ${{ github.ref_name == 'main' }}
        run: |
          echo "MODULES_MODULE_TAG=${{ github.ref_name }}" >> "$GITHUB_ENV"
        shell: bash
      
      - name: Print vars
        run: |
          echo MODULES_REGISTRY=$MODULES_REGISTRY
          echo CI_COMMIT_REF_NAME=$CI_COMMIT_REF_NAME
          echo MODULES_MODULE_NAME=$MODULES_MODULE_NAME
          echo MODULES_MODULE_SOURCE=$MODULES_MODULE_SOURCE
          echo MODULES_MODULE_TAG=$MODULES_MODULE_TAG
        shell: bash

      - uses: actions/checkout@v4
      - uses: deckhouse/modules-actions/setup@v1
      - uses: deckhouse/modules-actions/build@v1

      - name: Register the module 
        run: |
          echo "✨ Register the module ${MODULES_MODULE_NAME}"
          crane append \
            --oci-empty-base \
            --new_layer "" \
            --new_tag "${MODULES_MODULE_SOURCE}:${MODULES_MODULE_NAME}"
        shell: bash<|MERGE_RESOLUTION|>--- conflicted
+++ resolved
@@ -12,15 +12,10 @@
   workflow_dispatch:
   pull_request:
     types: [ opened, edited, synchronize ]
-<<<<<<< HEAD
   push:
     branches:
       - main
-=======
-  # push:
-  #   branches:
-  #     - main
->>>>>>> 4761fc0d
+
 concurrency:
   group: ${{ github.workflow }}-${{ github.event.number || github.ref }}
   cancel-in-progress: true
@@ -39,19 +34,6 @@
         uses: arduino/setup-task@v1
       
       - uses: actions/checkout@v4
-<<<<<<< HEAD
-=======
-    
-      # - name: Restore Go modules
-      #   id: go-modules-cache
-      #   uses: actions/cache@v4.0.0
-      #   with:
-      #     path: |
-      #       ~/go/pkg/mod
-      #     key: ${{ runner.os }}-gomod-${{ hashFiles('go.mod', 'go.sum') }}
-      #     restore-keys: |
-      #       ${{ runner.os }}-gomod-
->>>>>>> 4761fc0d
       
       - name: Run lint virtualization-controller
         run: |
@@ -100,26 +82,17 @@
       - test
     steps:
       - name: Set vars for manually run job
-<<<<<<< HEAD
-        if: ${{ github.event.pull_request.number == null && github.ref_name != 'main' }}
-        run: |
-          MODULES_MODULE_TAG="$(echo pr${{ github.ref_name}} | sed 's/\/.*//g')"
-=======
+
         if: ${{ github.event.pull_request.number == null && github.ref_name != 'main'}}
         run: |
           MODULES_MODULE_TAG="$(echo pr${{github.ref_name}} | sed 's/\/.*//g')"
->>>>>>> 4761fc0d
           echo "MODULES_MODULE_TAG=$MODULES_MODULE_TAG" >> "$GITHUB_ENV"
         shell: bash
       
       - name: Set vars for PR
         if: ${{ github.ref_name != 'main' }}
         run: |
-<<<<<<< HEAD
           MODULES_MODULE_TAG="$(echo pr${{github.event.pull_request.number}})"
-=======
-          MODULES_MODULE_TAG="$(echo pr${{github.event.pull_request.number}}"
->>>>>>> 4761fc0d
           echo "MODULES_MODULE_TAG=$MODULES_MODULE_TAG" >> "$GITHUB_ENV"
         shell: bash
       
