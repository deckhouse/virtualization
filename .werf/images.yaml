--- conflicted
+++ resolved
@@ -19,7 +19,7 @@
 
 {{- range $path, $content := $ImagesBuildFiles }}
   {{- $ctx := dict }}
-  
+
   {{- if regexMatch "/werf.inc.yaml$" $path }}
     {{- $_ := set $ctx "ImageInstructionType" "Stapel" }}
   {{- else }}
@@ -34,31 +34,26 @@
   {{- $_ := set $ctx "SOURCE_REPO_GIT" $Root.SOURCE_REPO_GIT }}
   {{- $_ := set $ctx "MODULE_EDITION" $Root.MODULE_EDITION }}
   {{- $_ := set $ctx "Version" $Root.Version }}
-<<<<<<< HEAD
-  {{- $_ := set $ctx "SVACE_DOWNLOAD" $Root.SVACE_DOWNLOAD }}
-  {{- $_ := set $ctx "SVACE_ENABLED" $Root.SVACE_ENABLED }}
-=======
   {{- $_ := set $ctx "ModuleName"  "virtualization" }}
   {{- $_ := set $ctx "Commit" $Root.Commit }}
+  {{- $_ := set $ctx "SVACE_DOWNLOAD" $Root.SVACE_DOWNLOAD }}
   {{- $_ := set $ctx "SVACE_ENABLED" $Root.SVACE_ENABLED }}
   {{- $_ := set $ctx "SVACE_ANALYZE_SSH_USER" $Root.SVACE_ANALYZE_SSH_USER }}
   {{- $_ := set $ctx "SVACE_ANALYZE_HOST" $Root.SVACE_ANALYZE_HOST }}
 
->>>>>>> 487ec26c
+  {{- include "module_image_template" $ctx }}
 
-  {{- include "module_image_template" $ctx }}
-  
   {{- range $ImageYamlMainfest := regexSplit "\n?---[ \t]*\n" (include "module_image_template" $ctx) -1 }}
     {{- $ImageManifest := $ImageYamlMainfest | fromYaml }}
-    
+
       {{- if $ImageManifest | dig "final" true }}
-        
+
         {{- if $ImageManifest.image }}
           {{- $_ := set $ "ImagesIDList" (append $.ImagesIDList $ImageManifest.image) }}
         {{- end }}
 
       {{- end }}
-    
+
   {{- end }}
 
 {{- end }}