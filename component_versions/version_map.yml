firmware:
  qemu: 9.2.0
  libvirt: 10.9.0
  edk2: stable202411
package:
  swtpm: 0.10.0
<<<<<<< HEAD
  xorriso: 1.5.6
=======
  numactl: 2.0.19
>>>>>>> bf103892
<|MERGE_RESOLUTION|>--- conflicted
+++ resolved
@@ -4,8 +4,5 @@
   edk2: stable202411
 package:
   swtpm: 0.10.0
-<<<<<<< HEAD
   xorriso: 1.5.6
-=======
-  numactl: 2.0.19
->>>>>>> bf103892
+  numactl: 2.0.19