--- conflicted
+++ resolved
@@ -11,11 +11,8 @@
   nbdkit: 1.39.5
   gnutls: 3.8.6
   dmidecode: 3-6
-<<<<<<< HEAD
   glibc: glibc-2.38
-=======
   glib2: 2.82.5
   acl: 2.3.1
   bzip2: bzip2-1.0.8
-  file: FILE5_45
->>>>>>> b1013753
+  file: FILE5_45