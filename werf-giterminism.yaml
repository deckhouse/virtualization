--- conflicted
+++ resolved
@@ -1,21 +1,17 @@
 giterminismConfigVersion: 1
 config:
   goTemplateRendering:	# The rules for the Go-template functions
-    allowEnvVariables: 
+    allowEnvVariables:
     - /CI_.+/
     - MODULES_MODULE_TAG
     - SOURCE_REPO
     - SOURCE_REPO_GIT
     - MODULE_EDITION
     - DISTRO_PACKAGES_PROXY
-<<<<<<< HEAD
     - SVACE_DOWNLOAD
-    - SVACE_ENABLED
-=======
     - SVACE_ENABLED
     - SVACE_ANALYZE_HOST
     - SVACE_ANALYZE_SSH_USER
->>>>>>> 487ec26c
   stapel:
     mount:
       allowBuildDir: true
