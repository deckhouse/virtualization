--- conflicted
+++ resolved
@@ -117,90 +117,6 @@
                       - from
                       - to
                       type: object
-<<<<<<< HEAD
-                    type: array
-                required:
-                - mode
-                type: object
-              force:
-                description: |-
-                  Force execution of an operation.
-
-                  * Effect on `Restart` and `Stop`: operation performs immediately.
-                  * Effect on `Evict` and `Migrate`: enable the AutoConverge feature to force migration via CPU throttling if the `PreferSafe` or `PreferForced` policies are used for live migration.
-                type: boolean
-              restore:
-                description: Restore defines the restore operation.
-                properties:
-                  mode:
-                    description: |-
-                      VMOPRestoreMode defines the kind of the restore operation.
-                      * `DryRun`: DryRun run without any changes. Compatibility shows in status.
-                      * `Strict`: Strict restore as is in the snapshot.
-                      * `BestEffort`: BestEffort restore without deleted external missing dependencies.
-                    enum:
-                    - DryRun
-                    - Strict
-                    - BestEffort
-                    type: string
-                  virtualMachineSnapshotName:
-                    description: VirtualMachineSnapshotName defines the source of
-                      the restore operation.
-                    type: string
-                required:
-                - mode
-                - virtualMachineSnapshotName
-                type: object
-              type:
-                description: |-
-                  Type of the operation to execute on a virtual machine:
-                  * `Start`: Start the virtual machine.
-                  * `Stop`: Stop the virtual machine.
-                  * `Restart`: Restart the virtual machine.
-                  * `Migrate` (deprecated): Migrate the virtual machine to another node where it can be started.
-                  * `Evict`: Migrate the virtual machine to another node where it can be started.
-                  * `Restore`: Restore the virtual machine from a snapshot.
-                  * `Clone`: Clone the virtual machine to a new virtual machine.
-                enum:
-                - Restart
-                - Start
-                - Stop
-                - Migrate
-                - Evict
-                - Restore
-                - Clone
-                type: string
-              virtualMachineName:
-                description: Name of the virtual machine the operation is performed
-                  for.
-                type: string
-            required:
-            - type
-            - virtualMachineName
-            type: object
-            x-kubernetes-validations:
-            - message: .spec is immutable
-              rule: self == oldSelf
-            - message: The `Start` operation cannot be performed forcibly.
-              rule: 'self.type == ''Start'' ? !has(self.force) || !self.force : true'
-            - message: The `Migrate` operation cannot be performed forcibly.
-              rule: 'self.type == ''Migrate'' ? !has(self.force) || !self.force :
-                true'
-            - message: Restore requires restore field.
-              rule: 'self.type == ''Restore'' ? has(self.restore) : true'
-            - message: Clone requires clone field.
-              rule: 'self.type == ''Clone'' ? has(self.clone) : true'
-          status:
-            properties:
-              conditions:
-                description: The latest detailed observations of the VirtualMachineOperation
-                  resource.
-                items:
-                  description: Condition contains details for one aspect of the current
-                    state of this API Resource.
-                  properties:
-                    lastTransitionTime:
-=======
                       x-kubernetes-validations:
                         - message:
                             namePrefix length must be between 1 and 59 characters
@@ -215,7 +131,6 @@
                             "!has(self.nameSuffix) || (size(self.nameSuffix) >= 1
                             && size(self.nameSuffix) <= 59)"
                     mode:
->>>>>>> b7b137dc
                       description: |-
                         lastTransitionTime is the last time the condition transitioned from one status to another.
                         This should be when the underlying condition changed.  If that is not known, then using the time when the API field changed is acceptable.
@@ -258,8 +173,6 @@
                       maxLength: 316
                       pattern: ^([a-z0-9]([-a-z0-9]*[a-z0-9])?(\.[a-z0-9]([-a-z0-9]*[a-z0-9])?)*/)?(([A-Za-z0-9][-A-Za-z0-9_.]*)?[A-Za-z0-9])$
                       type: string
-<<<<<<< HEAD
-=======
                     nameReplacement:
                       description:
                         NameReplacement defines rules for renaming resources
@@ -294,7 +207,6 @@
                           rule:
                             self.all(nr, has(nr.to) && size(nr.to) >= 1 && size(nr.to)
                             <= 59)
->>>>>>> b7b137dc
                   required:
                   - lastTransitionTime
                   - message
@@ -302,34 +214,6 @@
                   - status
                   - type
                   type: object
-<<<<<<< HEAD
-                type: array
-              observedGeneration:
-                description: ' Resource generation last processed by the controller.'
-                format: int64
-                type: integer
-              phase:
-                description: |-
-                  Current phase of the resource:
-                  * `Pending`: The operation is queued for execution.
-                  * `InProgress`: The operation is in progress.
-                  * `Completed`: The operation has been completed successfully.
-                  * `Failed`: The operation failed. For details, refer to the `conditions` field and events.
-                  * `Terminating`: The operation is being deleted.
-                enum:
-                - Pending
-                - InProgress
-                - Completed
-                - Failed
-                - Terminating
-                type: string
-              resources:
-                description: Resources contains the list of resources that are affected
-                  by the snapshot operation.
-                items:
-                  description: VirtualMachineOperationResource defines the resource
-                    affected by the operation.
-=======
                   x-kubernetes-validations:
                     - message:
                         At least one of customization.namePrefix, customization.nameSuffix,
@@ -348,7 +232,6 @@
                   type: boolean
                 restore:
                   description: Restore defines the restore operation.
->>>>>>> b7b137dc
                   properties:
                     apiVersion:
                       description: API version of the resource.
