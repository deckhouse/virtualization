apiVersion: apiextensions.k8s.io/v1
kind: CustomResourceDefinition
metadata:
  name: internalvirtualizationvirtualmachines.internal.virtualization.deckhouse.io
  labels:
    heritage: deckhouse
    module: virtualization
spec:
  conversion:
    strategy: None
  group: internal.virtualization.deckhouse.io
  names:
    categories:
    - intvirt
    kind: InternalVirtualizationVirtualMachine
    listKind: InternalVirtualizationVirtualMachineList
    plural: internalvirtualizationvirtualmachines
    shortNames:
    - intvirtvm
    singular: internalvirtualizationvirtualmachine
  scope: Namespaced
  versions:
  - additionalPrinterColumns:
    - jsonPath: .metadata.creationTimestamp
      name: Age
      type: date
    - description: Human Readable Status
      jsonPath: .status.printableStatus
      name: Status
      type: string
    - jsonPath: .status.conditions[?(@.type=='Ready')].status
      name: Ready
      type: string
    name: v1
    schema:
      openAPIV3Schema:
        description: |-
          VirtualMachine handles the VirtualMachines that are not running
          or are in a stopped state
          The VirtualMachine contains the template to create the
          VirtualMachineInstance. It also mirrors the running state of the created
          VirtualMachineInstance in its status.
        properties:
          apiVersion:
            description: |-
              APIVersion defines the versioned schema of this representation of an object.
              Servers should convert recognized schemas to the latest internal value, and
              may reject unrecognized values.
              More info: https://git.k8s.io/community/contributors/devel/sig-architecture/api-conventions.md#resources
            type: string
          kind:
            description: |-
              Kind is a string value representing the REST resource this object represents.
              Servers may infer this from the endpoint the client submits requests to.
              Cannot be updated.
              In CamelCase.
              More info: https://git.k8s.io/community/contributors/devel/sig-architecture/api-conventions.md#types-kinds
            type: string
          metadata:
            type: object
          spec:
            description: Spec contains the specification of VirtualMachineInstance
              created
            properties:
              dataVolumeTemplates:
                description: |-
                  dataVolumeTemplates is a list of dataVolumes that the VirtualMachineInstance template can reference.
                  DataVolumes in this list are dynamically created for the VirtualMachine and are tied to the VirtualMachine's life-cycle.
                items:
                  nullable: true
                  properties:
                    apiVersion:
                      description: |-
                        APIVersion defines the versioned schema of this representation of an object.
                        Servers should convert recognized schemas to the latest internal value, and
                        may reject unrecognized values.
                        More info: https://git.k8s.io/community/contributors/devel/sig-architecture/api-conventions.md#resources
                      type: string
                    kind:
                      description: |-
                        Kind is a string value representing the REST resource this object represents.
                        Servers may infer this from the endpoint the client submits requests to.
                        Cannot be updated.
                        In CamelCase.
                        More info: https://git.k8s.io/community/contributors/devel/sig-architecture/api-conventions.md#types-kinds
                      type: string
                    metadata:
                      nullable: true
                      type: object
                      x-kubernetes-preserve-unknown-fields: true
                    spec:
                      description: DataVolumeSpec contains the DataVolume specification.
                      properties:
                        checkpoints:
                          description: Checkpoints is a list of DataVolumeCheckpoints,
                            representing stages in a multistage import.
                          items:
                            description: DataVolumeCheckpoint defines a stage in a
                              warm migration.
                            properties:
                              current:
                                description: Current is the identifier of the snapshot
                                  created for this checkpoint.
                                type: string
                              previous:
                                description: Previous is the identifier of the snapshot
                                  from the previous checkpoint.
                                type: string
                            required:
                            - current
                            - previous
                            type: object
                          type: array
                        contentType:
                          description: 'DataVolumeContentType options: "kubevirt",
                            "archive"'
                          enum:
                          - kubevirt
                          - archive
                          type: string
                        finalCheckpoint:
                          description: FinalCheckpoint indicates whether the current
                            DataVolumeCheckpoint is the final checkpoint.
                          type: boolean
                        preallocation:
                          description: Preallocation controls whether storage for
                            DataVolumes should be allocated in advance.
                          type: boolean
                        priorityClassName:
                          description: PriorityClassName for Importer, Cloner and
                            Uploader pod
                          type: string
                        pvc:
                          description: PVC is the PVC specification
                          properties:
                            accessModes:
                              description: |-
                                accessModes contains the desired access modes the volume should have.
                                More info: https://kubernetes.io/docs/concepts/storage/persistent-volumes#access-modes-1
                              items:
                                type: string
                              type: array
                              x-kubernetes-list-type: atomic
                            dataSource:
                              description: |-
                                dataSource field can be used to specify either:
                                * An existing VolumeSnapshot object (snapshot.storage.k8s.io/VolumeSnapshot)
                                * An existing PVC (PersistentVolumeClaim)
                                If the provisioner or an external controller can support the specified data source,
                                it will create a new volume based on the contents of the specified data source.
                                When the AnyVolumeDataSource feature gate is enabled, dataSource contents will be copied to dataSourceRef,
                                and dataSourceRef contents will be copied to dataSource when dataSourceRef.namespace is not specified.
                                If the namespace is specified, then dataSourceRef will not be copied to dataSource.
                              properties:
                                apiGroup:
                                  description: |-
                                    APIGroup is the group for the resource being referenced.
                                    If APIGroup is not specified, the specified Kind must be in the core API group.
                                    For any other third-party types, APIGroup is required.
                                  type: string
                                kind:
                                  description: Kind is the type of resource being
                                    referenced
                                  type: string
                                name:
                                  description: Name is the name of resource being
                                    referenced
                                  type: string
                              required:
                              - kind
                              - name
                              type: object
                              x-kubernetes-map-type: atomic
                            dataSourceRef:
                              description: |-
                                dataSourceRef specifies the object from which to populate the volume with data, if a non-empty
                                volume is desired. This may be any object from a non-empty API group (non
                                core object) or a PersistentVolumeClaim object.
                                When this field is specified, volume binding will only succeed if the type of
                                the specified object matches some installed volume populator or dynamic
                                provisioner.
                                This field will replace the functionality of the dataSource field and as such
                                if both fields are non-empty, they must have the same value. For backwards
                                compatibility, when namespace isn't specified in dataSourceRef,
                                both fields (dataSource and dataSourceRef) will be set to the same
                                value automatically if one of them is empty and the other is non-empty.
                                When namespace is specified in dataSourceRef,
                                dataSource isn't set to the same value and must be empty.
                                There are three important differences between dataSource and dataSourceRef:
                                * While dataSource only allows two specific types of objects, dataSourceRef
                                  allows any non-core object, as well as PersistentVolumeClaim objects.
                                * While dataSource ignores disallowed values (dropping them), dataSourceRef
                                  preserves all values, and generates an error if a disallowed value is
                                  specified.
                                * While dataSource only allows local objects, dataSourceRef allows objects
                                  in any namespaces.
                                (Beta) Using this field requires the AnyVolumeDataSource feature gate to be enabled.
                                (Alpha) Using the namespace field of dataSourceRef requires the CrossNamespaceVolumeDataSource feature gate to be enabled.
                              properties:
                                apiGroup:
                                  description: |-
                                    APIGroup is the group for the resource being referenced.
                                    If APIGroup is not specified, the specified Kind must be in the core API group.
                                    For any other third-party types, APIGroup is required.
                                  type: string
                                kind:
                                  description: Kind is the type of resource being
                                    referenced
                                  type: string
                                name:
                                  description: Name is the name of resource being
                                    referenced
                                  type: string
                                namespace:
                                  description: |-
                                    Namespace is the namespace of resource being referenced
                                    Note that when a namespace is specified, a gateway.networking.k8s.io/ReferenceGrant object is required in the referent namespace to allow that namespace's owner to accept the reference. See the ReferenceGrant documentation for details.
                                    (Alpha) This field requires the CrossNamespaceVolumeDataSource feature gate to be enabled.
                                  type: string
                              required:
                              - kind
                              - name
                              type: object
                            resources:
                              description: |-
                                resources represents the minimum resources the volume should have.
                                If RecoverVolumeExpansionFailure feature is enabled users are allowed to specify resource requirements
                                that are lower than previous value but must still be higher than capacity recorded in the
                                status field of the claim.
                                More info: https://kubernetes.io/docs/concepts/storage/persistent-volumes#resources
                              properties:
                                limits:
                                  additionalProperties:
                                    anyOf:
                                    - type: integer
                                    - type: string
                                    pattern: ^(\+|-)?(([0-9]+(\.[0-9]*)?)|(\.[0-9]+))(([KMGTPE]i)|[numkMGTPE]|([eE](\+|-)?(([0-9]+(\.[0-9]*)?)|(\.[0-9]+))))?$
                                    x-kubernetes-int-or-string: true
                                  description: |-
                                    Limits describes the maximum amount of compute resources allowed.
                                    More info: https://kubernetes.io/docs/concepts/configuration/manage-resources-containers/
                                  type: object
                                requests:
                                  additionalProperties:
                                    anyOf:
                                    - type: integer
                                    - type: string
                                    pattern: ^(\+|-)?(([0-9]+(\.[0-9]*)?)|(\.[0-9]+))(([KMGTPE]i)|[numkMGTPE]|([eE](\+|-)?(([0-9]+(\.[0-9]*)?)|(\.[0-9]+))))?$
                                    x-kubernetes-int-or-string: true
                                  description: |-
                                    Requests describes the minimum amount of compute resources required.
                                    If Requests is omitted for a container, it defaults to Limits if that is explicitly specified,
                                    otherwise to an implementation-defined value. Requests cannot exceed Limits.
                                    More info: https://kubernetes.io/docs/concepts/configuration/manage-resources-containers/
                                  type: object
                              type: object
                            selector:
                              description: selector is a label query over volumes
                                to consider for binding.
                              properties:
                                matchExpressions:
                                  description: matchExpressions is a list of label
                                    selector requirements. The requirements are ANDed.
                                  items:
                                    description: |-
                                      A label selector requirement is a selector that contains values, a key, and an operator that
                                      relates the key and values.
                                    properties:
                                      key:
                                        description: key is the label key that the
                                          selector applies to.
                                        type: string
                                      operator:
                                        description: |-
                                          operator represents a key's relationship to a set of values.
                                          Valid operators are In, NotIn, Exists and DoesNotExist.
                                        type: string
                                      values:
                                        description: |-
                                          values is an array of string values. If the operator is In or NotIn,
                                          the values array must be non-empty. If the operator is Exists or DoesNotExist,
                                          the values array must be empty. This array is replaced during a strategic
                                          merge patch.
                                        items:
                                          type: string
                                        type: array
                                        x-kubernetes-list-type: atomic
                                    required:
                                    - key
                                    - operator
                                    type: object
                                  type: array
                                  x-kubernetes-list-type: atomic
                                matchLabels:
                                  additionalProperties:
                                    type: string
                                  description: |-
                                    matchLabels is a map of {key,value} pairs. A single {key,value} in the matchLabels
                                    map is equivalent to an element of matchExpressions, whose key field is "key", the
                                    operator is "In", and the values array contains only "value". The requirements are ANDed.
                                  type: object
                              type: object
                              x-kubernetes-map-type: atomic
                            storageClassName:
                              description: |-
                                storageClassName is the name of the StorageClass required by the claim.
                                More info: https://kubernetes.io/docs/concepts/storage/persistent-volumes#class-1
                              type: string
                            volumeAttributesClassName:
                              description: |-
                                volumeAttributesClassName may be used to set the VolumeAttributesClass used by this claim.
                                If specified, the CSI driver will create or update the volume with the attributes defined
                                in the corresponding VolumeAttributesClass. This has a different purpose than storageClassName,
                                it can be changed after the claim is created. An empty string value means that no VolumeAttributesClass
                                will be applied to the claim but it's not allowed to reset this field to empty string once it is set.
                                If unspecified and the PersistentVolumeClaim is unbound, the default VolumeAttributesClass
                                will be set by the persistentvolume controller if it exists.
                                If the resource referred to by volumeAttributesClass does not exist, this PersistentVolumeClaim will be
                                set to a Pending state, as reflected by the modifyVolumeStatus field, until such as a resource
                                exists.
                                More info: https://kubernetes.io/docs/concepts/storage/volume-attributes-classes/
                                (Beta) Using this field requires the VolumeAttributesClass feature gate to be enabled (off by default).
                              type: string
                            volumeMode:
                              description: |-
                                volumeMode defines what type of volume is required by the claim.
                                Value of Filesystem is implied when not included in claim spec.
                              type: string
                            volumeName:
                              description: volumeName is the binding reference to
                                the PersistentVolume backing this claim.
                              type: string
                          type: object
                        source:
                          description: Source is the src of the data for the requested
                            DataVolume
                          properties:
                            blank:
                              description: DataVolumeBlankImage provides the parameters
                                to create a new raw blank image for the PVC
                              type: object
                            gcs:
                              description: DataVolumeSourceGCS provides the parameters
                                to create a Data Volume from an GCS source
                              properties:
                                secretRef:
                                  description: SecretRef provides the secret reference
                                    needed to access the GCS source
                                  type: string
                                url:
                                  description: URL is the url of the GCS source
                                  type: string
                              required:
                              - url
                              type: object
                            http:
                              description: DataVolumeSourceHTTP can be either an http
                                or https endpoint, with an optional basic auth user
                                name and password, and an optional configmap containing
                                additional CAs
                              properties:
                                certConfigMap:
                                  description: CertConfigMap is a configmap reference,
                                    containing a Certificate Authority(CA) public
                                    key, and a base64 encoded pem certificate
                                  type: string
                                extraHeaders:
                                  description: ExtraHeaders is a list of strings containing
                                    extra headers to include with HTTP transfer requests
                                  items:
                                    type: string
                                  type: array
                                secretExtraHeaders:
                                  description: SecretExtraHeaders is a list of Secret
                                    references, each containing an extra HTTP header
                                    that may include sensitive information
                                  items:
                                    type: string
                                  type: array
                                secretRef:
                                  description: SecretRef A Secret reference, the secret
                                    should contain accessKeyId (user name) base64
                                    encoded, and secretKey (password) also base64
                                    encoded
                                  type: string
                                url:
                                  description: URL is the URL of the http(s) endpoint
                                  type: string
                              required:
                              - url
                              type: object
                            imageio:
                              description: DataVolumeSourceImageIO provides the parameters
                                to create a Data Volume from an imageio source
                              properties:
                                certConfigMap:
                                  description: CertConfigMap provides a reference
                                    to the CA cert
                                  type: string
                                diskId:
                                  description: DiskID provides id of a disk to be
                                    imported
                                  type: string
                                secretRef:
                                  description: SecretRef provides the secret reference
                                    needed to access the ovirt-engine
                                  type: string
                                url:
                                  description: URL is the URL of the ovirt-engine
                                  type: string
                              required:
                              - diskId
                              - url
                              type: object
                            pvc:
                              description: DataVolumeSourcePVC provides the parameters
                                to create a Data Volume from an existing PVC
                              properties:
                                name:
                                  description: The name of the source PVC
                                  type: string
                                namespace:
                                  description: The namespace of the source PVC
                                  type: string
                              required:
                              - name
                              - namespace
                              type: object
                            registry:
                              description: DataVolumeSourceRegistry provides the parameters
                                to create a Data Volume from an registry source
                              properties:
                                certConfigMap:
                                  description: CertConfigMap provides a reference
                                    to the Registry certs
                                  type: string
                                imageStream:
                                  description: ImageStream is the name of image stream
                                    for import
                                  type: string
                                pullMethod:
                                  description: PullMethod can be either "pod" (default
                                    import), or "node" (node docker cache based import)
                                  type: string
                                secretRef:
                                  description: SecretRef provides the secret reference
                                    needed to access the Registry source
                                  type: string
                                url:
                                  description: 'URL is the url of the registry source
                                    (starting with the scheme: docker, oci-archive)'
                                  type: string
                              type: object
                            s3:
                              description: DataVolumeSourceS3 provides the parameters
                                to create a Data Volume from an S3 source
                              properties:
                                certConfigMap:
                                  description: CertConfigMap is a configmap reference,
                                    containing a Certificate Authority(CA) public
                                    key, and a base64 encoded pem certificate
                                  type: string
                                secretRef:
                                  description: SecretRef provides the secret reference
                                    needed to access the S3 source
                                  type: string
                                url:
                                  description: URL is the url of the S3 source
                                  type: string
                              required:
                              - url
                              type: object
                            snapshot:
                              description: DataVolumeSourceSnapshot provides the parameters
                                to create a Data Volume from an existing VolumeSnapshot
                              properties:
                                name:
                                  description: The name of the source VolumeSnapshot
                                  type: string
                                namespace:
                                  description: The namespace of the source VolumeSnapshot
                                  type: string
                              required:
                              - name
                              - namespace
                              type: object
                            upload:
                              description: DataVolumeSourceUpload provides the parameters
                                to create a Data Volume by uploading the source
                              type: object
                            vddk:
                              description: DataVolumeSourceVDDK provides the parameters
                                to create a Data Volume from a Vmware source
                              properties:
                                backingFile:
                                  description: BackingFile is the path to the virtual
                                    hard disk to migrate from vCenter/ESXi
                                  type: string
                                initImageURL:
                                  description: InitImageURL is an optional URL to
                                    an image containing an extracted VDDK library,
                                    overrides v2v-vmware config map
                                  type: string
                                secretRef:
                                  description: SecretRef provides a reference to a
                                    secret containing the username and password needed
                                    to access the vCenter or ESXi host
                                  type: string
                                thumbprint:
                                  description: Thumbprint is the certificate thumbprint
                                    of the vCenter or ESXi host
                                  type: string
                                url:
                                  description: URL is the URL of the vCenter or ESXi
                                    host with the VM to migrate
                                  type: string
                                uuid:
                                  description: UUID is the UUID of the virtual machine
                                    that the backing file is attached to in vCenter/ESXi
                                  type: string
                              type: object
                          type: object
                        sourceRef:
                          description: SourceRef is an indirect reference to the source
                            of data for the requested DataVolume
                          properties:
                            kind:
                              description: The kind of the source reference, currently
                                only "DataSource" is supported
                              type: string
                            name:
                              description: The name of the source reference
                              type: string
                            namespace:
                              description: The namespace of the source reference,
                                defaults to the DataVolume namespace
                              type: string
                          required:
                          - kind
                          - name
                          type: object
                        storage:
                          description: Storage is the requested storage specification
                          properties:
                            accessModes:
                              description: |-
                                AccessModes contains the desired access modes the volume should have.
                                More info: https://kubernetes.io/docs/concepts/storage/persistent-volumes#access-modes-1
                              items:
                                type: string
                              type: array
                            dataSource:
                              description: |-
                                This field can be used to specify either: * An existing VolumeSnapshot object (snapshot.storage.k8s.io/VolumeSnapshot) * An existing PVC (PersistentVolumeClaim) * An existing custom resource that implements data population (Alpha) In order to use custom resource types that implement data population, the AnyVolumeDataSource feature gate must be enabled. If the provisioner or an external controller can support the specified data source, it will create a new volume based on the contents of the specified data source.
                                If the AnyVolumeDataSource feature gate is enabled, this field will always have the same contents as the DataSourceRef field.
                              properties:
                                apiGroup:
                                  description: |-
                                    APIGroup is the group for the resource being referenced.
                                    If APIGroup is not specified, the specified Kind must be in the core API group.
                                    For any other third-party types, APIGroup is required.
                                  type: string
                                kind:
                                  description: Kind is the type of resource being
                                    referenced
                                  type: string
                                name:
                                  description: Name is the name of resource being
                                    referenced
                                  type: string
                              required:
                              - kind
                              - name
                              type: object
                              x-kubernetes-map-type: atomic
                            dataSourceRef:
                              description: |-
                                Specifies the object from which to populate the volume with data, if a non-empty volume is desired. This may be any local object from a non-empty API group (non core object) or a PersistentVolumeClaim object. When this field is specified, volume binding will only succeed if the type of the specified object matches some installed volume populator or dynamic provisioner.
                                This field will replace the functionality of the DataSource field and as such if both fields are non-empty, they must have the same value. For backwards compatibility, both fields (DataSource and DataSourceRef) will be set to the same value automatically if one of them is empty and the other is non-empty.
                                There are two important differences between DataSource and DataSourceRef:
                                * While DataSource only allows two specific types of objects, DataSourceRef allows any non-core object, as well as PersistentVolumeClaim objects.
                                * While DataSource ignores disallowed values (dropping them), DataSourceRef preserves all values, and generates an error if a disallowed value is specified.
                                (Beta) Using this field requires the AnyVolumeDataSource feature gate to be enabled.
                              properties:
                                apiGroup:
                                  description: |-
                                    APIGroup is the group for the resource being referenced.
                                    If APIGroup is not specified, the specified Kind must be in the core API group.
                                    For any other third-party types, APIGroup is required.
                                  type: string
                                kind:
                                  description: Kind is the type of resource being
                                    referenced
                                  type: string
                                name:
                                  description: Name is the name of resource being
                                    referenced
                                  type: string
                                namespace:
                                  description: |-
                                    Namespace is the namespace of resource being referenced
                                    Note that when a namespace is specified, a gateway.networking.k8s.io/ReferenceGrant object is required in the referent namespace to allow that namespace's owner to accept the reference. See the ReferenceGrant documentation for details.
                                    (Alpha) This field requires the CrossNamespaceVolumeDataSource feature gate to be enabled.
                                  type: string
                              required:
                              - kind
                              - name
                              type: object
                            resources:
                              description: |-
                                Resources represents the minimum resources the volume should have.
                                More info: https://kubernetes.io/docs/concepts/storage/persistent-volumes#resources
                              properties:
                                claims:
                                  description: |-
                                    Claims lists the names of resources, defined in spec.resourceClaims,
                                    that are used by this container.


                                    This is an alpha field and requires enabling the
                                    DynamicResourceAllocation feature gate.


                                    This field is immutable. It can only be set for containers.
                                  items:
                                    description: ResourceClaim references one entry
                                      in PodSpec.ResourceClaims.
                                    properties:
                                      name:
                                        description: |-
                                          Name must match the name of one entry in pod.spec.resourceClaims of
                                          the Pod where this field is used. It makes that resource available
                                          inside a container.
                                        type: string
                                    required:
                                    - name
                                    type: object
                                  type: array
                                  x-kubernetes-list-map-keys:
                                  - name
                                  x-kubernetes-list-type: map
                                limits:
                                  additionalProperties:
                                    anyOf:
                                    - type: integer
                                    - type: string
                                    pattern: ^(\+|-)?(([0-9]+(\.[0-9]*)?)|(\.[0-9]+))(([KMGTPE]i)|[numkMGTPE]|([eE](\+|-)?(([0-9]+(\.[0-9]*)?)|(\.[0-9]+))))?$
                                    x-kubernetes-int-or-string: true
                                  description: |-
                                    Limits describes the maximum amount of compute resources allowed.
                                    More info: https://kubernetes.io/docs/concepts/configuration/manage-resources-containers/
                                  type: object
                                requests:
                                  additionalProperties:
                                    anyOf:
                                    - type: integer
                                    - type: string
                                    pattern: ^(\+|-)?(([0-9]+(\.[0-9]*)?)|(\.[0-9]+))(([KMGTPE]i)|[numkMGTPE]|([eE](\+|-)?(([0-9]+(\.[0-9]*)?)|(\.[0-9]+))))?$
                                    x-kubernetes-int-or-string: true
                                  description: |-
                                    Requests describes the minimum amount of compute resources required.
                                    If Requests is omitted for a container, it defaults to Limits if that is explicitly specified,
                                    otherwise to an implementation-defined value. Requests cannot exceed Limits.
                                    More info: https://kubernetes.io/docs/concepts/configuration/manage-resources-containers/
                                  type: object
                              type: object
                            selector:
                              description: A label query over volumes to consider
                                for binding.
                              properties:
                                matchExpressions:
                                  description: matchExpressions is a list of label
                                    selector requirements. The requirements are ANDed.
                                  items:
                                    description: |-
                                      A label selector requirement is a selector that contains values, a key, and an operator that
                                      relates the key and values.
                                    properties:
                                      key:
                                        description: key is the label key that the
                                          selector applies to.
                                        type: string
                                      operator:
                                        description: |-
                                          operator represents a key's relationship to a set of values.
                                          Valid operators are In, NotIn, Exists and DoesNotExist.
                                        type: string
                                      values:
                                        description: |-
                                          values is an array of string values. If the operator is In or NotIn,
                                          the values array must be non-empty. If the operator is Exists or DoesNotExist,
                                          the values array must be empty. This array is replaced during a strategic
                                          merge patch.
                                        items:
                                          type: string
                                        type: array
                                        x-kubernetes-list-type: atomic
                                    required:
                                    - key
                                    - operator
                                    type: object
                                  type: array
                                  x-kubernetes-list-type: atomic
                                matchLabels:
                                  additionalProperties:
                                    type: string
                                  description: |-
                                    matchLabels is a map of {key,value} pairs. A single {key,value} in the matchLabels
                                    map is equivalent to an element of matchExpressions, whose key field is "key", the
                                    operator is "In", and the values array contains only "value". The requirements are ANDed.
                                  type: object
                              type: object
                              x-kubernetes-map-type: atomic
                            storageClassName:
                              description: |-
                                Name of the StorageClass required by the claim.
                                More info: https://kubernetes.io/docs/concepts/storage/persistent-volumes#class-1
                              type: string
                            volumeMode:
                              description: |-
                                volumeMode defines what type of volume is required by the claim.
                                Value of Filesystem is implied when not included in claim spec.
                              type: string
                            volumeName:
                              description: VolumeName is the binding reference to
                                the PersistentVolume backing this claim.
                              type: string
                          type: object
                      type: object
                    status:
                      description: |-
                        DataVolumeTemplateDummyStatus is here simply for backwards compatibility with
                        a previous API.
                      nullable: true
                      type: object
                  required:
                  - spec
                  type: object
                type: array
              instancetype:
                description: InstancetypeMatcher references a instancetype that is
                  used to fill fields in Template
                properties:
                  inferFromVolume:
                    description: |-
                      InferFromVolume lists the name of a volume that should be used to infer or discover the instancetype
                      to be used through known annotations on the underlying resource. Once applied to the InstancetypeMatcher
                      this field is removed.
                    type: string
                  inferFromVolumeFailurePolicy:
                    description: |-
                      InferFromVolumeFailurePolicy controls what should happen on failure when inferring the instancetype.
                      Allowed values are: "RejectInferFromVolumeFailure" and "IgnoreInferFromVolumeFailure".
                      If not specified, "RejectInferFromVolumeFailure" is used by default.
                    type: string
                  kind:
                    description: |-
                      Kind specifies which instancetype resource is referenced.
                      Allowed values are: "VirtualMachineInstancetype" and "VirtualMachineClusterInstancetype".
                      If not specified, "VirtualMachineClusterInstancetype" is used by default.
                    type: string
                  name:
                    description: Name is the name of the VirtualMachineInstancetype
                      or VirtualMachineClusterInstancetype
                    type: string
                  revisionName:
                    description: |-
                      RevisionName specifies a ControllerRevision containing a specific copy of the
                      VirtualMachineInstancetype or VirtualMachineClusterInstancetype to be used. This is initially
                      captured the first time the instancetype is applied to the VirtualMachineInstance.
                    type: string
                type: object
              preference:
                description: PreferenceMatcher references a set of preference that
                  is used to fill fields in Template
                properties:
                  inferFromVolume:
                    description: |-
                      InferFromVolume lists the name of a volume that should be used to infer or discover the preference
                      to be used through known annotations on the underlying resource. Once applied to the PreferenceMatcher
                      this field is removed.
                    type: string
                  inferFromVolumeFailurePolicy:
                    description: |-
                      InferFromVolumeFailurePolicy controls what should happen on failure when preference the instancetype.
                      Allowed values are: "RejectInferFromVolumeFailure" and "IgnoreInferFromVolumeFailure".
                      If not specified, "RejectInferFromVolumeFailure" is used by default.
                    type: string
                  kind:
                    description: |-
                      Kind specifies which preference resource is referenced.
                      Allowed values are: "VirtualMachinePreference" and "VirtualMachineClusterPreference".
                      If not specified, "VirtualMachineClusterPreference" is used by default.
                    type: string
                  name:
                    description: Name is the name of the VirtualMachinePreference
                      or VirtualMachineClusterPreference
                    type: string
                  revisionName:
                    description: |-
                      RevisionName specifies a ControllerRevision containing a specific copy of the
                      VirtualMachinePreference or VirtualMachineClusterPreference to be used. This is
                      initially captured the first time the instancetype is applied to the VirtualMachineInstance.
                    type: string
                type: object
              runStrategy:
                description: |-
                  Running state indicates the requested running state of the VirtualMachineInstance
                  mutually exclusive with Running
                type: string
              running:
                description: |-
                  Running controls whether the associatied VirtualMachineInstance is created or not
                  Mutually exclusive with RunStrategy
                  Deprecated: VirtualMachineInstance field "Running" is now deprecated, please use RunStrategy instead.
                type: boolean
              template:
                description: Template is the direct specification of VirtualMachineInstance
                properties:
                  metadata:
                    nullable: true
                    type: object
                    x-kubernetes-preserve-unknown-fields: true
                  spec:
                    description: VirtualMachineInstance Spec contains the VirtualMachineInstance
                      specification.
                    properties:
                      accessCredentials:
                        description: Specifies a set of public keys to inject into
                          the vm guest
                        items:
                          description: |-
                            AccessCredential represents a credential source that can be used to
                            authorize remote access to the vm guest
                            Only one of its members may be specified.
                          properties:
                            sshPublicKey:
                              description: |-
                                SSHPublicKey represents the source and method of applying a ssh public
                                key into a guest virtual machine.
                              properties:
                                propagationMethod:
                                  description: PropagationMethod represents how the
                                    public key is injected into the vm guest.
                                  properties:
                                    configDrive:
                                      description: |-
                                        ConfigDrivePropagation means that the ssh public keys are injected
                                        into the VM using metadata using the configDrive cloud-init provider
                                      type: object
                                    noCloud:
                                      description: |-
                                        NoCloudPropagation means that the ssh public keys are injected
                                        into the VM using metadata using the noCloud cloud-init provider
                                      type: object
                                    qemuGuestAgent:
                                      description: |-
                                        QemuGuestAgentAccessCredentailPropagation means ssh public keys are
                                        dynamically injected into the vm at runtime via the qemu guest agent.
                                        This feature requires the qemu guest agent to be running within the guest.
                                      properties:
                                        users:
                                          description: |-
                                            Users represents a list of guest users that should have the ssh public keys
                                            added to their authorized_keys file.
                                          items:
                                            type: string
                                          type: array
                                          x-kubernetes-list-type: set
                                      required:
                                      - users
                                      type: object
                                  type: object
                                source:
                                  description: Source represents where the public
                                    keys are pulled from
                                  properties:
                                    secret:
                                      description: Secret means that the access credential
                                        is pulled from a kubernetes secret
                                      properties:
                                        secretName:
                                          description: SecretName represents the name
                                            of the secret in the VMI's namespace
                                          type: string
                                      required:
                                      - secretName
                                      type: object
                                  type: object
                              required:
                              - propagationMethod
                              - source
                              type: object
                            userPassword:
                              description: |-
                                UserPassword represents the source and method for applying a guest user's
                                password
                              properties:
                                propagationMethod:
                                  description: propagationMethod represents how the
                                    user passwords are injected into the vm guest.
                                  properties:
                                    qemuGuestAgent:
                                      description: |-
                                        QemuGuestAgentAccessCredentailPropagation means passwords are
                                        dynamically injected into the vm at runtime via the qemu guest agent.
                                        This feature requires the qemu guest agent to be running within the guest.
                                      type: object
                                  type: object
                                source:
                                  description: Source represents where the user passwords
                                    are pulled from
                                  properties:
                                    secret:
                                      description: Secret means that the access credential
                                        is pulled from a kubernetes secret
                                      properties:
                                        secretName:
                                          description: SecretName represents the name
                                            of the secret in the VMI's namespace
                                          type: string
                                      required:
                                      - secretName
                                      type: object
                                  type: object
                              required:
                              - propagationMethod
                              - source
                              type: object
                          type: object
                        maxItems: 256
                        type: array
                        x-kubernetes-list-type: atomic
                      affinity:
                        description: If affinity is specifies, obey all the affinity
                          rules
                        properties:
                          nodeAffinity:
                            description: Describes node affinity scheduling rules
                              for the pod.
                            properties:
                              preferredDuringSchedulingIgnoredDuringExecution:
                                description: |-
                                  The scheduler will prefer to schedule pods to nodes that satisfy
                                  the affinity expressions specified by this field, but it may choose
                                  a node that violates one or more of the expressions. The node that is
                                  most preferred is the one with the greatest sum of weights, i.e.
                                  for each node that meets all of the scheduling requirements (resource
                                  request, requiredDuringScheduling affinity expressions, etc.),
                                  compute a sum by iterating through the elements of this field and adding
                                  "weight" to the sum if the node matches the corresponding matchExpressions; the
                                  node(s) with the highest sum are the most preferred.
                                items:
                                  description: |-
                                    An empty preferred scheduling term matches all objects with implicit weight 0
                                    (i.e. it's a no-op). A null preferred scheduling term matches no objects (i.e. is also a no-op).
                                  properties:
                                    preference:
                                      description: A node selector term, associated
                                        with the corresponding weight.
                                      properties:
                                        matchExpressions:
                                          description: A list of node selector requirements
                                            by node's labels.
                                          items:
                                            description: |-
                                              A node selector requirement is a selector that contains values, a key, and an operator
                                              that relates the key and values.
                                            properties:
                                              key:
                                                description: The label key that the
                                                  selector applies to.
                                                type: string
                                              operator:
                                                description: |-
                                                  Represents a key's relationship to a set of values.
                                                  Valid operators are In, NotIn, Exists, DoesNotExist. Gt, and Lt.
                                                type: string
                                              values:
                                                description: |-
                                                  An array of string values. If the operator is In or NotIn,
                                                  the values array must be non-empty. If the operator is Exists or DoesNotExist,
                                                  the values array must be empty. If the operator is Gt or Lt, the values
                                                  array must have a single element, which will be interpreted as an integer.
                                                  This array is replaced during a strategic merge patch.
                                                items:
                                                  type: string
                                                type: array
                                                x-kubernetes-list-type: atomic
                                            required:
                                            - key
                                            - operator
                                            type: object
                                          type: array
                                          x-kubernetes-list-type: atomic
                                        matchFields:
                                          description: A list of node selector requirements
                                            by node's fields.
                                          items:
                                            description: |-
                                              A node selector requirement is a selector that contains values, a key, and an operator
                                              that relates the key and values.
                                            properties:
                                              key:
                                                description: The label key that the
                                                  selector applies to.
                                                type: string
                                              operator:
                                                description: |-
                                                  Represents a key's relationship to a set of values.
                                                  Valid operators are In, NotIn, Exists, DoesNotExist. Gt, and Lt.
                                                type: string
                                              values:
                                                description: |-
                                                  An array of string values. If the operator is In or NotIn,
                                                  the values array must be non-empty. If the operator is Exists or DoesNotExist,
                                                  the values array must be empty. If the operator is Gt or Lt, the values
                                                  array must have a single element, which will be interpreted as an integer.
                                                  This array is replaced during a strategic merge patch.
                                                items:
                                                  type: string
                                                type: array
                                                x-kubernetes-list-type: atomic
                                            required:
                                            - key
                                            - operator
                                            type: object
                                          type: array
                                          x-kubernetes-list-type: atomic
                                      type: object
                                      x-kubernetes-map-type: atomic
                                    weight:
                                      description: Weight associated with matching
                                        the corresponding nodeSelectorTerm, in the
                                        range 1-100.
                                      format: int32
                                      type: integer
                                  required:
                                  - preference
                                  - weight
                                  type: object
                                type: array
                                x-kubernetes-list-type: atomic
                              requiredDuringSchedulingIgnoredDuringExecution:
                                description: |-
                                  If the affinity requirements specified by this field are not met at
                                  scheduling time, the pod will not be scheduled onto the node.
                                  If the affinity requirements specified by this field cease to be met
                                  at some point during pod execution (e.g. due to an update), the system
                                  may or may not try to eventually evict the pod from its node.
                                properties:
                                  nodeSelectorTerms:
                                    description: Required. A list of node selector
                                      terms. The terms are ORed.
                                    items:
                                      description: |-
                                        A null or empty node selector term matches no objects. The requirements of
                                        them are ANDed.
                                        The TopologySelectorTerm type implements a subset of the NodeSelectorTerm.
                                      properties:
                                        matchExpressions:
                                          description: A list of node selector requirements
                                            by node's labels.
                                          items:
                                            description: |-
                                              A node selector requirement is a selector that contains values, a key, and an operator
                                              that relates the key and values.
                                            properties:
                                              key:
                                                description: The label key that the
                                                  selector applies to.
                                                type: string
                                              operator:
                                                description: |-
                                                  Represents a key's relationship to a set of values.
                                                  Valid operators are In, NotIn, Exists, DoesNotExist. Gt, and Lt.
                                                type: string
                                              values:
                                                description: |-
                                                  An array of string values. If the operator is In or NotIn,
                                                  the values array must be non-empty. If the operator is Exists or DoesNotExist,
                                                  the values array must be empty. If the operator is Gt or Lt, the values
                                                  array must have a single element, which will be interpreted as an integer.
                                                  This array is replaced during a strategic merge patch.
                                                items:
                                                  type: string
                                                type: array
                                                x-kubernetes-list-type: atomic
                                            required:
                                            - key
                                            - operator
                                            type: object
                                          type: array
                                          x-kubernetes-list-type: atomic
                                        matchFields:
                                          description: A list of node selector requirements
                                            by node's fields.
                                          items:
                                            description: |-
                                              A node selector requirement is a selector that contains values, a key, and an operator
                                              that relates the key and values.
                                            properties:
                                              key:
                                                description: The label key that the
                                                  selector applies to.
                                                type: string
                                              operator:
                                                description: |-
                                                  Represents a key's relationship to a set of values.
                                                  Valid operators are In, NotIn, Exists, DoesNotExist. Gt, and Lt.
                                                type: string
                                              values:
                                                description: |-
                                                  An array of string values. If the operator is In or NotIn,
                                                  the values array must be non-empty. If the operator is Exists or DoesNotExist,
                                                  the values array must be empty. If the operator is Gt or Lt, the values
                                                  array must have a single element, which will be interpreted as an integer.
                                                  This array is replaced during a strategic merge patch.
                                                items:
                                                  type: string
                                                type: array
                                                x-kubernetes-list-type: atomic
                                            required:
                                            - key
                                            - operator
                                            type: object
                                          type: array
                                          x-kubernetes-list-type: atomic
                                      type: object
                                      x-kubernetes-map-type: atomic
                                    type: array
                                    x-kubernetes-list-type: atomic
                                required:
                                - nodeSelectorTerms
                                type: object
                                x-kubernetes-map-type: atomic
                            type: object
                          podAffinity:
                            description: Describes pod affinity scheduling rules (e.g.
                              co-locate this pod in the same node, zone, etc. as some
                              other pod(s)).
                            properties:
                              preferredDuringSchedulingIgnoredDuringExecution:
                                description: |-
                                  The scheduler will prefer to schedule pods to nodes that satisfy
                                  the affinity expressions specified by this field, but it may choose
                                  a node that violates one or more of the expressions. The node that is
                                  most preferred is the one with the greatest sum of weights, i.e.
                                  for each node that meets all of the scheduling requirements (resource
                                  request, requiredDuringScheduling affinity expressions, etc.),
                                  compute a sum by iterating through the elements of this field and adding
                                  "weight" to the sum if the node has pods which matches the corresponding podAffinityTerm; the
                                  node(s) with the highest sum are the most preferred.
                                items:
                                  description: The weights of all of the matched WeightedPodAffinityTerm
                                    fields are added per-node to find the most preferred
                                    node(s)
                                  properties:
                                    podAffinityTerm:
                                      description: Required. A pod affinity term,
                                        associated with the corresponding weight.
                                      properties:
                                        labelSelector:
                                          description: |-
                                            A label query over a set of resources, in this case pods.
                                            If it's null, this PodAffinityTerm matches with no Pods.
                                          properties:
                                            matchExpressions:
                                              description: matchExpressions is a list
                                                of label selector requirements. The
                                                requirements are ANDed.
                                              items:
                                                description: |-
                                                  A label selector requirement is a selector that contains values, a key, and an operator that
                                                  relates the key and values.
                                                properties:
                                                  key:
                                                    description: key is the label
                                                      key that the selector applies
                                                      to.
                                                    type: string
                                                  operator:
                                                    description: |-
                                                      operator represents a key's relationship to a set of values.
                                                      Valid operators are In, NotIn, Exists and DoesNotExist.
                                                    type: string
                                                  values:
                                                    description: |-
                                                      values is an array of string values. If the operator is In or NotIn,
                                                      the values array must be non-empty. If the operator is Exists or DoesNotExist,
                                                      the values array must be empty. This array is replaced during a strategic
                                                      merge patch.
                                                    items:
                                                      type: string
                                                    type: array
                                                    x-kubernetes-list-type: atomic
                                                required:
                                                - key
                                                - operator
                                                type: object
                                              type: array
                                              x-kubernetes-list-type: atomic
                                            matchLabels:
                                              additionalProperties:
                                                type: string
                                              description: |-
                                                matchLabels is a map of {key,value} pairs. A single {key,value} in the matchLabels
                                                map is equivalent to an element of matchExpressions, whose key field is "key", the
                                                operator is "In", and the values array contains only "value". The requirements are ANDed.
                                              type: object
                                          type: object
                                          x-kubernetes-map-type: atomic
                                        matchLabelKeys:
                                          description: |-
                                            MatchLabelKeys is a set of pod label keys to select which pods will
                                            be taken into consideration. The keys are used to lookup values from the
                                            incoming pod labels, those key-value labels are merged with 'labelSelector' as 'key in (value)'
                                            to select the group of existing pods which pods will be taken into consideration
                                            for the incoming pod's pod (anti) affinity. Keys that don't exist in the incoming
                                            pod labels will be ignored. The default value is empty.
                                            The same key is forbidden to exist in both matchLabelKeys and labelSelector.
                                            Also, matchLabelKeys cannot be set when labelSelector isn't set.
                                            This is a beta field and requires enabling MatchLabelKeysInPodAffinity feature gate (enabled by default).
                                          items:
                                            type: string
                                          type: array
                                          x-kubernetes-list-type: atomic
                                        mismatchLabelKeys:
                                          description: |-
                                            MismatchLabelKeys is a set of pod label keys to select which pods will
                                            be taken into consideration. The keys are used to lookup values from the
                                            incoming pod labels, those key-value labels are merged with 'labelSelector' as 'key notin (value)'
                                            to select the group of existing pods which pods will be taken into consideration
                                            for the incoming pod's pod (anti) affinity. Keys that don't exist in the incoming
                                            pod labels will be ignored. The default value is empty.
                                            The same key is forbidden to exist in both mismatchLabelKeys and labelSelector.
                                            Also, mismatchLabelKeys cannot be set when labelSelector isn't set.
                                            This is a beta field and requires enabling MatchLabelKeysInPodAffinity feature gate (enabled by default).
                                          items:
                                            type: string
                                          type: array
                                          x-kubernetes-list-type: atomic
                                        namespaceSelector:
                                          description: |-
                                            A label query over the set of namespaces that the term applies to.
                                            The term is applied to the union of the namespaces selected by this field
                                            and the ones listed in the namespaces field.
                                            null selector and null or empty namespaces list means "this pod's namespace".
                                            An empty selector ({}) matches all namespaces.
                                          properties:
                                            matchExpressions:
                                              description: matchExpressions is a list
                                                of label selector requirements. The
                                                requirements are ANDed.
                                              items:
                                                description: |-
                                                  A label selector requirement is a selector that contains values, a key, and an operator that
                                                  relates the key and values.
                                                properties:
                                                  key:
                                                    description: key is the label
                                                      key that the selector applies
                                                      to.
                                                    type: string
                                                  operator:
                                                    description: |-
                                                      operator represents a key's relationship to a set of values.
                                                      Valid operators are In, NotIn, Exists and DoesNotExist.
                                                    type: string
                                                  values:
                                                    description: |-
                                                      values is an array of string values. If the operator is In or NotIn,
                                                      the values array must be non-empty. If the operator is Exists or DoesNotExist,
                                                      the values array must be empty. This array is replaced during a strategic
                                                      merge patch.
                                                    items:
                                                      type: string
                                                    type: array
                                                    x-kubernetes-list-type: atomic
                                                required:
                                                - key
                                                - operator
                                                type: object
                                              type: array
                                              x-kubernetes-list-type: atomic
                                            matchLabels:
                                              additionalProperties:
                                                type: string
                                              description: |-
                                                matchLabels is a map of {key,value} pairs. A single {key,value} in the matchLabels
                                                map is equivalent to an element of matchExpressions, whose key field is "key", the
                                                operator is "In", and the values array contains only "value". The requirements are ANDed.
                                              type: object
                                          type: object
                                          x-kubernetes-map-type: atomic
                                        namespaces:
                                          description: |-
                                            namespaces specifies a static list of namespace names that the term applies to.
                                            The term is applied to the union of the namespaces listed in this field
                                            and the ones selected by namespaceSelector.
                                            null or empty namespaces list and null namespaceSelector means "this pod's namespace".
                                          items:
                                            type: string
                                          type: array
                                          x-kubernetes-list-type: atomic
                                        topologyKey:
                                          description: |-
                                            This pod should be co-located (affinity) or not co-located (anti-affinity) with the pods matching
                                            the labelSelector in the specified namespaces, where co-located is defined as running on a node
                                            whose value of the label with key topologyKey matches that of any node on which any of the
                                            selected pods is running.
                                            Empty topologyKey is not allowed.
                                          type: string
                                      required:
                                      - topologyKey
                                      type: object
                                    weight:
                                      description: |-
                                        weight associated with matching the corresponding podAffinityTerm,
                                        in the range 1-100.
                                      format: int32
                                      type: integer
                                  required:
                                  - podAffinityTerm
                                  - weight
                                  type: object
                                type: array
                                x-kubernetes-list-type: atomic
                              requiredDuringSchedulingIgnoredDuringExecution:
                                description: |-
                                  If the affinity requirements specified by this field are not met at
                                  scheduling time, the pod will not be scheduled onto the node.
                                  If the affinity requirements specified by this field cease to be met
                                  at some point during pod execution (e.g. due to a pod label update), the
                                  system may or may not try to eventually evict the pod from its node.
                                  When there are multiple elements, the lists of nodes corresponding to each
                                  podAffinityTerm are intersected, i.e. all terms must be satisfied.
                                items:
                                  description: |-
                                    Defines a set of pods (namely those matching the labelSelector
                                    relative to the given namespace(s)) that this pod should be
                                    co-located (affinity) or not co-located (anti-affinity) with,
                                    where co-located is defined as running on a node whose value of
                                    the label with key <topologyKey> matches that of any node on which
                                    a pod of the set of pods is running
                                  properties:
                                    labelSelector:
                                      description: |-
                                        A label query over a set of resources, in this case pods.
                                        If it's null, this PodAffinityTerm matches with no Pods.
                                      properties:
                                        matchExpressions:
                                          description: matchExpressions is a list
                                            of label selector requirements. The requirements
                                            are ANDed.
                                          items:
                                            description: |-
                                              A label selector requirement is a selector that contains values, a key, and an operator that
                                              relates the key and values.
                                            properties:
                                              key:
                                                description: key is the label key
                                                  that the selector applies to.
                                                type: string
                                              operator:
                                                description: |-
                                                  operator represents a key's relationship to a set of values.
                                                  Valid operators are In, NotIn, Exists and DoesNotExist.
                                                type: string
                                              values:
                                                description: |-
                                                  values is an array of string values. If the operator is In or NotIn,
                                                  the values array must be non-empty. If the operator is Exists or DoesNotExist,
                                                  the values array must be empty. This array is replaced during a strategic
                                                  merge patch.
                                                items:
                                                  type: string
                                                type: array
                                                x-kubernetes-list-type: atomic
                                            required:
                                            - key
                                            - operator
                                            type: object
                                          type: array
                                          x-kubernetes-list-type: atomic
                                        matchLabels:
                                          additionalProperties:
                                            type: string
                                          description: |-
                                            matchLabels is a map of {key,value} pairs. A single {key,value} in the matchLabels
                                            map is equivalent to an element of matchExpressions, whose key field is "key", the
                                            operator is "In", and the values array contains only "value". The requirements are ANDed.
                                          type: object
                                      type: object
                                      x-kubernetes-map-type: atomic
                                    matchLabelKeys:
                                      description: |-
                                        MatchLabelKeys is a set of pod label keys to select which pods will
                                        be taken into consideration. The keys are used to lookup values from the
                                        incoming pod labels, those key-value labels are merged with 'labelSelector' as 'key in (value)'
                                        to select the group of existing pods which pods will be taken into consideration
                                        for the incoming pod's pod (anti) affinity. Keys that don't exist in the incoming
                                        pod labels will be ignored. The default value is empty.
                                        The same key is forbidden to exist in both matchLabelKeys and labelSelector.
                                        Also, matchLabelKeys cannot be set when labelSelector isn't set.
                                        This is a beta field and requires enabling MatchLabelKeysInPodAffinity feature gate (enabled by default).
                                      items:
                                        type: string
                                      type: array
                                      x-kubernetes-list-type: atomic
                                    mismatchLabelKeys:
                                      description: |-
                                        MismatchLabelKeys is a set of pod label keys to select which pods will
                                        be taken into consideration. The keys are used to lookup values from the
                                        incoming pod labels, those key-value labels are merged with 'labelSelector' as 'key notin (value)'
                                        to select the group of existing pods which pods will be taken into consideration
                                        for the incoming pod's pod (anti) affinity. Keys that don't exist in the incoming
                                        pod labels will be ignored. The default value is empty.
                                        The same key is forbidden to exist in both mismatchLabelKeys and labelSelector.
                                        Also, mismatchLabelKeys cannot be set when labelSelector isn't set.
                                        This is a beta field and requires enabling MatchLabelKeysInPodAffinity feature gate (enabled by default).
                                      items:
                                        type: string
                                      type: array
                                      x-kubernetes-list-type: atomic
                                    namespaceSelector:
                                      description: |-
                                        A label query over the set of namespaces that the term applies to.
                                        The term is applied to the union of the namespaces selected by this field
                                        and the ones listed in the namespaces field.
                                        null selector and null or empty namespaces list means "this pod's namespace".
                                        An empty selector ({}) matches all namespaces.
                                      properties:
                                        matchExpressions:
                                          description: matchExpressions is a list
                                            of label selector requirements. The requirements
                                            are ANDed.
                                          items:
                                            description: |-
                                              A label selector requirement is a selector that contains values, a key, and an operator that
                                              relates the key and values.
                                            properties:
                                              key:
                                                description: key is the label key
                                                  that the selector applies to.
                                                type: string
                                              operator:
                                                description: |-
                                                  operator represents a key's relationship to a set of values.
                                                  Valid operators are In, NotIn, Exists and DoesNotExist.
                                                type: string
                                              values:
                                                description: |-
                                                  values is an array of string values. If the operator is In or NotIn,
                                                  the values array must be non-empty. If the operator is Exists or DoesNotExist,
                                                  the values array must be empty. This array is replaced during a strategic
                                                  merge patch.
                                                items:
                                                  type: string
                                                type: array
                                                x-kubernetes-list-type: atomic
                                            required:
                                            - key
                                            - operator
                                            type: object
                                          type: array
                                          x-kubernetes-list-type: atomic
                                        matchLabels:
                                          additionalProperties:
                                            type: string
                                          description: |-
                                            matchLabels is a map of {key,value} pairs. A single {key,value} in the matchLabels
                                            map is equivalent to an element of matchExpressions, whose key field is "key", the
                                            operator is "In", and the values array contains only "value". The requirements are ANDed.
                                          type: object
                                      type: object
                                      x-kubernetes-map-type: atomic
                                    namespaces:
                                      description: |-
                                        namespaces specifies a static list of namespace names that the term applies to.
                                        The term is applied to the union of the namespaces listed in this field
                                        and the ones selected by namespaceSelector.
                                        null or empty namespaces list and null namespaceSelector means "this pod's namespace".
                                      items:
                                        type: string
                                      type: array
                                      x-kubernetes-list-type: atomic
                                    topologyKey:
                                      description: |-
                                        This pod should be co-located (affinity) or not co-located (anti-affinity) with the pods matching
                                        the labelSelector in the specified namespaces, where co-located is defined as running on a node
                                        whose value of the label with key topologyKey matches that of any node on which any of the
                                        selected pods is running.
                                        Empty topologyKey is not allowed.
                                      type: string
                                  required:
                                  - topologyKey
                                  type: object
                                type: array
                                x-kubernetes-list-type: atomic
                            type: object
                          podAntiAffinity:
                            description: Describes pod anti-affinity scheduling rules
                              (e.g. avoid putting this pod in the same node, zone,
                              etc. as some other pod(s)).
                            properties:
                              preferredDuringSchedulingIgnoredDuringExecution:
                                description: |-
                                  The scheduler will prefer to schedule pods to nodes that satisfy
                                  the anti-affinity expressions specified by this field, but it may choose
                                  a node that violates one or more of the expressions. The node that is
                                  most preferred is the one with the greatest sum of weights, i.e.
                                  for each node that meets all of the scheduling requirements (resource
                                  request, requiredDuringScheduling anti-affinity expressions, etc.),
                                  compute a sum by iterating through the elements of this field and adding
                                  "weight" to the sum if the node has pods which matches the corresponding podAffinityTerm; the
                                  node(s) with the highest sum are the most preferred.
                                items:
                                  description: The weights of all of the matched WeightedPodAffinityTerm
                                    fields are added per-node to find the most preferred
                                    node(s)
                                  properties:
                                    podAffinityTerm:
                                      description: Required. A pod affinity term,
                                        associated with the corresponding weight.
                                      properties:
                                        labelSelector:
                                          description: |-
                                            A label query over a set of resources, in this case pods.
                                            If it's null, this PodAffinityTerm matches with no Pods.
                                          properties:
                                            matchExpressions:
                                              description: matchExpressions is a list
                                                of label selector requirements. The
                                                requirements are ANDed.
                                              items:
                                                description: |-
                                                  A label selector requirement is a selector that contains values, a key, and an operator that
                                                  relates the key and values.
                                                properties:
                                                  key:
                                                    description: key is the label
                                                      key that the selector applies
                                                      to.
                                                    type: string
                                                  operator:
                                                    description: |-
                                                      operator represents a key's relationship to a set of values.
                                                      Valid operators are In, NotIn, Exists and DoesNotExist.
                                                    type: string
                                                  values:
                                                    description: |-
                                                      values is an array of string values. If the operator is In or NotIn,
                                                      the values array must be non-empty. If the operator is Exists or DoesNotExist,
                                                      the values array must be empty. This array is replaced during a strategic
                                                      merge patch.
                                                    items:
                                                      type: string
                                                    type: array
                                                    x-kubernetes-list-type: atomic
                                                required:
                                                - key
                                                - operator
                                                type: object
                                              type: array
                                              x-kubernetes-list-type: atomic
                                            matchLabels:
                                              additionalProperties:
                                                type: string
                                              description: |-
                                                matchLabels is a map of {key,value} pairs. A single {key,value} in the matchLabels
                                                map is equivalent to an element of matchExpressions, whose key field is "key", the
                                                operator is "In", and the values array contains only "value". The requirements are ANDed.
                                              type: object
                                          type: object
                                          x-kubernetes-map-type: atomic
                                        matchLabelKeys:
                                          description: |-
                                            MatchLabelKeys is a set of pod label keys to select which pods will
                                            be taken into consideration. The keys are used to lookup values from the
                                            incoming pod labels, those key-value labels are merged with 'labelSelector' as 'key in (value)'
                                            to select the group of existing pods which pods will be taken into consideration
                                            for the incoming pod's pod (anti) affinity. Keys that don't exist in the incoming
                                            pod labels will be ignored. The default value is empty.
                                            The same key is forbidden to exist in both matchLabelKeys and labelSelector.
                                            Also, matchLabelKeys cannot be set when labelSelector isn't set.
                                            This is a beta field and requires enabling MatchLabelKeysInPodAffinity feature gate (enabled by default).
                                          items:
                                            type: string
                                          type: array
                                          x-kubernetes-list-type: atomic
                                        mismatchLabelKeys:
                                          description: |-
                                            MismatchLabelKeys is a set of pod label keys to select which pods will
                                            be taken into consideration. The keys are used to lookup values from the
                                            incoming pod labels, those key-value labels are merged with 'labelSelector' as 'key notin (value)'
                                            to select the group of existing pods which pods will be taken into consideration
                                            for the incoming pod's pod (anti) affinity. Keys that don't exist in the incoming
                                            pod labels will be ignored. The default value is empty.
                                            The same key is forbidden to exist in both mismatchLabelKeys and labelSelector.
                                            Also, mismatchLabelKeys cannot be set when labelSelector isn't set.
                                            This is a beta field and requires enabling MatchLabelKeysInPodAffinity feature gate (enabled by default).
                                          items:
                                            type: string
                                          type: array
                                          x-kubernetes-list-type: atomic
                                        namespaceSelector:
                                          description: |-
                                            A label query over the set of namespaces that the term applies to.
                                            The term is applied to the union of the namespaces selected by this field
                                            and the ones listed in the namespaces field.
                                            null selector and null or empty namespaces list means "this pod's namespace".
                                            An empty selector ({}) matches all namespaces.
                                          properties:
                                            matchExpressions:
                                              description: matchExpressions is a list
                                                of label selector requirements. The
                                                requirements are ANDed.
                                              items:
                                                description: |-
                                                  A label selector requirement is a selector that contains values, a key, and an operator that
                                                  relates the key and values.
                                                properties:
                                                  key:
                                                    description: key is the label
                                                      key that the selector applies
                                                      to.
                                                    type: string
                                                  operator:
                                                    description: |-
                                                      operator represents a key's relationship to a set of values.
                                                      Valid operators are In, NotIn, Exists and DoesNotExist.
                                                    type: string
                                                  values:
                                                    description: |-
                                                      values is an array of string values. If the operator is In or NotIn,
                                                      the values array must be non-empty. If the operator is Exists or DoesNotExist,
                                                      the values array must be empty. This array is replaced during a strategic
                                                      merge patch.
                                                    items:
                                                      type: string
                                                    type: array
                                                    x-kubernetes-list-type: atomic
                                                required:
                                                - key
                                                - operator
                                                type: object
                                              type: array
                                              x-kubernetes-list-type: atomic
                                            matchLabels:
                                              additionalProperties:
                                                type: string
                                              description: |-
                                                matchLabels is a map of {key,value} pairs. A single {key,value} in the matchLabels
                                                map is equivalent to an element of matchExpressions, whose key field is "key", the
                                                operator is "In", and the values array contains only "value". The requirements are ANDed.
                                              type: object
                                          type: object
                                          x-kubernetes-map-type: atomic
                                        namespaces:
                                          description: |-
                                            namespaces specifies a static list of namespace names that the term applies to.
                                            The term is applied to the union of the namespaces listed in this field
                                            and the ones selected by namespaceSelector.
                                            null or empty namespaces list and null namespaceSelector means "this pod's namespace".
                                          items:
                                            type: string
                                          type: array
                                          x-kubernetes-list-type: atomic
                                        topologyKey:
                                          description: |-
                                            This pod should be co-located (affinity) or not co-located (anti-affinity) with the pods matching
                                            the labelSelector in the specified namespaces, where co-located is defined as running on a node
                                            whose value of the label with key topologyKey matches that of any node on which any of the
                                            selected pods is running.
                                            Empty topologyKey is not allowed.
                                          type: string
                                      required:
                                      - topologyKey
                                      type: object
                                    weight:
                                      description: |-
                                        weight associated with matching the corresponding podAffinityTerm,
                                        in the range 1-100.
                                      format: int32
                                      type: integer
                                  required:
                                  - podAffinityTerm
                                  - weight
                                  type: object
                                type: array
                                x-kubernetes-list-type: atomic
                              requiredDuringSchedulingIgnoredDuringExecution:
                                description: |-
                                  If the anti-affinity requirements specified by this field are not met at
                                  scheduling time, the pod will not be scheduled onto the node.
                                  If the anti-affinity requirements specified by this field cease to be met
                                  at some point during pod execution (e.g. due to a pod label update), the
                                  system may or may not try to eventually evict the pod from its node.
                                  When there are multiple elements, the lists of nodes corresponding to each
                                  podAffinityTerm are intersected, i.e. all terms must be satisfied.
                                items:
                                  description: |-
                                    Defines a set of pods (namely those matching the labelSelector
                                    relative to the given namespace(s)) that this pod should be
                                    co-located (affinity) or not co-located (anti-affinity) with,
                                    where co-located is defined as running on a node whose value of
                                    the label with key <topologyKey> matches that of any node on which
                                    a pod of the set of pods is running
                                  properties:
                                    labelSelector:
                                      description: |-
                                        A label query over a set of resources, in this case pods.
                                        If it's null, this PodAffinityTerm matches with no Pods.
                                      properties:
                                        matchExpressions:
                                          description: matchExpressions is a list
                                            of label selector requirements. The requirements
                                            are ANDed.
                                          items:
                                            description: |-
                                              A label selector requirement is a selector that contains values, a key, and an operator that
                                              relates the key and values.
                                            properties:
                                              key:
                                                description: key is the label key
                                                  that the selector applies to.
                                                type: string
                                              operator:
                                                description: |-
                                                  operator represents a key's relationship to a set of values.
                                                  Valid operators are In, NotIn, Exists and DoesNotExist.
                                                type: string
                                              values:
                                                description: |-
                                                  values is an array of string values. If the operator is In or NotIn,
                                                  the values array must be non-empty. If the operator is Exists or DoesNotExist,
                                                  the values array must be empty. This array is replaced during a strategic
                                                  merge patch.
                                                items:
                                                  type: string
                                                type: array
                                                x-kubernetes-list-type: atomic
                                            required:
                                            - key
                                            - operator
                                            type: object
                                          type: array
                                          x-kubernetes-list-type: atomic
                                        matchLabels:
                                          additionalProperties:
                                            type: string
                                          description: |-
                                            matchLabels is a map of {key,value} pairs. A single {key,value} in the matchLabels
                                            map is equivalent to an element of matchExpressions, whose key field is "key", the
                                            operator is "In", and the values array contains only "value". The requirements are ANDed.
                                          type: object
                                      type: object
                                      x-kubernetes-map-type: atomic
                                    matchLabelKeys:
                                      description: |-
                                        MatchLabelKeys is a set of pod label keys to select which pods will
                                        be taken into consideration. The keys are used to lookup values from the
                                        incoming pod labels, those key-value labels are merged with 'labelSelector' as 'key in (value)'
                                        to select the group of existing pods which pods will be taken into consideration
                                        for the incoming pod's pod (anti) affinity. Keys that don't exist in the incoming
                                        pod labels will be ignored. The default value is empty.
                                        The same key is forbidden to exist in both matchLabelKeys and labelSelector.
                                        Also, matchLabelKeys cannot be set when labelSelector isn't set.
                                        This is a beta field and requires enabling MatchLabelKeysInPodAffinity feature gate (enabled by default).
                                      items:
                                        type: string
                                      type: array
                                      x-kubernetes-list-type: atomic
                                    mismatchLabelKeys:
                                      description: |-
                                        MismatchLabelKeys is a set of pod label keys to select which pods will
                                        be taken into consideration. The keys are used to lookup values from the
                                        incoming pod labels, those key-value labels are merged with 'labelSelector' as 'key notin (value)'
                                        to select the group of existing pods which pods will be taken into consideration
                                        for the incoming pod's pod (anti) affinity. Keys that don't exist in the incoming
                                        pod labels will be ignored. The default value is empty.
                                        The same key is forbidden to exist in both mismatchLabelKeys and labelSelector.
                                        Also, mismatchLabelKeys cannot be set when labelSelector isn't set.
                                        This is a beta field and requires enabling MatchLabelKeysInPodAffinity feature gate (enabled by default).
                                      items:
                                        type: string
                                      type: array
                                      x-kubernetes-list-type: atomic
                                    namespaceSelector:
                                      description: |-
                                        A label query over the set of namespaces that the term applies to.
                                        The term is applied to the union of the namespaces selected by this field
                                        and the ones listed in the namespaces field.
                                        null selector and null or empty namespaces list means "this pod's namespace".
                                        An empty selector ({}) matches all namespaces.
                                      properties:
                                        matchExpressions:
                                          description: matchExpressions is a list
                                            of label selector requirements. The requirements
                                            are ANDed.
                                          items:
                                            description: |-
                                              A label selector requirement is a selector that contains values, a key, and an operator that
                                              relates the key and values.
                                            properties:
                                              key:
                                                description: key is the label key
                                                  that the selector applies to.
                                                type: string
                                              operator:
                                                description: |-
                                                  operator represents a key's relationship to a set of values.
                                                  Valid operators are In, NotIn, Exists and DoesNotExist.
                                                type: string
                                              values:
                                                description: |-
                                                  values is an array of string values. If the operator is In or NotIn,
                                                  the values array must be non-empty. If the operator is Exists or DoesNotExist,
                                                  the values array must be empty. This array is replaced during a strategic
                                                  merge patch.
                                                items:
                                                  type: string
                                                type: array
                                                x-kubernetes-list-type: atomic
                                            required:
                                            - key
                                            - operator
                                            type: object
                                          type: array
                                          x-kubernetes-list-type: atomic
                                        matchLabels:
                                          additionalProperties:
                                            type: string
                                          description: |-
                                            matchLabels is a map of {key,value} pairs. A single {key,value} in the matchLabels
                                            map is equivalent to an element of matchExpressions, whose key field is "key", the
                                            operator is "In", and the values array contains only "value". The requirements are ANDed.
                                          type: object
                                      type: object
                                      x-kubernetes-map-type: atomic
                                    namespaces:
                                      description: |-
                                        namespaces specifies a static list of namespace names that the term applies to.
                                        The term is applied to the union of the namespaces listed in this field
                                        and the ones selected by namespaceSelector.
                                        null or empty namespaces list and null namespaceSelector means "this pod's namespace".
                                      items:
                                        type: string
                                      type: array
                                      x-kubernetes-list-type: atomic
                                    topologyKey:
                                      description: |-
                                        This pod should be co-located (affinity) or not co-located (anti-affinity) with the pods matching
                                        the labelSelector in the specified namespaces, where co-located is defined as running on a node
                                        whose value of the label with key topologyKey matches that of any node on which any of the
                                        selected pods is running.
                                        Empty topologyKey is not allowed.
                                      type: string
                                  required:
                                  - topologyKey
                                  type: object
                                type: array
                                x-kubernetes-list-type: atomic
                            type: object
                        type: object
                      architecture:
                        description: Specifies the architecture of the vm guest you
                          are attempting to run. Defaults to the compiled architecture
                          of the KubeVirt components
                        type: string
                      dnsConfig:
                        description: |-
                          Specifies the DNS parameters of a pod.
                          Parameters specified here will be merged to the generated DNS
                          configuration based on DNSPolicy.
                        properties:
                          nameservers:
                            description: |-
                              A list of DNS name server IP addresses.
                              This will be appended to the base nameservers generated from DNSPolicy.
                              Duplicated nameservers will be removed.
                            items:
                              type: string
                            type: array
                            x-kubernetes-list-type: atomic
                          options:
                            description: |-
                              A list of DNS resolver options.
                              This will be merged with the base options generated from DNSPolicy.
                              Duplicated entries will be removed. Resolution options given in Options
                              will override those that appear in the base DNSPolicy.
                            items:
                              description: PodDNSConfigOption defines DNS resolver
                                options of a pod.
                              properties:
                                name:
                                  description: |-
<<<<<<< HEAD
                                    Name is this DNS resolver option's name.
                                    Required.
                                  type: string
                                value:
                                  description: Value is this DNS resolver option's
                                    value.
=======
                                    DNS resolver option name.
                                    Required field.
                                  type: string
                                value:
                                  description: DNS resolver option value.
>>>>>>> 079d50f8
                                  type: string
                              type: object
                            type: array
                            x-kubernetes-list-type: atomic
                          searches:
                            description: |-
                              A list of DNS search domains for host-name lookup.
                              This will be appended to the base search paths generated from DNSPolicy.
                              Duplicated search paths will be removed.
                            items:
                              type: string
                            type: array
                            x-kubernetes-list-type: atomic
                        type: object
                      dnsPolicy:
                        description: |-
                          Set DNS policy for the pod.
                          Defaults to "ClusterFirst".
                          Valid values are 'ClusterFirstWithHostNet', 'ClusterFirst', 'Default' or 'None'.
                          DNS parameters given in DNSConfig will be merged with the policy selected with DNSPolicy.
                          To have DNS options set along with hostNetwork, you have to specify DNS policy
                          explicitly to 'ClusterFirstWithHostNet'.
                        type: string
                      domain:
                        description: Specification of the desired behavior of the
                          VirtualMachineInstance on the host.
                        properties:
                          chassis:
                            description: Chassis specifies the chassis info passed
                              to the domain.
                            properties:
                              asset:
                                type: string
                              manufacturer:
                                type: string
                              serial:
                                type: string
                              sku:
                                type: string
                              version:
                                type: string
                            type: object
                          clock:
                            description: Clock sets the clock and timers of the vmi.
                            properties:
                              timer:
                                description: Timer specifies whih timers are attached
                                  to the vmi.
                                properties:
                                  hpet:
                                    description: HPET (High Precision Event Timer)
                                      - multiple timers with periodic interrupts.
                                    properties:
                                      present:
                                        description: |-
                                          Enabled set to false makes sure that the machine type or a preset can't add the timer.
                                          Defaults to true.
                                        type: boolean
                                      tickPolicy:
                                        description: |-
                                          TickPolicy determines what happens when QEMU misses a deadline for injecting a tick to the guest.
                                          One of "delay", "catchup", "merge", "discard".
                                        type: string
                                    type: object
                                  hyperv:
                                    description: Hyperv (Hypervclock) - lets guests
                                      read the host’s wall clock time (paravirtualized).
                                      For windows guests.
                                    properties:
                                      present:
                                        description: |-
                                          Enabled set to false makes sure that the machine type or a preset can't add the timer.
                                          Defaults to true.
                                        type: boolean
                                    type: object
                                  kvm:
                                    description: "KVM \t(KVM clock) - lets guests
                                      read the host’s wall clock time (paravirtualized).
                                      For linux guests."
                                    properties:
                                      present:
                                        description: |-
                                          Enabled set to false makes sure that the machine type or a preset can't add the timer.
                                          Defaults to true.
                                        type: boolean
                                    type: object
                                  pit:
                                    description: PIT (Programmable Interval Timer)
                                      - a timer with periodic interrupts.
                                    properties:
                                      present:
                                        description: |-
                                          Enabled set to false makes sure that the machine type or a preset can't add the timer.
                                          Defaults to true.
                                        type: boolean
                                      tickPolicy:
                                        description: |-
                                          TickPolicy determines what happens when QEMU misses a deadline for injecting a tick to the guest.
                                          One of "delay", "catchup", "discard".
                                        type: string
                                    type: object
                                  rtc:
                                    description: RTC (Real Time Clock) - a continuously
                                      running timer with periodic interrupts.
                                    properties:
                                      present:
                                        description: |-
                                          Enabled set to false makes sure that the machine type or a preset can't add the timer.
                                          Defaults to true.
                                        type: boolean
                                      tickPolicy:
                                        description: |-
                                          TickPolicy determines what happens when QEMU misses a deadline for injecting a tick to the guest.
                                          One of "delay", "catchup".
                                        type: string
                                      track:
                                        description: Track the guest or the wall clock.
                                        type: string
                                    type: object
                                type: object
                              timezone:
                                description: |-
                                  Timezone sets the guest clock to the specified timezone.
                                  Zone name follows the TZ environment variable format (e.g. 'America/New_York').
                                type: string
                              utc:
                                description: |-
                                  UTC sets the guest clock to UTC on each boot. If an offset is specified,
                                  guest changes to the clock will be kept during reboots and are not reset.
                                properties:
                                  offsetSeconds:
                                    description: |-
                                      OffsetSeconds specifies an offset in seconds, relative to UTC. If set,
                                      guest changes to the clock will be kept during reboots and not reset.
                                    type: integer
                                type: object
                            type: object
                            x-kubernetes-preserve-unknown-fields: true
                          cpu:
                            description: CPU allow specified the detailed CPU topology
                              inside the vmi.
                            properties:
                              cores:
                                description: |-
                                  Cores specifies the number of cores inside the vmi.
                                  Must be a value greater or equal 1.
                                format: int32
                                type: integer
                              dedicatedCpuPlacement:
                                description: |-
                                  DedicatedCPUPlacement requests the scheduler to place the VirtualMachineInstance on a node
                                  with enough dedicated pCPUs and pin the vCPUs to it.
                                type: boolean
                              features:
                                description: Features specifies the CPU features list
                                  inside the VMI.
                                items:
                                  description: CPUFeature allows specifying a CPU
                                    feature.
                                  properties:
                                    name:
                                      description: Name of the CPU feature
                                      type: string
                                    policy:
                                      description: |-
                                        Policy is the CPU feature attribute which can have the following attributes:
                                        force    - The virtual CPU will claim the feature is supported regardless of it being supported by host CPU.
                                        require  - Guest creation will fail unless the feature is supported by the host CPU or the hypervisor is able to emulate it.
                                        optional - The feature will be supported by virtual CPU if and only if it is supported by host CPU.
                                        disable  - The feature will not be supported by virtual CPU.
                                        forbid   - Guest creation will fail if the feature is supported by host CPU.
                                        Defaults to require
                                      type: string
                                  required:
                                  - name
                                  type: object
                                type: array
                              isolateEmulatorThread:
                                description: |-
                                  IsolateEmulatorThread requests one more dedicated pCPU to be allocated for the VMI to place
                                  the emulator thread on it.
                                type: boolean
                              maxSockets:
                                description: |-
                                  MaxSockets specifies the maximum amount of sockets that can
                                  be hotplugged
                                format: int32
                                type: integer
                              model:
                                description: |-
                                  Model specifies the CPU model inside the VMI.
                                  List of available models https://github.com/libvirt/libvirt/tree/master/src/cpu_map.
                                  It is possible to specify special cases like "host-passthrough" to get the same CPU as the node
                                  and "host-model" to get CPU closest to the node one.
                                  Defaults to host-model.
                                type: string
                              numa:
                                description: NUMA allows specifying settings for the
                                  guest NUMA topology
                                properties:
                                  guestMappingPassthrough:
                                    description: |-
                                      GuestMappingPassthrough will create an efficient guest topology based on host CPUs exclusively assigned to a pod.
                                      The created topology ensures that memory and CPUs on the virtual numa nodes never cross boundaries of host numa nodes.
                                    type: object
                                type: object
                              realtime:
                                description: Realtime instructs the virt-launcher
                                  to tune the VMI for lower latency, optional for
                                  real time workloads
                                properties:
                                  mask:
                                    description: |-
                                      Mask defines the vcpu mask expression that defines which vcpus are used for realtime. Format matches libvirt's expressions.
                                      Example: "0-3,^1","0,2,3","2-3"
                                    type: string
                                type: object
                              sockets:
                                description: |-
                                  Sockets specifies the number of sockets inside the vmi.
                                  Must be a value greater or equal 1.
                                format: int32
                                type: integer
                              threads:
                                description: |-
                                  Threads specifies the number of threads inside the vmi.
                                  Must be a value greater or equal 1.
                                format: int32
                                type: integer
                            type: object
                          devices:
                            description: Devices allows adding disks, network interfaces,
                              and others
                            properties:
                              autoattachGraphicsDevice:
                                description: |-
                                  Whether to attach the default graphics device or not.
                                  VNC will not be available if set to false. Defaults to true.
                                type: boolean
                              autoattachInputDevice:
                                description: |-
                                  Whether to attach an Input Device.
                                  Defaults to false.
                                type: boolean
                              autoattachMemBalloon:
                                description: |-
                                  Whether to attach the Memory balloon device with default period.
                                  Period can be adjusted in virt-config.
                                  Defaults to true.
                                type: boolean
                              autoattachPodInterface:
                                description: Whether to attach a pod network interface.
                                  Defaults to true.
                                type: boolean
                              autoattachSerialConsole:
                                description: |-
                                  Whether to attach the default virtio-serial console or not.
                                  Serial console access will not be available if set to false. Defaults to true.
                                type: boolean
                              autoattachVSOCK:
                                description: |-
                                  Whether to attach the VSOCK CID to the VM or not.
                                  VSOCK access will be available if set to true. Defaults to false.
                                type: boolean
                              blockMultiQueue:
                                description: |-
                                  Whether or not to enable virtio multi-queue for block devices.
                                  Defaults to false.
                                type: boolean
                              clientPassthrough:
                                description: To configure and access client devices
                                  such as redirecting USB
                                type: object
                              disableHotplug:
                                description: DisableHotplug disabled the ability to
                                  hotplug disks.
                                type: boolean
                              disks:
                                description: Disks describes disks, cdroms and luns
                                  which are connected to the vmi.
                                items:
                                  properties:
                                    blockSize:
                                      description: If specified, the virtual disk
                                        will be presented with the given block sizes.
                                      properties:
                                        custom:
                                          description: CustomBlockSize represents
                                            the desired logical and physical block
                                            size for a VM disk.
                                          properties:
                                            logical:
                                              type: integer
                                            physical:
                                              type: integer
                                          required:
                                          - logical
                                          - physical
                                          type: object
                                        matchVolume:
                                          description: Represents if a feature is
                                            enabled or disabled.
                                          properties:
                                            enabled:
                                              description: |-
                                                Enabled determines if the feature should be enabled or disabled on the guest.
                                                Defaults to true.
                                              type: boolean
                                          type: object
                                      type: object
                                    bootOrder:
                                      description: |-
                                        BootOrder is an integer value > 0, used to determine ordering of boot devices.
                                        Lower values take precedence.
                                        Each disk or interface that has a boot order must have a unique value.
                                        Disks without a boot order are not tried if a disk with a boot order exists.
                                      type: integer
                                    cache:
                                      description: |-
<<<<<<< HEAD
                                        Cache specifies which kvm disk cache mode should be used.
                                        Supported values are:
                                        none: Guest I/O not cached on the host, but may be kept in a disk cache.
                                        writethrough: Guest I/O cached on the host but written through to the physical medium. Slowest but with most guarantees.
                                        writeback: Guest I/O cached on the host.
                                        Defaults to none if the storage supports O_DIRECT, otherwise writethrough.
=======
                                        Specifies which KVM disk cache mode should be used. Supported values:

                                        - `none`: Guest I/O is not cached on the host, but may be kept in a disk cache.
                                        - `writethrough`: Guest I/O is cached on the host but written through to the physical medium. This is the slowest mode but provides the most guarantees.
                                        - `writeback`: Guest I/O is cached on the host.
                                        Defaults to `none` if the storage supports O_DIRECT, otherwise `writethrough`.
>>>>>>> 079d50f8
                                      type: string
                                    cdrom:
                                      description: Attach a volume as a cdrom to the
                                        vmi.
                                      properties:
                                        bus:
                                          description: |-
                                            Bus indicates the type of disk device to emulate.
                                            supported values: virtio, sata, scsi.
                                          type: string
                                        readonly:
                                          description: |-
                                            ReadOnly.
                                            Defaults to true.
                                          type: boolean
                                        tray:
                                          description: |-
                                            Tray indicates if the tray of the device is open or closed.
                                            Allowed values are "open" and "closed".
                                            Defaults to closed.
                                          type: string
                                      type: object
                                    dedicatedIOThread:
                                      description: |-
                                        dedicatedIOThread indicates this disk should have an exclusive IO Thread.
                                        Enabling this implies useIOThreads = true.
                                        Defaults to false.
                                      type: boolean
                                    disk:
                                      description: Attach a volume as a disk to the
                                        vmi.
                                      properties:
                                        bus:
                                          description: |-
                                            Bus indicates the type of disk device to emulate.
                                            supported values: virtio, sata, scsi, usb.
                                          type: string
                                        pciAddress:
                                          description: 'If specified, the virtual
                                            disk will be placed on the guests pci
                                            address with the specified PCI address.
                                            For example: 0000:81:01.10'
                                          type: string
                                        readonly:
                                          description: |-
                                            ReadOnly.
                                            Defaults to false.
                                          type: boolean
                                      type: object
                                    errorPolicy:
                                      description: If specified, it can change the
                                        default error policy (stop) for the disk
                                      type: string
                                    io:
                                      description: |-
                                        IO specifies which QEMU disk IO mode should be used.
                                        Supported values are: native, default, threads.
                                      type: string
                                    lun:
                                      description: Attach a volume as a LUN to the
                                        vmi.
                                      properties:
                                        bus:
                                          description: |-
                                            Bus indicates the type of disk device to emulate.
                                            supported values: virtio, sata, scsi.
                                          type: string
                                        readonly:
                                          description: |-
                                            ReadOnly.
                                            Defaults to false.
                                          type: boolean
                                        reservation:
                                          description: Reservation indicates if the
                                            disk needs to support the persistent reservation
                                            for the SCSI disk
                                          type: boolean
                                      type: object
                                    name:
                                      description: Name is the device name
                                      type: string
                                    serial:
                                      description: Serial provides the ability to
                                        specify a serial number for the disk device.
                                      type: string
                                    shareable:
                                      description: If specified the disk is made sharable
                                        and multiple write from different VMs are
                                        permitted
                                      type: boolean
                                    tag:
                                      description: If specified, disk address and
                                        its tag will be provided to the guest via
                                        config drive metadata
                                      type: string
                                  required:
                                  - name
                                  type: object
                                maxItems: 256
                                type: array
                              downwardMetrics:
                                description: DownwardMetrics creates a virtio serials
                                  for exposing the downward metrics to the vmi.
                                type: object
                              filesystems:
                                description: Filesystems describes filesystem which
                                  is connected to the vmi.
                                items:
                                  properties:
                                    name:
                                      description: Name is the device name
                                      type: string
                                    virtiofs:
                                      description: Virtiofs is supported
                                      type: object
                                  required:
                                  - name
                                  - virtiofs
                                  type: object
                                type: array
                                x-kubernetes-list-type: atomic
                              gpus:
                                description: Whether to attach a GPU device to the
                                  vmi.
                                items:
                                  properties:
                                    claimName:
                                      description: |-
<<<<<<< HEAD
                                        ClaimName needs to be provided from the list vmi.spec.resourceClaims[].name where this
                                        device is allocated
                                      type: string
                                    deviceName:
                                      description: DeviceName is the name of the device
                                        provisioned by device-plugins
=======
                                        Must be provided from `vmi.spec.resourceClaims[].name` where this
                                        device is allocated.
                                      type: string
                                    deviceName:
                                      description: Name of the device provisioned by device plugins.
>>>>>>> 079d50f8
                                      type: string
                                    name:
                                      description: Name of the GPU device as exposed by a device plugin.
                                      type: string
                                    requestName:
                                      description: |-
                                        Must be provided from `resourceClaim.spec.devices.requests[].name` where this
                                        device is requested.
                                      type: string
                                    requestName:
                                      description: |-
                                        RequestName needs to be provided from resourceClaim.spec.devices.requests[].name where this
                                        device is requested
                                      type: string
                                    tag:
                                      description: If specified, the virtual network interface address and its tag will be provided to the guest via config drive.
                                      type: string
                                    virtualGPUOptions:
                                      properties:
                                        display:
                                          properties:
                                            enabled:
                                              description: |-
                                                Enabled determines if a display addapter backed by a vGPU should be enabled or disabled on the guest.
                                                Defaults to true.
                                              type: boolean
                                            ramFB:
                                              description: |-
                                                Enables a boot framebuffer, until the guest OS loads a real GPU driver
                                                Defaults to true.
                                              properties:
                                                enabled:
                                                  description: |-
                                                    Enabled determines if the feature should be enabled or disabled on the guest.
                                                    Defaults to true.
                                                  type: boolean
                                              type: object
                                          type: object
                                      type: object
                                  required:
                                  - deviceName
                                  - name
                                  type: object
                                type: array
                                x-kubernetes-list-type: atomic
                              hostDevices:
                                description: Whether to attach a host device to the
                                  vmi.
                                items:
                                  properties:
                                    claimName:
                                      description: |-
<<<<<<< HEAD
                                        ClaimName needs to be provided from the list vmi.spec.resourceClaims[].name where this
                                        device is allocated
                                      type: string
                                    deviceName:
                                      description: DeviceName is the name of the device
                                        provisioned by device-plugins
=======
                                        Must be provided from `vmi.spec.resourceClaims[].name` where this
                                        device is allocated.
                                      type: string
                                    deviceName:
                                      description: Name of the device provisioned by device plugins.
>>>>>>> 079d50f8
                                      type: string
                                    name:
                                      type: string
                                    requestName:
                                      description: |-
<<<<<<< HEAD
                                        RequestName needs to be provided from resourceClaim.spec.devices.requests[].name where this
                                        device is requested
=======
                                        Must be provided from `resourceClaim.spec.devices.requests[].name` where this
                                        device is requested.
>>>>>>> 079d50f8
                                      type: string
                                    tag:
                                      description: If specified, the virtual network interface address and its tag will be provided to the guest via config drive.
                                      type: string
                                  required:
                                  - name
                                  type: object
                                type: array
                                x-kubernetes-list-type: atomic
                              inputs:
                                description: Inputs describe input devices
                                items:
                                  properties:
                                    bus:
                                      description: |-
                                        Bus indicates the bus of input device to emulate.
                                        Supported values: virtio, usb.
                                      type: string
                                    name:
                                      description: Name is the device name
                                      type: string
                                    type:
                                      description: |-
                                        Type indicated the type of input device.
                                        Supported values: tablet.
                                      type: string
                                  required:
                                  - name
                                  - type
                                  type: object
                                type: array
                              interfaces:
                                description: Interfaces describe network interfaces
                                  which are added to the vmi.
                                items:
                                  properties:
                                    acpiIndex:
                                      description: |-
                                        If specified, the ACPI index is used to provide network interface device naming, that is stable across changes
                                        in PCI addresses assigned to the device.
                                        This value is required to be unique across all devices and be between 1 and (16*1024-1).
                                      type: integer
                                    binding:
                                      description: |-
                                        Binding specifies the binding plugin that will be used to connect the interface to the guest.
                                        It provides an alternative to InterfaceBindingMethod.
                                        version: 1alphav1
                                      properties:
                                        name:
                                          description: |-
                                            Name references to the binding name as denined in the kubevirt CR.
                                            version: 1alphav1
                                          type: string
                                      required:
                                      - name
                                      type: object
                                    bootOrder:
                                      description: |-
                                        BootOrder is an integer value > 0, used to determine ordering of boot devices.
                                        Lower values take precedence.
                                        Each interface or disk that has a boot order must have a unique value.
                                        Interfaces without a boot order are not tried.
                                      type: integer
                                    bridge:
                                      description: InterfaceBridge connects to a given
                                        network via a linux bridge.
                                      type: object
                                    dhcpOptions:
                                      description: If specified the network interface
                                        will pass additional DHCP options to the VMI
                                      properties:
                                        bootFileName:
                                          description: If specified will pass option
                                            67 to interface's DHCP server
                                          type: string
                                        ntpServers:
                                          description: If specified will pass the
                                            configured NTP server to the VM via DHCP
                                            option 042.
                                          items:
                                            type: string
                                          type: array
                                        privateOptions:
                                          description: 'If specified will pass extra
                                            DHCP options for private use, range: 224-254'
                                          items:
                                            description: DHCPExtraOptions defines
                                              Extra DHCP options for a VM.
                                            properties:
                                              option:
                                                description: |-
                                                  Option is an Integer value from 224-254
                                                  Required.
                                                type: integer
                                              value:
                                                description: |-
                                                  Value is a String value for the Option provided
                                                  Required.
                                                type: string
                                            required:
                                            - option
                                            - value
                                            type: object
                                          type: array
                                        tftpServerName:
                                          description: If specified will pass option
                                            66 to interface's DHCP server
                                          type: string
                                      type: object
                                    macAddress:
                                      description: 'Interface MAC address. For example:
                                        de:ad:00:00:be:af or DE-AD-00-00-BE-AF.'
                                      type: string
                                    macvtap:
                                      description: |-
                                        DeprecatedMacvtap is an alias to the deprecated Macvtap interface,
                                        please refer to Kubevirt user guide for alternatives.
                                        Deprecated: Removed in v1.3
                                      type: object
                                    masquerade:
                                      description: InterfaceMasquerade connects to
                                        a given network using netfilter rules to nat
                                        the traffic.
                                      type: object
                                    model:
                                      description: |-
                                        Interface model.
                                        One of: e1000, e1000e, igb, ne2k_pci, pcnet, rtl8139, virtio.
                                        Defaults to virtio.
                                      type: string
                                    name:
                                      description: |-
                                        Logical name of the interface as well as a reference to the associated networks.
                                        Must match the Name of a Network.
                                      type: string
                                    passt:
                                      description: |-
                                        DeprecatedPasst is an alias to the deprecated Passt interface,
                                        please refer to Kubevirt user guide for alternatives.
                                        Deprecated: Removed in v1.3
                                      type: object
                                    pciAddress:
                                      description: 'If specified, the virtual network
                                        interface will be placed on the guests pci
                                        address with the specified PCI address. For
                                        example: 0000:81:01.10'
                                      type: string
                                    ports:
                                      description: List of ports to be forwarded to
                                        the virtual machine.
                                      items:
                                        description: |-
                                          Port represents a port to expose from the virtual machine.
                                          Default protocol TCP.
                                          The port field is mandatory
                                        properties:
                                          name:
                                            description: |-
                                              If specified, this must be an IANA_SVC_NAME and unique within the pod. Each
                                              named port in a pod must have a unique name. Name for the port that can be
                                              referred to by services.
                                            type: string
                                          port:
                                            description: |-
                                              Number of port to expose for the virtual machine.
                                              This must be a valid port number, 0 < x < 65536.
                                            format: int32
                                            type: integer
                                          protocol:
                                            description: |-
                                              Protocol for port. Must be UDP or TCP.
                                              Defaults to "TCP".
                                            type: string
                                        required:
                                        - port
                                        type: object
                                      type: array
                                    slirp:
                                      description: |-
                                        DeprecatedSlirp is an alias to the deprecated Slirp interface
                                        Deprecated: Removed in v1.3
                                      type: object
                                    sriov:
                                      description: InterfaceSRIOV connects to a given
                                        network by passing-through an SR-IOV PCI device
                                        via vfio.
                                      type: object
                                    state:
                                      description: |-
<<<<<<< HEAD
                                        State represents the requested operational state of the interface.
                                        The supported values are:
                                        'absent', expressing a request to remove the interface.
                                        'down', expressing a request to set the link down.
                                        'up', expressing a request to set the link up.
                                        Empty value functions as 'up'.
=======
                                        Requested operational state of the interface. Supported values:

                                        - 'absent': Expresses a request to remove the interface.
                                        - 'down': Expresses a request to set the link down.
                                        - 'up': Expresses a request to set the link up.
                                        An empty value functions as 'up'.
>>>>>>> 079d50f8
                                      type: string
                                    tag:
                                      description: If specified, the virtual network interface address and its tag will be provided to the guest via config drive.
                                      type: string
                                  required:
                                  - name
                                  type: object
                                maxItems: 256
                                type: array
                              logSerialConsole:
                                description: |-
                                  Whether to log the auto-attached default serial console or not.
                                  Serial console logs will be collect to a file and then streamed from a named 'guest-console-log'.
                                  Not relevant if autoattachSerialConsole is disabled.
                                  Defaults to cluster wide setting on VirtualMachineOptions.
                                type: boolean
                              networkInterfaceMultiqueue:
                                description: If specified, virtual network interfaces
                                  configured with a virtio bus will also enable the
                                  vhost multiqueue feature for network devices. The
                                  number of queues created depends on additional factors
                                  of the VirtualMachineInstance, like the number of
                                  guest CPUs.
                                type: boolean
                              panicDevices:
<<<<<<< HEAD
                                description: PanicDevices provides additional crash
                                  information when a guest crashes.
=======
                                description: Provides additional crash information when a guest crashes.
>>>>>>> 079d50f8
                                items:
                                  properties:
                                    model:
                                      description: |-
<<<<<<< HEAD
                                        Model specifies what type of panic device is provided.
                                        The panic model used when this attribute is missing depends on the hypervisor and guest arch.
                                        One of: isa, hyperv, pvpanic.
=======
                                        Type of panic device to provide.
                                        If this attribute is missing, the panic model used depends on the hypervisor and guest architecture.
                                        Valid values: `isa`, `hyperv`, `pvpanic`.
>>>>>>> 079d50f8
                                      type: string
                                  type: object
                                type: array
                              rng:
                                description: Whether to have random number generator
                                  from host
                                type: object
                              sound:
                                description: Whether to emulate a sound device.
                                properties:
                                  model:
                                    description: |-
                                      We only support ich9 or ac97.
                                      If SoundDevice is not set: No sound card is emulated.
                                      If SoundDevice is set but Model is not: ich9
                                    type: string
                                  name:
                                    description: User's defined name for this sound
                                      device
                                    type: string
                                required:
                                - name
                                type: object
                              tpm:
                                description: Whether to emulate a TPM device.
                                properties:
                                  enabled:
                                    description: |-
<<<<<<< HEAD
                                      Enabled allows a user to explicitly disable the vTPM even when one is enabled by a preference referenced by the VirtualMachine
                                      Defaults to True
=======
                                      Allows explicitly disabling the vTPM even when one is enabled by a preference referenced by the VirtualMachine.
                                      Defaults to true.
>>>>>>> 079d50f8
                                    type: boolean
                                  persistent:
                                    description: |-
                                      Indicates whether the state of the TPM device should be kept across reboots.
                                      Defaults to false.
                                    type: boolean
                                type: object
                              useVirtioTransitional:
                                description: |-
                                  Fall back to legacy virtio 0.9 support if virtio bus is selected on devices.
                                  This is helpful for old machines like CentOS6 or RHEL6 which
                                  do not understand virtio_non_transitional (virtio 1.0).
                                type: boolean
                              video:
<<<<<<< HEAD
                                description: Video describes the video device configuration
                                  for the vmi.
                                properties:
                                  type:
                                    description: |-
                                      Type specifies the video device type (e.g., virtio, vga, bochs, ramfb).
                                      If not specified, the default is architecture-dependent (VGA for BIOS-based VMs, Bochs for EFI-based VMs on AMD64; virtio for Arm and s390x).
=======
                                description: Video device configuration for the VMI.
                                properties:
                                  type:
                                    description: |-
                                      Video device type (e.g., virtio, vga, bochs, ramfb).
                                      If not specified, the default is architecture-dependent: VGA for BIOS-based VMs, Bochs for EFI-based VMs on AMD64, virtio for Arm and s390x.
>>>>>>> 079d50f8
                                    type: string
                                type: object
                              watchdog:
                                description: Watchdog describes a watchdog device
                                  which can be added to the vmi.
                                properties:
                                  diag288:
<<<<<<< HEAD
                                    description: diag288 watchdog device (specific
                                      to s390x architecture).
                                    properties:
                                      action:
                                        description: |-
                                          The action to take. Valid values are poweroff, reset, shutdown.
=======
                                    description: diag288 watchdog device specific to s390x architecture.
                                    properties:
                                      action:
                                        description: |-
                                          Action to take when the watchdog triggers. Valid values: poweroff, reset, shutdown.
>>>>>>> 079d50f8
                                          Defaults to reset.
                                        type: string
                                    type: object
                                  i6300esb:
                                    description: i6300esb watchdog device.
                                    properties:
                                      action:
                                        description: |-
                                          The action to take. Valid values are poweroff, reset, shutdown.
                                          Defaults to reset.
                                        type: string
                                    type: object
                                  name:
                                    description: Name of the watchdog.
                                    type: string
                                required:
                                - name
                                type: object
                            type: object
                          features:
                            description: Features like acpi, apic, hyperv, smm.
                            properties:
                              acpi:
                                description: |-
                                  ACPI enables/disables ACPI inside the guest.
                                  Defaults to enabled.
                                properties:
                                  enabled:
                                    description: |-
                                      Enabled determines if the feature should be enabled or disabled on the guest.
                                      Defaults to true.
                                    type: boolean
                                type: object
                              apic:
                                description: Defaults to the machine type setting.
                                properties:
                                  enabled:
                                    description: |-
                                      Enabled determines if the feature should be enabled or disabled on the guest.
                                      Defaults to true.
                                    type: boolean
                                  endOfInterrupt:
                                    description: |-
                                      EndOfInterrupt enables the end of interrupt notification in the guest.
                                      Defaults to false.
                                    type: boolean
                                type: object
                              hyperv:
                                description: Defaults to the machine type setting.
                                properties:
                                  evmcs:
                                    description: |-
                                      EVMCS Speeds up L2 vmexits, but disables other virtualization features. Requires vapic.
                                      Defaults to the machine type setting.
                                    properties:
                                      enabled:
                                        description: |-
                                          Enabled determines if the feature should be enabled or disabled on the guest.
                                          Defaults to true.
                                        type: boolean
                                    type: object
                                  frequencies:
                                    description: |-
                                      Frequencies improves the TSC clock source handling for Hyper-V on KVM.
                                      Defaults to the machine type setting.
                                    properties:
                                      enabled:
                                        description: |-
                                          Enabled determines if the feature should be enabled or disabled on the guest.
                                          Defaults to true.
                                        type: boolean
                                    type: object
                                  ipi:
                                    description: |-
                                      IPI improves performances in overcommited environments. Requires vpindex.
                                      Defaults to the machine type setting.
                                    properties:
                                      enabled:
                                        description: |-
                                          Enabled determines if the feature should be enabled or disabled on the guest.
                                          Defaults to true.
                                        type: boolean
                                    type: object
                                  reenlightenment:
                                    description: |-
                                      Reenlightenment enables the notifications on TSC frequency changes.
                                      Defaults to the machine type setting.
                                    properties:
                                      enabled:
                                        description: |-
                                          Enabled determines if the feature should be enabled or disabled on the guest.
                                          Defaults to true.
                                        type: boolean
                                    type: object
                                  relaxed:
                                    description: |-
                                      Relaxed instructs the guest OS to disable watchdog timeouts.
                                      Defaults to the machine type setting.
                                    properties:
                                      enabled:
                                        description: |-
                                          Enabled determines if the feature should be enabled or disabled on the guest.
                                          Defaults to true.
                                        type: boolean
                                    type: object
                                  reset:
                                    description: |-
                                      Reset enables Hyperv reboot/reset for the vmi. Requires synic.
                                      Defaults to the machine type setting.
                                    properties:
                                      enabled:
                                        description: |-
                                          Enabled determines if the feature should be enabled or disabled on the guest.
                                          Defaults to true.
                                        type: boolean
                                    type: object
                                  runtime:
                                    description: |-
                                      Runtime improves the time accounting to improve scheduling in the guest.
                                      Defaults to the machine type setting.
                                    properties:
                                      enabled:
                                        description: |-
                                          Enabled determines if the feature should be enabled or disabled on the guest.
                                          Defaults to true.
                                        type: boolean
                                    type: object
                                  spinlocks:
                                    description: Spinlocks allows to configure the
                                      spinlock retry attempts.
                                    properties:
                                      enabled:
                                        description: |-
                                          Enabled determines if the feature should be enabled or disabled on the guest.
                                          Defaults to true.
                                        type: boolean
                                      spinlocks:
                                        description: |-
                                          Retries indicates the number of retries.
                                          Must be a value greater or equal 4096.
                                          Defaults to 4096.
                                        format: int32
                                        type: integer
                                    type: object
                                  synic:
                                    description: |-
                                      SyNIC enables the Synthetic Interrupt Controller.
                                      Defaults to the machine type setting.
                                    properties:
                                      enabled:
                                        description: |-
                                          Enabled determines if the feature should be enabled or disabled on the guest.
                                          Defaults to true.
                                        type: boolean
                                    type: object
                                  synictimer:
                                    description: |-
                                      SyNICTimer enables Synthetic Interrupt Controller Timers, reducing CPU load.
                                      Defaults to the machine type setting.
                                    properties:
                                      direct:
                                        description: Represents if a feature is enabled
                                          or disabled.
                                        properties:
                                          enabled:
                                            description: |-
                                              Enabled determines if the feature should be enabled or disabled on the guest.
                                              Defaults to true.
                                            type: boolean
                                        type: object
                                      enabled:
                                        type: boolean
                                    type: object
                                  tlbflush:
                                    description: |-
                                      TLBFlush improves performances in overcommited environments. Requires vpindex.
                                      Defaults to the machine type setting.
                                    properties:
                                      enabled:
                                        description: |-
                                          Enabled determines if the feature should be enabled or disabled on the guest.
                                          Defaults to true.
                                        type: boolean
                                    type: object
                                  vapic:
                                    description: |-
                                      VAPIC improves the paravirtualized handling of interrupts.
                                      Defaults to the machine type setting.
                                    properties:
                                      enabled:
                                        description: |-
                                          Enabled determines if the feature should be enabled or disabled on the guest.
                                          Defaults to true.
                                        type: boolean
                                    type: object
                                  vendorid:
                                    description: |-
                                      VendorID allows setting the hypervisor vendor id.
                                      Defaults to the machine type setting.
                                    properties:
                                      enabled:
                                        description: |-
                                          Enabled determines if the feature should be enabled or disabled on the guest.
                                          Defaults to true.
                                        type: boolean
                                      vendorid:
                                        description: |-
                                          VendorID sets the hypervisor vendor id, visible to the vmi.
                                          String up to twelve characters.
                                        type: string
                                    type: object
                                  vpindex:
                                    description: |-
                                      VPIndex enables the Virtual Processor Index to help windows identifying virtual processors.
                                      Defaults to the machine type setting.
                                    properties:
                                      enabled:
                                        description: |-
                                          Enabled determines if the feature should be enabled or disabled on the guest.
                                          Defaults to true.
                                        type: boolean
                                    type: object
                                type: object
                              hypervPassthrough:
                                description: |-
                                  This enables all supported hyperv flags automatically.
                                  Bear in mind that if this enabled hyperV features cannot
                                  be enabled explicitly. In addition, a Virtual Machine
                                  using it will be non-migratable.
                                properties:
                                  enabled:
                                    type: boolean
                                type: object
                              kvm:
                                description: Configure how KVM presence is exposed
                                  to the guest.
                                properties:
                                  hidden:
                                    description: |-
                                      Hide the KVM hypervisor from standard MSR based discovery.
                                      Defaults to false
                                    type: boolean
                                type: object
                              pvspinlock:
                                description: |-
                                  Notify the guest that the host supports paravirtual spinlocks.
                                  For older kernels this feature should be explicitly disabled.
                                properties:
                                  enabled:
                                    description: |-
                                      Enabled determines if the feature should be enabled or disabled on the guest.
                                      Defaults to true.
                                    type: boolean
                                type: object
                              smm:
                                description: |-
                                  SMM enables/disables System Management Mode.
                                  TSEG not yet implemented.
                                properties:
                                  enabled:
                                    description: |-
                                      Enabled determines if the feature should be enabled or disabled on the guest.
                                      Defaults to true.
                                    type: boolean
                                type: object
                            type: object
                          firmware:
                            description: Firmware.
                            properties:
                              acpi:
                                description: Information that can be set in the ACPI
                                  table
                                properties:
                                  msdmNameRef:
                                    description: |-
<<<<<<< HEAD
                                      Similar to SlicNameRef, another ACPI entry that is used in more recent Windows versions.
                                      The above points to the spec of MSDM too.
=======
                                      Similar to `SlicNameRef`, this is another ACPI entry used in more recent Windows versions.
                                      This field points to the MSDM specification as well.
>>>>>>> 079d50f8
                                    type: string
                                  slicNameRef:
                                    description: |-
                                      Should match the volume name of a secret object. The data in the secret should
                                      be a binary blob that follows the ACPI SLIC standard, see:
                                      https://learn.microsoft.com/en-us/previous-versions/windows/hardware/design/dn653305(v=vs.85)
                                    type: string
                                type: object
                              bootloader:
                                description: Settings to control the bootloader that
                                  is used.
                                properties:
                                  bios:
                                    description: If set (default), BIOS will be used.
                                    properties:
                                      useSerial:
                                        description: If set, the BIOS output will
                                          be transmitted over serial
                                        type: boolean
                                    type: object
                                  efi:
                                    description: If set, EFI will be used instead
                                      of BIOS.
                                    properties:
                                      persistent:
                                        description: |-
                                          If set to true, Persistent will persist the EFI NVRAM across reboots.
                                          Defaults to false
                                        type: boolean
                                      secureBoot:
                                        description: |-
                                          If set, SecureBoot will be enabled and the OVMF roms will be swapped for
                                          SecureBoot-enabled ones.
                                          Requires SMM to be enabled.
                                          Defaults to true
                                        type: boolean
                                    type: object
                                type: object
                              kernelBoot:
                                description: Settings to set the kernel for booting.
                                properties:
                                  container:
                                    description: Container defines the container that
                                      containes kernel artifacts
                                    properties:
                                      image:
                                        description: Image that contains initrd /
                                          kernel files.
                                        type: string
                                      imagePullPolicy:
                                        description: |-
                                          Image pull policy.
                                          One of Always, Never, IfNotPresent.
                                          Defaults to Always if :latest tag is specified, or IfNotPresent otherwise.
                                          Cannot be updated.
                                          More info: https://kubernetes.io/docs/concepts/containers/images#updating-images
                                        type: string
                                      imagePullSecret:
                                        description: ImagePullSecret is the name of
                                          the Docker registry secret required to pull
                                          the image. The secret must already exist.
                                        type: string
                                      initrdPath:
                                        description: the fully-qualified path to the
                                          ramdisk image in the host OS
                                        type: string
                                      kernelPath:
                                        description: The fully-qualified path to the
                                          kernel image in the host OS
                                        type: string
                                    required:
                                    - image
                                    type: object
                                  kernelArgs:
                                    description: Arguments to be passed to the kernel
                                      at boot time
                                    type: string
                                type: object
                              serial:
                                description: The system-serial-number in SMBIOS
                                type: string
                              uuid:
                                description: |-
                                  UUID reported by the vmi bios.
                                  Defaults to a random generated uid.
                                type: string
                            type: object
                          ioThreads:
                            description: IOThreads specifies the IOThreads options.
                            properties:
                              supplementalPoolThreadCount:
<<<<<<< HEAD
                                description: SupplementalPoolThreadCount specifies
                                  how many iothreads are allocated for the supplementalPool
                                  policy.
=======
                                description: Number of IO threads allocated for the supplementalPool policy.
>>>>>>> 079d50f8
                                format: int32
                                type: integer
                            type: object
                          ioThreadsPolicy:
                            description: |-
<<<<<<< HEAD
                              Controls whether or not disks will share IOThreads.
                              Omitting IOThreadsPolicy disables use of IOThreads.
                              One of: shared, auto, supplementalPool
=======
                              Controls whether disks share IOThreads.
                              Omitting this field disables the use of IOThreads.
                              Valid values: shared, auto, supplementalPool.
>>>>>>> 079d50f8
                            type: string
                          launchSecurity:
                            description: Launch Security setting of the vmi.
                            properties:
                              sev:
                                description: AMD Secure Encrypted Virtualization (SEV).
                                properties:
                                  attestation:
                                    description: If specified, run the attestation
                                      process for a vmi.
                                    type: object
                                  dhCert:
                                    description: Base64 encoded guest owner's Diffie-Hellman
                                      key.
                                    type: string
                                  policy:
                                    description: |-
                                      Guest policy flags as defined in AMD SEV API specification.
                                      Note: due to security reasons it is not allowed to enable guest debugging. Therefore NoDebug flag is not exposed to users and is always true.
                                    properties:
                                      encryptedState:
                                        description: |-
                                          SEV-ES is required.
                                          Defaults to false.
                                        type: boolean
                                    type: object
                                  session:
                                    description: Base64 encoded session blob.
                                    type: string
                                type: object
                            type: object
                          machine:
                            description: Machine type.
                            properties:
                              type:
                                description: QEMU machine type is the actual chipset
                                  of the VirtualMachineInstance.
                                type: string
                            type: object
                          memory:
                            description: Memory allow specifying the VMI memory features.
                            properties:
                              guest:
                                anyOf:
                                - type: integer
                                - type: string
                                description: |-
                                  Guest allows to specifying the amount of memory which is visible inside the Guest OS.
                                  The Guest must lie between Requests and Limits from the resources section.
                                  Defaults to the requested memory in the resources section if not specified.
                                pattern: ^(\+|-)?(([0-9]+(\.[0-9]*)?)|(\.[0-9]+))(([KMGTPE]i)|[numkMGTPE]|([eE](\+|-)?(([0-9]+(\.[0-9]*)?)|(\.[0-9]+))))?$
                                x-kubernetes-int-or-string: true
                              hugepages:
                                description: Hugepages allow to use hugepages for
                                  the VirtualMachineInstance instead of regular memory.
                                properties:
                                  pageSize:
                                    description: PageSize specifies the hugepage size,
                                      for x86_64 architecture valid values are 1Gi
                                      and 2Mi.
                                    type: string
                                type: object
                              maxGuest:
                                anyOf:
                                - type: integer
                                - type: string
                                description: |-
                                  MaxGuest allows to specify the maximum amount of memory which is visible inside the Guest OS.
                                  The delta between MaxGuest and Guest is the amount of memory that can be hot(un)plugged.
                                pattern: ^(\+|-)?(([0-9]+(\.[0-9]*)?)|(\.[0-9]+))(([KMGTPE]i)|[numkMGTPE]|([eE](\+|-)?(([0-9]+(\.[0-9]*)?)|(\.[0-9]+))))?$
                                x-kubernetes-int-or-string: true
                            type: object
                          resources:
                            description: Resources describes the Compute Resources
                              required by this vmi.
                            properties:
                              limits:
                                additionalProperties:
                                  anyOf:
                                  - type: integer
                                  - type: string
                                  pattern: ^(\+|-)?(([0-9]+(\.[0-9]*)?)|(\.[0-9]+))(([KMGTPE]i)|[numkMGTPE]|([eE](\+|-)?(([0-9]+(\.[0-9]*)?)|(\.[0-9]+))))?$
                                  x-kubernetes-int-or-string: true
                                description: |-
                                  Limits describes the maximum amount of compute resources allowed.
                                  Valid resource keys are "memory" and "cpu".
                                type: object
                              overcommitGuestOverhead:
                                description: |-
                                  Don't ask the scheduler to take the guest-management overhead into account. Instead
                                  put the overhead only into the container's memory limit. This can lead to crashes if
                                  all memory is in use on a node. Defaults to false.
                                type: boolean
                              requests:
                                additionalProperties:
                                  anyOf:
                                  - type: integer
                                  - type: string
                                  pattern: ^(\+|-)?(([0-9]+(\.[0-9]*)?)|(\.[0-9]+))(([KMGTPE]i)|[numkMGTPE]|([eE](\+|-)?(([0-9]+(\.[0-9]*)?)|(\.[0-9]+))))?$
                                  x-kubernetes-int-or-string: true
                                description: |-
                                  Requests is a description of the initial vmi resources.
                                  Valid resource keys are "memory" and "cpu".
                                type: object
                            type: object
                        required:
                        - devices
                        type: object
                      evictionStrategy:
                        description: |-
                          EvictionStrategy describes the strategy to follow when a node drain occurs.
                          The possible options are:
                          - "None": No action will be taken, according to the specified 'RunStrategy' the VirtualMachine will be restarted or shutdown.
                          - "LiveMigrate": the VirtualMachineInstance will be migrated instead of being shutdown.
                          - "LiveMigrateIfPossible": the same as "LiveMigrate" but only if the VirtualMachine is Live-Migratable, otherwise it will behave as "None".
                          - "External": the VirtualMachineInstance will be protected and 'vmi.Status.EvacuationNodeName' will be set on eviction. This is mainly useful for cluster-api-provider-kubevirt (capk) which needs a way for VMI's to be blocked from eviction, yet signal capk that eviction has been called on the VMI so the capk controller can handle tearing the VMI down. Details can be found in the commit description https://github.com/kubevirt/kubevirt/commit/c1d77face705c8b126696bac9a3ee3825f27f1fa.
                        type: string
                      hostname:
                        description: |-
                          Specifies the hostname of the vmi
                          If not specified, the hostname will be set to the name of the vmi, if dhcp or cloud-init is configured properly.
                        type: string
                      livenessProbe:
                        description: |-
                          Periodic probe of VirtualMachineInstance liveness.
                          VirtualmachineInstances will be stopped if the probe fails.
                          Cannot be updated.
                          More info: https://kubernetes.io/docs/concepts/workloads/pods/pod-lifecycle#container-probes
                        properties:
                          exec:
                            description: |-
                              One and only one of the following should be specified.
                              Exec specifies the action to take, it will be executed on the guest through the qemu-guest-agent.
                              If the guest agent is not available, this probe will fail.
                            properties:
                              command:
                                description: |-
                                  Command is the command line to execute inside the container, the working directory for the
                                  command  is root ('/') in the container's filesystem. The command is simply exec'd, it is
                                  not run inside a shell, so traditional shell instructions ('|', etc) won't work. To use
                                  a shell, you need to explicitly call out to that shell.
                                  Exit status of 0 is treated as live/healthy and non-zero is unhealthy.
                                items:
                                  type: string
                                type: array
                                x-kubernetes-list-type: atomic
                            type: object
                          failureThreshold:
                            description: |-
                              Minimum consecutive failures for the probe to be considered failed after having succeeded.
                              Defaults to 3. Minimum value is 1.
                            format: int32
                            type: integer
                          guestAgentPing:
                            description: GuestAgentPing contacts the qemu-guest-agent
                              for availability checks.
                            type: object
                          httpGet:
                            description: HTTPGet specifies the http request to perform.
                            properties:
                              host:
                                description: |-
                                  Host name to connect to, defaults to the pod IP. You probably want to set
                                  "Host" in httpHeaders instead.
                                type: string
                              httpHeaders:
                                description: Custom headers to set in the request.
                                  HTTP allows repeated headers.
                                items:
                                  description: HTTPHeader describes a custom header
                                    to be used in HTTP probes
                                  properties:
                                    name:
                                      description: |-
                                        The header field name.
                                        This will be canonicalized upon output, so case-variant names will be understood as the same header.
                                      type: string
                                    value:
                                      description: The header field value
                                      type: string
                                  required:
                                  - name
                                  - value
                                  type: object
                                type: array
                                x-kubernetes-list-type: atomic
                              path:
                                description: Path to access on the HTTP server.
                                type: string
                              port:
                                anyOf:
                                - type: integer
                                - type: string
                                description: |-
                                  Name or number of the port to access on the container.
                                  Number must be in the range 1 to 65535.
                                  Name must be an IANA_SVC_NAME.
                                x-kubernetes-int-or-string: true
                              scheme:
                                description: |-
                                  Scheme to use for connecting to the host.
                                  Defaults to HTTP.
                                type: string
                            required:
                            - port
                            type: object
                          initialDelaySeconds:
                            description: |-
                              Number of seconds after the VirtualMachineInstance has started before liveness probes are initiated.
                              More info: https://kubernetes.io/docs/concepts/workloads/pods/pod-lifecycle#container-probes
                            format: int32
                            type: integer
                          periodSeconds:
                            description: |-
                              How often (in seconds) to perform the probe.
                              Default to 10 seconds. Minimum value is 1.
                            format: int32
                            type: integer
                          successThreshold:
                            description: |-
                              Minimum consecutive successes for the probe to be considered successful after having failed.
                              Defaults to 1. Must be 1 for liveness. Minimum value is 1.
                            format: int32
                            type: integer
                          tcpSocket:
                            description: |-
                              TCPSocket specifies an action involving a TCP port.
                              TCP hooks not yet supported
                            properties:
                              host:
                                description: 'Optional: Host name to connect to, defaults
                                  to the pod IP.'
                                type: string
                              port:
                                anyOf:
                                - type: integer
                                - type: string
                                description: |-
                                  Number or name of the port to access on the container.
                                  Number must be in the range 1 to 65535.
                                  Name must be an IANA_SVC_NAME.
                                x-kubernetes-int-or-string: true
                            required:
                            - port
                            type: object
                          timeoutSeconds:
                            description: |-
                              Number of seconds after which the probe times out.
                              For exec probes the timeout fails the probe but does not terminate the command running on the guest.
                              This means a blocking command can result in an increasing load on the guest.
                              A small buffer will be added to the resulting workload exec probe to compensate for delays
                              caused by the qemu guest exec mechanism.
                              Defaults to 1 second. Minimum value is 1.
                              More info: https://kubernetes.io/docs/concepts/workloads/pods/pod-lifecycle#container-probes
                            format: int32
                            type: integer
                        type: object
                      networks:
                        description: List of networks that can be attached to a vm's
                          virtual interface.
                        items:
                          description: Network represents a network type and a resource
                            that should be connected to the vm.
                          properties:
                            multus:
                              description: Represents the multus cni network.
                              properties:
                                default:
                                  description: |-
                                    Select the default network and add it to the
                                    multus-cni.io/default-network annotation.
                                  type: boolean
                                networkName:
                                  description: |-
                                    References to a NetworkAttachmentDefinition CRD object. Format:
                                    <networkName>, <namespace>/<networkName>. If namespace is not
                                    specified, VMI namespace is assumed.
                                  type: string
                              required:
                              - networkName
                              type: object
                            name:
                              description: |-
                                Network name.
                                Must be a DNS_LABEL and unique within the vm.
                                More info: https://kubernetes.io/docs/concepts/overview/working-with-objects/names/#names
                              type: string
                            pod:
                              description: Represents the stock pod network interface.
                              properties:
                                vmIPv6NetworkCIDR:
                                  description: |-
                                    IPv6 CIDR for the vm network.
                                    Defaults to fd10:0:2::/120 if not specified.
                                  type: string
                                vmNetworkCIDR:
                                  description: |-
                                    CIDR for vm network.
                                    Default 10.0.2.0/24 if not specified.
                                  type: string
                              type: object
                          required:
                          - name
                          type: object
                        maxItems: 256
                        type: array
                      nodeSelector:
                        additionalProperties:
                          type: string
                        description: |-
                          NodeSelector is a selector which must be true for the vmi to fit on a node.
                          Selector which must match a node's labels for the vmi to be scheduled on that node.
                          More info: https://kubernetes.io/docs/concepts/configuration/assign-pod-node/
                        type: object
                      priorityClassName:
                        description: |-
                          If specified, indicates the pod's priority.
                          If not specified, the pod priority will be default or zero if there is no
                          default.
                        type: string
                      readinessProbe:
                        description: |-
                          Periodic probe of VirtualMachineInstance service readiness.
                          VirtualmachineInstances will be removed from service endpoints if the probe fails.
                          Cannot be updated.
                          More info: https://kubernetes.io/docs/concepts/workloads/pods/pod-lifecycle#container-probes
                        properties:
                          exec:
                            description: |-
                              One and only one of the following should be specified.
                              Exec specifies the action to take, it will be executed on the guest through the qemu-guest-agent.
                              If the guest agent is not available, this probe will fail.
                            properties:
                              command:
                                description: |-
                                  Command is the command line to execute inside the container, the working directory for the
                                  command  is root ('/') in the container's filesystem. The command is simply exec'd, it is
                                  not run inside a shell, so traditional shell instructions ('|', etc) won't work. To use
                                  a shell, you need to explicitly call out to that shell.
                                  Exit status of 0 is treated as live/healthy and non-zero is unhealthy.
                                items:
                                  type: string
                                type: array
                                x-kubernetes-list-type: atomic
                            type: object
                          failureThreshold:
                            description: |-
                              Minimum consecutive failures for the probe to be considered failed after having succeeded.
                              Defaults to 3. Minimum value is 1.
                            format: int32
                            type: integer
                          guestAgentPing:
                            description: GuestAgentPing contacts the qemu-guest-agent
                              for availability checks.
                            type: object
                          httpGet:
                            description: HTTPGet specifies the http request to perform.
                            properties:
                              host:
                                description: |-
                                  Host name to connect to, defaults to the pod IP. You probably want to set
                                  "Host" in httpHeaders instead.
                                type: string
                              httpHeaders:
                                description: Custom headers to set in the request.
                                  HTTP allows repeated headers.
                                items:
                                  description: HTTPHeader describes a custom header
                                    to be used in HTTP probes
                                  properties:
                                    name:
                                      description: |-
                                        The header field name.
                                        This will be canonicalized upon output, so case-variant names will be understood as the same header.
                                      type: string
                                    value:
                                      description: The header field value
                                      type: string
                                  required:
                                  - name
                                  - value
                                  type: object
                                type: array
                                x-kubernetes-list-type: atomic
                              path:
                                description: Path to access on the HTTP server.
                                type: string
                              port:
                                anyOf:
                                - type: integer
                                - type: string
                                description: |-
                                  Name or number of the port to access on the container.
                                  Number must be in the range 1 to 65535.
                                  Name must be an IANA_SVC_NAME.
                                x-kubernetes-int-or-string: true
                              scheme:
                                description: |-
                                  Scheme to use for connecting to the host.
                                  Defaults to HTTP.
                                type: string
                            required:
                            - port
                            type: object
                          initialDelaySeconds:
                            description: |-
                              Number of seconds after the VirtualMachineInstance has started before liveness probes are initiated.
                              More info: https://kubernetes.io/docs/concepts/workloads/pods/pod-lifecycle#container-probes
                            format: int32
                            type: integer
                          periodSeconds:
                            description: |-
                              How often (in seconds) to perform the probe.
                              Default to 10 seconds. Minimum value is 1.
                            format: int32
                            type: integer
                          successThreshold:
                            description: |-
                              Minimum consecutive successes for the probe to be considered successful after having failed.
                              Defaults to 1. Must be 1 for liveness. Minimum value is 1.
                            format: int32
                            type: integer
                          tcpSocket:
                            description: |-
                              TCPSocket specifies an action involving a TCP port.
                              TCP hooks not yet supported
                            properties:
                              host:
                                description: 'Optional: Host name to connect to, defaults
                                  to the pod IP.'
                                type: string
                              port:
                                anyOf:
                                - type: integer
                                - type: string
                                description: |-
                                  Number or name of the port to access on the container.
                                  Number must be in the range 1 to 65535.
                                  Name must be an IANA_SVC_NAME.
                                x-kubernetes-int-or-string: true
                            required:
                            - port
                            type: object
                          timeoutSeconds:
                            description: |-
                              Number of seconds after which the probe times out.
                              For exec probes the timeout fails the probe but does not terminate the command running on the guest.
                              This means a blocking command can result in an increasing load on the guest.
                              A small buffer will be added to the resulting workload exec probe to compensate for delays
                              caused by the qemu guest exec mechanism.
                              Defaults to 1 second. Minimum value is 1.
                              More info: https://kubernetes.io/docs/concepts/workloads/pods/pod-lifecycle#container-probes
                            format: int32
                            type: integer
                        type: object
                      resourceClaims:
                        description: |-
<<<<<<< HEAD
                          ResourceClaims define which ResourceClaims must be allocated
                          and reserved before the VMI, hence virt-launcher pod is allowed to start. The resources
                          will be made available to the domain which consumes them
                          by name.

                          This is an alpha field and requires enabling the
                          DynamicResourceAllocation feature gate in kubernetes
                           https://kubernetes.io/docs/concepts/scheduling-eviction/dynamic-resource-allocation/
                          This field should only be configured if one of the feature-gates GPUsWithDRA or HostDevicesWithDRA is enabled.
                          This feature is in alpha.
                        items:
                          description: |-
                            PodResourceClaim references exactly one ResourceClaim, either directly
                            or by naming a ResourceClaimTemplate which is then turned into a ResourceClaim
                            for the pod.

                            It adds a name to it that uniquely identifies the ResourceClaim inside the Pod.
=======
                          Defines which ResourceClaims must be allocated and reserved before the VMI,
                          hence the `virt-launcher` pod is allowed to start. The resources will be made available to the domain
                          which consumes them by name.

                          This is an alpha field and requires enabling the `DynamicResourceAllocation` feature gate in Kubernetes.
                          See https://kubernetes.io/docs/concepts/scheduling-eviction/dynamic-resource-allocation/
                          This field should only be configured if one of the feature gates `GPUsWithDRA` or `HostDevicesWithDRA` is enabled.
                          This feature is in alpha.
                        items:
                          description: |-
                            References exactly one ResourceClaim, either directly
                            or by naming a ResourceClaimTemplate which is then turned into a ResourceClaim
                            for the pod.

                            Adds a name that uniquely identifies the ResourceClaim inside the Pod.
>>>>>>> 079d50f8
                            Containers that need access to the ResourceClaim reference it with this name.
                          properties:
                            name:
                              description: |-
<<<<<<< HEAD
                                Name uniquely identifies this resource claim inside the pod.
                                This must be a DNS_LABEL.
                              type: string
                            resourceClaimName:
                              description: |-
                                ResourceClaimName is the name of a ResourceClaim object in the same
                                namespace as this pod.

                                Exactly one of ResourceClaimName and ResourceClaimTemplateName must
                                be set.
                              type: string
                            resourceClaimTemplateName:
                              description: |-
                                ResourceClaimTemplateName is the name of a ResourceClaimTemplate
                                object in the same namespace as this pod.

                                The template will be used to create a new ResourceClaim, which will
                                be bound to this pod. When this pod is deleted, the ResourceClaim
                                will also be deleted. The pod name and resource name, along with a
                                generated component, will be used to form a unique name for the
                                ResourceClaim, which will be recorded in pod.status.resourceClaimStatuses.

                                This field is immutable and no changes will be made to the
                                corresponding ResourceClaim by the control plane after creating the
                                ResourceClaim.

                                Exactly one of ResourceClaimName and ResourceClaimTemplateName must
                                be set.
=======
                                Uniquely identifies this resource claim inside the pod.
                                This must be a `DNS_LABEL`.
                              type: string
                            resourceClaimName:
                              description: |-
                                Name of a ResourceClaim object in the same namespace as this pod.

                                Exactly one of `ResourceClaimName` and `ResourceClaimTemplateName` must be set.
                              type: string
                            resourceClaimTemplateName:
                              description: |-
                                Name of a ResourceClaimTemplate object in the same namespace as this pod.

                                The template will be used to create a new ResourceClaim, which will be bound to this pod.
                                When this pod is deleted, the ResourceClaim will also be deleted. The pod name and resource name,
                                along with a generated component, will be used to form a unique name for the ResourceClaim,
                                which will be recorded in `pod.status.resourceClaimStatuses`.

                                This field is immutable and no changes will be made to the corresponding ResourceClaim
                                by the control plane after creating the ResourceClaim.

                                Exactly one of `ResourceClaimName` and `ResourceClaimTemplateName` must be set.
>>>>>>> 079d50f8
                              type: string
                          required:
                          - name
                          type: object
                        type: array
                        x-kubernetes-list-map-keys:
                        - name
                        x-kubernetes-list-type: map
                      schedulerName:
                        description: |-
                          If specified, the VMI will be dispatched by specified scheduler.
                          If not specified, the VMI will be dispatched by default scheduler.
                        type: string
                      startStrategy:
                        description: StartStrategy can be set to "Paused" if Virtual
                          Machine should be started in paused state.
                        type: string
                      subdomain:
                        description: |-
                          If specified, the fully qualified vmi hostname will be "<hostname>.<subdomain>.<pod namespace>.svc.<cluster domain>".
                          If not specified, the vmi will not have a domainname at all. The DNS entry will resolve to the vmi,
                          no matter if the vmi itself can pick up a hostname.
                        type: string
                      terminationGracePeriodSeconds:
                        description: Grace period observed after signalling a VirtualMachineInstance
                          to stop after which the VirtualMachineInstance is force
                          terminated.
                        format: int64
                        type: integer
                      tolerations:
                        description: If toleration is specified, obey all the toleration
                          rules.
                        items:
                          description: |-
                            The pod this Toleration is attached to tolerates any taint that matches
                            the triple <key,value,effect> using the matching operator <operator>.
                          properties:
                            effect:
                              description: |-
                                Effect indicates the taint effect to match. Empty means match all taint effects.
                                When specified, allowed values are NoSchedule, PreferNoSchedule and NoExecute.
                              type: string
                            key:
                              description: |-
                                Key is the taint key that the toleration applies to. Empty means match all taint keys.
                                If the key is empty, operator must be Exists; this combination means to match all values and all keys.
                              type: string
                            operator:
                              description: |-
                                Operator represents a key's relationship to the value.
                                Valid operators are Exists and Equal. Defaults to Equal.
                                Exists is equivalent to wildcard for value, so that a pod can
                                tolerate all taints of a particular category.
                              type: string
                            tolerationSeconds:
                              description: |-
                                TolerationSeconds represents the period of time the toleration (which must be
                                of effect NoExecute, otherwise this field is ignored) tolerates the taint. By default,
                                it is not set, which means tolerate the taint forever (do not evict). Zero and
                                negative values will be treated as 0 (evict immediately) by the system.
                              format: int64
                              type: integer
                            value:
                              description: |-
                                Value is the taint value the toleration matches to.
                                If the operator is Exists, the value should be empty, otherwise just a regular string.
                              type: string
                          type: object
                        type: array
                      topologySpreadConstraints:
                        description: |-
                          TopologySpreadConstraints describes how a group of VMIs will be spread across a given topology
                          domains. K8s scheduler will schedule VMI pods in a way which abides by the constraints.
                        items:
                          description: TopologySpreadConstraint specifies how to spread
                            matching pods among the given topology.
                          properties:
                            labelSelector:
                              description: |-
                                LabelSelector is used to find matching pods.
                                Pods that match this label selector are counted to determine the number of pods
                                in their corresponding topology domain.
                              properties:
                                matchExpressions:
                                  description: matchExpressions is a list of label
                                    selector requirements. The requirements are ANDed.
                                  items:
                                    description: |-
                                      A label selector requirement is a selector that contains values, a key, and an operator that
                                      relates the key and values.
                                    properties:
                                      key:
                                        description: key is the label key that the
                                          selector applies to.
                                        type: string
                                      operator:
                                        description: |-
                                          operator represents a key's relationship to a set of values.
                                          Valid operators are In, NotIn, Exists and DoesNotExist.
                                        type: string
                                      values:
                                        description: |-
                                          values is an array of string values. If the operator is In or NotIn,
                                          the values array must be non-empty. If the operator is Exists or DoesNotExist,
                                          the values array must be empty. This array is replaced during a strategic
                                          merge patch.
                                        items:
                                          type: string
                                        type: array
                                        x-kubernetes-list-type: atomic
                                    required:
                                    - key
                                    - operator
                                    type: object
                                  type: array
                                  x-kubernetes-list-type: atomic
                                matchLabels:
                                  additionalProperties:
                                    type: string
                                  description: |-
                                    matchLabels is a map of {key,value} pairs. A single {key,value} in the matchLabels
                                    map is equivalent to an element of matchExpressions, whose key field is "key", the
                                    operator is "In", and the values array contains only "value". The requirements are ANDed.
                                  type: object
                              type: object
                              x-kubernetes-map-type: atomic
                            matchLabelKeys:
                              description: |-
                                MatchLabelKeys is a set of pod label keys to select the pods over which
                                spreading will be calculated. The keys are used to lookup values from the
                                incoming pod labels, those key-value labels are ANDed with labelSelector
                                to select the group of existing pods over which spreading will be calculated
                                for the incoming pod. The same key is forbidden to exist in both MatchLabelKeys and LabelSelector.
                                MatchLabelKeys cannot be set when LabelSelector isn't set.
                                Keys that don't exist in the incoming pod labels will
                                be ignored. A null or empty list means only match against labelSelector.

                                This is a beta field and requires the MatchLabelKeysInPodTopologySpread feature gate to be enabled (enabled by default).
                              items:
                                type: string
                              type: array
                              x-kubernetes-list-type: atomic
                            maxSkew:
                              description: |-
                                MaxSkew describes the degree to which pods may be unevenly distributed.
                                When 'whenUnsatisfiable=DoNotSchedule', it is the maximum permitted difference
                                between the number of matching pods in the target topology and the global minimum.
                                The global minimum is the minimum number of matching pods in an eligible domain
                                or zero if the number of eligible domains is less than MinDomains.
                                For example, in a 3-zone cluster, MaxSkew is set to 1, and pods with the same
                                labelSelector spread as 2/2/1:
                                In this case, the global minimum is 1.
                                | zone1 | zone2 | zone3 |
                                |  P P  |  P P  |   P   |
                                - if MaxSkew is 1, incoming pod can only be scheduled to zone3 to become 2/2/2;
                                scheduling it onto zone1(zone2) would make the ActualSkew(3-1) on zone1(zone2)
                                violate MaxSkew(1).
                                - if MaxSkew is 2, incoming pod can be scheduled onto any zone.
                                When 'whenUnsatisfiable=ScheduleAnyway', it is used to give higher precedence
                                to topologies that satisfy it.
                                It's a required field. Default value is 1 and 0 is not allowed.
                              format: int32
                              type: integer
                            minDomains:
                              description: |-
                                MinDomains indicates a minimum number of eligible domains.
                                When the number of eligible domains with matching topology keys is less than minDomains,
                                Pod Topology Spread treats "global minimum" as 0, and then the calculation of Skew is performed.
                                And when the number of eligible domains with matching topology keys equals or greater than minDomains,
                                this value has no effect on scheduling.
                                As a result, when the number of eligible domains is less than minDomains,
                                scheduler won't schedule more than maxSkew Pods to those domains.
                                If value is nil, the constraint behaves as if MinDomains is equal to 1.
                                Valid values are integers greater than 0.
                                When value is not nil, WhenUnsatisfiable must be DoNotSchedule.

                                For example, in a 3-zone cluster, MaxSkew is set to 2, MinDomains is set to 5 and pods with the same
                                labelSelector spread as 2/2/2:
                                | zone1 | zone2 | zone3 |
                                |  P P  |  P P  |  P P  |
                                The number of domains is less than 5(MinDomains), so "global minimum" is treated as 0.
                                In this situation, new pod with the same labelSelector cannot be scheduled,
                                because computed skew will be 3(3 - 0) if new Pod is scheduled to any of the three zones,
                                it will violate MaxSkew.
                              format: int32
                              type: integer
                            nodeAffinityPolicy:
                              description: |-
                                NodeAffinityPolicy indicates how we will treat Pod's nodeAffinity/nodeSelector
                                when calculating pod topology spread skew. Options are:
                                - Honor: only nodes matching nodeAffinity/nodeSelector are included in the calculations.
                                - Ignore: nodeAffinity/nodeSelector are ignored. All nodes are included in the calculations.

                                If this value is nil, the behavior is equivalent to the Honor policy.
                                This is a beta-level feature default enabled by the NodeInclusionPolicyInPodTopologySpread feature flag.
                              type: string
                            nodeTaintsPolicy:
                              description: |-
                                NodeTaintsPolicy indicates how we will treat node taints when calculating
                                pod topology spread skew. Options are:
                                - Honor: nodes without taints, along with tainted nodes for which the incoming pod
                                has a toleration, are included.
                                - Ignore: node taints are ignored. All nodes are included.

                                If this value is nil, the behavior is equivalent to the Ignore policy.
                                This is a beta-level feature default enabled by the NodeInclusionPolicyInPodTopologySpread feature flag.
                              type: string
                            topologyKey:
                              description: |-
                                TopologyKey is the key of node labels. Nodes that have a label with this key
                                and identical values are considered to be in the same topology.
                                We consider each <key, value> as a "bucket", and try to put balanced number
                                of pods into each bucket.
                                We define a domain as a particular instance of a topology.
                                Also, we define an eligible domain as a domain whose nodes meet the requirements of
                                nodeAffinityPolicy and nodeTaintsPolicy.
                                e.g. If TopologyKey is "kubernetes.io/hostname", each Node is a domain of that topology.
                                And, if TopologyKey is "topology.kubernetes.io/zone", each zone is a domain of that topology.
                                It's a required field.
                              type: string
                            whenUnsatisfiable:
                              description: |-
                                WhenUnsatisfiable indicates how to deal with a pod if it doesn't satisfy
                                the spread constraint.
                                - DoNotSchedule (default) tells the scheduler not to schedule it.
                                - ScheduleAnyway tells the scheduler to schedule the pod in any location,
                                  but giving higher precedence to topologies that would help reduce the
                                  skew.
                                A constraint is considered "Unsatisfiable" for an incoming pod
                                if and only if every possible node assignment for that pod would violate
                                "MaxSkew" on some topology.
                                For example, in a 3-zone cluster, MaxSkew is set to 1, and pods with the same
                                labelSelector spread as 3/1/1:
                                | zone1 | zone2 | zone3 |
                                | P P P |   P   |   P   |
                                If WhenUnsatisfiable is set to DoNotSchedule, incoming pod can only be scheduled
                                to zone2(zone3) to become 3/2/1(3/1/2) as ActualSkew(2-1) on zone2(zone3) satisfies
                                MaxSkew(1). In other words, the cluster can still be imbalanced, but scheduler
                                won't make it *more* imbalanced.
                                It's a required field.
                              type: string
                          required:
                          - maxSkew
                          - topologyKey
                          - whenUnsatisfiable
                          type: object
                        type: array
                        x-kubernetes-list-map-keys:
                        - topologyKey
                        - whenUnsatisfiable
                        x-kubernetes-list-type: map
                      volumes:
                        description: List of volumes that can be mounted by disks
                          belonging to the vmi.
                        items:
                          description: Volume represents a named volume in a vmi.
                          properties:
                            cloudInitConfigDrive:
                              description: |-
                                CloudInitConfigDrive represents a cloud-init Config Drive user-data source.
                                The Config Drive data will be added as a disk to the vmi. A proper cloud-init installation is required inside the guest.
                                More info: https://cloudinit.readthedocs.io/en/latest/topics/datasources/configdrive.html
                              properties:
                                networkData:
                                  description: NetworkData contains config drive inline
                                    cloud-init networkdata.
                                  type: string
                                networkDataBase64:
                                  description: NetworkDataBase64 contains config drive
                                    cloud-init networkdata as a base64 encoded string.
                                  type: string
                                networkDataSecretRef:
                                  description: NetworkDataSecretRef references a k8s
                                    secret that contains config drive networkdata.
                                  properties:
                                    name:
                                      default: ""
                                      description: |-
                                        Name of the referent.
                                        This field is effectively required, but due to backwards compatibility is
                                        allowed to be empty. Instances of this type with an empty value here are
                                        almost certainly wrong.
                                        More info: https://kubernetes.io/docs/concepts/overview/working-with-objects/names/#names
                                      type: string
                                  type: object
                                  x-kubernetes-map-type: atomic
                                secretRef:
                                  description: UserDataSecretRef references a k8s
                                    secret that contains config drive userdata.
                                  properties:
                                    name:
                                      default: ""
                                      description: |-
                                        Name of the referent.
                                        This field is effectively required, but due to backwards compatibility is
                                        allowed to be empty. Instances of this type with an empty value here are
                                        almost certainly wrong.
                                        More info: https://kubernetes.io/docs/concepts/overview/working-with-objects/names/#names
                                      type: string
                                  type: object
                                  x-kubernetes-map-type: atomic
                                userData:
                                  description: UserData contains config drive inline
                                    cloud-init userdata.
                                  type: string
                                userDataBase64:
                                  description: UserDataBase64 contains config drive
                                    cloud-init userdata as a base64 encoded string.
                                  type: string
                              type: object
                            cloudInitNoCloud:
                              description: |-
                                CloudInitNoCloud represents a cloud-init NoCloud user-data source.
                                The NoCloud data will be added as a disk to the vmi. A proper cloud-init installation is required inside the guest.
                                More info: http://cloudinit.readthedocs.io/en/latest/topics/datasources/nocloud.html
                              properties:
                                networkData:
                                  description: NetworkData contains NoCloud inline
                                    cloud-init networkdata.
                                  type: string
                                networkDataBase64:
                                  description: NetworkDataBase64 contains NoCloud
                                    cloud-init networkdata as a base64 encoded string.
                                  type: string
                                networkDataSecretRef:
                                  description: NetworkDataSecretRef references a k8s
                                    secret that contains NoCloud networkdata.
                                  properties:
                                    name:
                                      default: ""
                                      description: |-
                                        Name of the referent.
                                        This field is effectively required, but due to backwards compatibility is
                                        allowed to be empty. Instances of this type with an empty value here are
                                        almost certainly wrong.
                                        More info: https://kubernetes.io/docs/concepts/overview/working-with-objects/names/#names
                                      type: string
                                  type: object
                                  x-kubernetes-map-type: atomic
                                secretRef:
                                  description: UserDataSecretRef references a k8s
                                    secret that contains NoCloud userdata.
                                  properties:
                                    name:
                                      default: ""
                                      description: |-
                                        Name of the referent.
                                        This field is effectively required, but due to backwards compatibility is
                                        allowed to be empty. Instances of this type with an empty value here are
                                        almost certainly wrong.
                                        More info: https://kubernetes.io/docs/concepts/overview/working-with-objects/names/#names
                                      type: string
                                  type: object
                                  x-kubernetes-map-type: atomic
                                userData:
                                  description: UserData contains NoCloud inline cloud-init
                                    userdata.
                                  type: string
                                userDataBase64:
                                  description: UserDataBase64 contains NoCloud cloud-init
                                    userdata as a base64 encoded string.
                                  type: string
                              type: object
                            configMap:
                              description: |-
                                ConfigMapSource represents a reference to a ConfigMap in the same namespace.
                                More info: https://kubernetes.io/docs/tasks/configure-pod-container/configure-pod-configmap/
                              properties:
                                name:
                                  default: ""
                                  description: |-
                                    Name of the referent.
                                    This field is effectively required, but due to backwards compatibility is
                                    allowed to be empty. Instances of this type with an empty value here are
                                    almost certainly wrong.
                                    More info: https://kubernetes.io/docs/concepts/overview/working-with-objects/names/#names
                                  type: string
                                optional:
                                  description: Specify whether the ConfigMap or it's
                                    keys must be defined
                                  type: boolean
                                volumeLabel:
                                  description: |-
                                    The volume label of the resulting disk inside the VMI.
                                    Different bootstrapping mechanisms require different values.
                                    Typical values are "cidata" (cloud-init), "config-2" (cloud-init) or "OEMDRV" (kickstart).
                                  type: string
                              type: object
                              x-kubernetes-map-type: atomic
                            containerDisk:
                              description: |-
                                ContainerDisk references a docker image, embedding a qcow or raw disk.
                                More info: https://kubevirt.gitbooks.io/user-guide/registry-disk.html
                              properties:
                                image:
                                  description: Image is the name of the image with
                                    the embedded disk.
                                  type: string
                                imagePullPolicy:
                                  description: |-
                                    Image pull policy.
                                    One of Always, Never, IfNotPresent.
                                    Defaults to Always if :latest tag is specified, or IfNotPresent otherwise.
                                    Cannot be updated.
                                    More info: https://kubernetes.io/docs/concepts/containers/images#updating-images
                                  type: string
                                imagePullSecret:
                                  description: ImagePullSecret is the name of the
                                    Docker registry secret required to pull the image.
                                    The secret must already exist.
                                  type: string
                                path:
                                  description: Path defines the path to disk file
                                    in the container
                                  type: string
                                hotpluggable:
                                  type: boolean
                              required:
                              - image
                              type: object
                            dataVolume:
                              description: |-
                                DataVolume represents the dynamic creation a PVC for this volume as well as
                                the process of populating that PVC with a disk image.
                              properties:
                                hotpluggable:
                                  description: Hotpluggable indicates whether the
                                    volume can be hotplugged and hotunplugged.
                                  type: boolean
                                name:
<<<<<<< HEAD
                                  description: Name of both the DataVolume and the
                                    PVC in the same namespace.
=======
                                  description: Name of both the DataVolume and the PVC in the same namespace.
>>>>>>> 079d50f8
                                  type: string
                              required:
                              - name
                              type: object
                            downwardAPI:
                              description: DownwardAPI represents downward API about
                                the pod that should populate this volume
                              properties:
                                fields:
                                  description: Fields is a list of downward API volume
                                    file
                                  items:
                                    description: DownwardAPIVolumeFile represents
                                      information to create the file containing the
                                      pod field
                                    properties:
                                      fieldRef:
                                        description: 'Required: Selects a field of
                                          the pod: only annotations, labels, name,
                                          namespace and uid are supported.'
                                        properties:
                                          apiVersion:
                                            description: Version of the schema the
                                              FieldPath is written in terms of, defaults
                                              to "v1".
                                            type: string
                                          fieldPath:
                                            description: Path of the field to select
                                              in the specified API version.
                                            type: string
                                        required:
                                        - fieldPath
                                        type: object
                                        x-kubernetes-map-type: atomic
                                      mode:
                                        description: |-
                                          Optional: mode bits used to set permissions on this file, must be an octal value
                                          between 0000 and 0777 or a decimal value between 0 and 511.
                                          YAML accepts both octal and decimal values, JSON requires decimal values for mode bits.
                                          If not specified, the volume defaultMode will be used.
                                          This might be in conflict with other options that affect the file
                                          mode, like fsGroup, and the result can be other mode bits set.
                                        format: int32
                                        type: integer
                                      path:
                                        description: 'Required: Path is  the relative
                                          path name of the file to be created. Must
                                          not be absolute or contain the ''..'' path.
                                          Must be utf-8 encoded. The first item of
                                          the relative path must not start with ''..'''
                                        type: string
                                      resourceFieldRef:
                                        description: |-
                                          Selects a resource of the container: only resources limits and requests
                                          (limits.cpu, limits.memory, requests.cpu and requests.memory) are currently supported.
                                        properties:
                                          containerName:
                                            description: 'Container name: required
                                              for volumes, optional for env vars'
                                            type: string
                                          divisor:
                                            anyOf:
                                            - type: integer
                                            - type: string
                                            description: Specifies the output format
                                              of the exposed resources, defaults to
                                              "1"
                                            pattern: ^(\+|-)?(([0-9]+(\.[0-9]*)?)|(\.[0-9]+))(([KMGTPE]i)|[numkMGTPE]|([eE](\+|-)?(([0-9]+(\.[0-9]*)?)|(\.[0-9]+))))?$
                                            x-kubernetes-int-or-string: true
                                          resource:
                                            description: 'Required: resource to select'
                                            type: string
                                        required:
                                        - resource
                                        type: object
                                        x-kubernetes-map-type: atomic
                                    required:
                                    - path
                                    type: object
                                  type: array
                                volumeLabel:
                                  description: |-
                                    The volume label of the resulting disk inside the VMI.
                                    Different bootstrapping mechanisms require different values.
                                    Typical values are "cidata" (cloud-init), "config-2" (cloud-init) or "OEMDRV" (kickstart).
                                  type: string
                              type: object
                            downwardMetrics:
                              description: |-
                                DownwardMetrics adds a very small disk to VMIs which contains a limited view of host and guest
                                metrics. The disk content is compatible with vhostmd (https://github.com/vhostmd/vhostmd) and vm-dump-metrics.
                              type: object
                            emptyDisk:
                              description: |-
                                EmptyDisk represents a temporary disk which shares the vmis lifecycle.
                                More info: https://kubevirt.gitbooks.io/user-guide/disks-and-volumes.html
                              properties:
                                capacity:
                                  anyOf:
                                  - type: integer
                                  - type: string
                                  description: Capacity of the sparse disk.
                                  pattern: ^(\+|-)?(([0-9]+(\.[0-9]*)?)|(\.[0-9]+))(([KMGTPE]i)|[numkMGTPE]|([eE](\+|-)?(([0-9]+(\.[0-9]*)?)|(\.[0-9]+))))?$
                                  x-kubernetes-int-or-string: true
                              required:
                              - capacity
                              type: object
                            ephemeral:
                              description: Ephemeral is a special volume source that
                                "wraps" specified source and provides copy-on-write
                                image on top of it.
                              properties:
                                persistentVolumeClaim:
                                  description: |-
                                    PersistentVolumeClaimVolumeSource represents a reference to a PersistentVolumeClaim in the same namespace.
                                    Directly attached to the vmi via qemu.
                                    More info: https://kubernetes.io/docs/concepts/storage/persistent-volumes#persistentvolumeclaims
                                  properties:
                                    claimName:
                                      description: |-
                                        claimName is the name of a PersistentVolumeClaim in the same namespace as the pod using this volume.
                                        More info: https://kubernetes.io/docs/concepts/storage/persistent-volumes#persistentvolumeclaims
                                      type: string
                                    readOnly:
                                      description: |-
                                        readOnly Will force the ReadOnly setting in VolumeMounts.
                                        Default false.
                                      type: boolean
                                  required:
                                  - claimName
                                  type: object
                              type: object
                            hostDisk:
                              description: HostDisk represents a disk created on the
                                cluster level
                              properties:
                                capacity:
                                  anyOf:
                                  - type: integer
                                  - type: string
                                  description: Capacity of the sparse disk
                                  pattern: ^(\+|-)?(([0-9]+(\.[0-9]*)?)|(\.[0-9]+))(([KMGTPE]i)|[numkMGTPE]|([eE](\+|-)?(([0-9]+(\.[0-9]*)?)|(\.[0-9]+))))?$
                                  x-kubernetes-int-or-string: true
                                path:
                                  description: The path to HostDisk image located
                                    on the cluster
                                  type: string
                                shared:
                                  description: Shared indicate whether the path is
                                    shared between nodes
                                  type: boolean
                                type:
                                  description: |-
                                    Contains information if disk.img exists or should be created
                                    allowed options are 'Disk' and 'DiskOrCreate'
                                  type: string
                              required:
                              - path
                              - type
                              type: object
                            memoryDump:
                              description: MemoryDump is attached to the virt launcher
                                and is populated with a memory dump of the vmi
                              properties:
                                claimName:
                                  description: |-
                                    claimName is the name of a PersistentVolumeClaim in the same namespace as the pod using this volume.
                                    More info: https://kubernetes.io/docs/concepts/storage/persistent-volumes#persistentvolumeclaims
                                  type: string
                                hotpluggable:
                                  description: Hotpluggable indicates whether the
                                    volume can be hotplugged and hotunplugged.
                                  type: boolean
                                readOnly:
                                  description: |-
                                    readOnly Will force the ReadOnly setting in VolumeMounts.
                                    Default false.
                                  type: boolean
                              required:
                              - claimName
                              type: object
                            name:
                              description: |-
                                Volume's name.
                                Must be a DNS_LABEL and unique within the vmi.
                                More info: https://kubernetes.io/docs/concepts/overview/working-with-objects/names/#names
                              type: string
                            persistentVolumeClaim:
                              description: |-
                                PersistentVolumeClaimVolumeSource represents a reference to a PersistentVolumeClaim in the same namespace.
                                Directly attached to the vmi via qemu.
                                More info: https://kubernetes.io/docs/concepts/storage/persistent-volumes#persistentvolumeclaims
                              properties:
                                claimName:
                                  description: |-
                                    claimName is the name of a PersistentVolumeClaim in the same namespace as the pod using this volume.
                                    More info: https://kubernetes.io/docs/concepts/storage/persistent-volumes#persistentvolumeclaims
                                  type: string
                                hotpluggable:
                                  description: Hotpluggable indicates whether the
                                    volume can be hotplugged and hotunplugged.
                                  type: boolean
                                readOnly:
                                  description: |-
                                    readOnly Will force the ReadOnly setting in VolumeMounts.
                                    Default false.
                                  type: boolean
                              required:
                              - claimName
                              type: object
                            secret:
                              description: |-
                                SecretVolumeSource represents a reference to a secret data in the same namespace.
                                More info: https://kubernetes.io/docs/concepts/configuration/secret/
                              properties:
                                optional:
                                  description: Specify whether the Secret or it's
                                    keys must be defined
                                  type: boolean
                                secretName:
                                  description: |-
                                    Name of the secret in the pod's namespace to use.
                                    More info: https://kubernetes.io/docs/concepts/storage/volumes#secret
                                  type: string
                                volumeLabel:
                                  description: |-
                                    The volume label of the resulting disk inside the VMI.
                                    Different bootstrapping mechanisms require different values.
                                    Typical values are "cidata" (cloud-init), "config-2" (cloud-init) or "OEMDRV" (kickstart).
                                  type: string
                              type: object
                            serviceAccount:
                              description: |-
                                ServiceAccountVolumeSource represents a reference to a service account.
                                There can only be one volume of this type!
                                More info: https://kubernetes.io/docs/tasks/configure-pod-container/configure-service-account/
                              properties:
                                serviceAccountName:
                                  description: |-
                                    Name of the service account in the pod's namespace to use.
                                    More info: https://kubernetes.io/docs/tasks/configure-pod-container/configure-service-account/
                                  type: string
                              type: object
                            sysprep:
                              description: Represents a Sysprep volume source.
                              properties:
                                configMap:
                                  description: ConfigMap references a ConfigMap that
                                    contains Sysprep answer file named autounattend.xml
                                    that should be attached as disk of CDROM type.
                                  properties:
                                    name:
                                      default: ""
                                      description: |-
                                        Name of the referent.
                                        This field is effectively required, but due to backwards compatibility is
                                        allowed to be empty. Instances of this type with an empty value here are
                                        almost certainly wrong.
                                        More info: https://kubernetes.io/docs/concepts/overview/working-with-objects/names/#names
                                      type: string
                                  type: object
                                  x-kubernetes-map-type: atomic
                                secret:
                                  description: Secret references a k8s Secret that
                                    contains Sysprep answer file named autounattend.xml
                                    that should be attached as disk of CDROM type.
                                  properties:
                                    name:
                                      default: ""
                                      description: |-
                                        Name of the referent.
                                        This field is effectively required, but due to backwards compatibility is
                                        allowed to be empty. Instances of this type with an empty value here are
                                        almost certainly wrong.
                                        More info: https://kubernetes.io/docs/concepts/overview/working-with-objects/names/#names
                                      type: string
                                  type: object
                                  x-kubernetes-map-type: atomic
                              type: object
                          required:
                          - name
                          type: object
                        maxItems: 256
                        type: array
                    required:
                    - domain
                    type: object
                type: object
              updateVolumesStrategy:
                description: UpdateVolumesStrategy is the strategy to apply on volumes
                  updates
                type: string
            required:
            - template
            type: object
          status:
            description: |-
              Status holds the current state of the controller and brief information
              about its associated VirtualMachineInstance
            properties:
              conditions:
                description: Hold the state information of the VirtualMachine and
                  its VirtualMachineInstance
                items:
                  description: VirtualMachineCondition represents the state of VirtualMachine
                  properties:
                    lastProbeTime:
                      format: date-time
                      nullable: true
                      type: string
                    lastTransitionTime:
                      format: date-time
                      nullable: true
                      type: string
                    message:
                      type: string
                    reason:
                      type: string
                    status:
                      type: string
                    type:
                      type: string
                  required:
                  - status
                  - type
                  type: object
                type: array
              created:
                description: Created indicates if the virtual machine is created in
                  the cluster
                type: boolean
              desiredGeneration:
                description: |-
                  DesiredGeneration is the generation which is desired for the VMI.
                  This will be used in comparisons with ObservedGeneration to understand when
                  the VMI is out of sync. This will be changed at the same time as
                  ObservedGeneration to remove errors which could occur if Generation is
                  updated through an Update() before ObservedGeneration in Status.
                format: int64
                type: integer
              instancetypeRef:
                description: InstancetypeRef captures the state of any referenced
                  instance type from the VirtualMachine
                nullable: true
                properties:
                  controllerRevisionRef:
                    description: |-
<<<<<<< HEAD
                      ControllerRef specifies the ControllerRevision storing a copy of the object captured
                      when it is first seen by the VirtualMachine controller
                    properties:
                      name:
                        description: Name of the ControllerRevision
                        type: string
                    type: object
                  inferFromVolume:
                    description: InferFromVolume lists the name of a volume that should
                      be used to infer or discover the resource
                    type: string
                  inferFromVolumeFailurePolicy:
                    description: InferFromVolumeFailurePolicy controls what should
                      happen on failure when inferring the resource
                    type: string
                  kind:
                    description: Kind specifies the kind of resource
                    type: string
                  name:
                    description: Name is the name of resource
=======
                      ControllerRevision storing a copy of the object captured
                      when it is first seen by the VirtualMachine controller.
                    properties:
                      name:
                        description: Name of ControllerRevision.
                        type: string
                    type: object
                  inferFromVolume:
                    description: Lists the name of a volume that should
                      be used to infer or discover the resource.
                    type: string
                  inferFromVolumeFailurePolicy:
                    description: Controls what happens on failure when inferring the resource.
                    type: string
                  kind:
                    description: Kind of resource.
                    type: string
                  name:
                    description: Name of resource.
>>>>>>> 079d50f8
                    type: string
                type: object
              memoryDumpRequest:
                description: |-
                  MemoryDumpRequest tracks memory dump request phase and info of getting a memory
                  dump to the given pvc
                nullable: true
                properties:
                  claimName:
                    description: Name of the PVC that will contain
                      the memory dump.
                    type: string
                  endTimestamp:
                    description: Time when the memory dump was completed.
                    format: date-time
                    type: string
                  fileName:
                    description: Name of the output file.
                    type: string
                  message:
                    description: Detailed message about failure of the memory dump.
                    type: string
                  phase:
                    description: Memory dump phase.
                    type: string
                  remove:
                    description: Request to dissociate the memory dump PVC.
                    type: boolean
                  startTimestamp:
                    description: Time when the memory dump started.
                    format: date-time
                    type: string
                required:
                - claimName
                - phase
                type: object
              observedGeneration:
                description: ObservedGeneration is the generation observed by the
                  vmi when started.
                format: int64
                type: integer
              preferenceRef:
                description: PreferenceRef captures the state of any referenced preference
                  from the VirtualMachine
                nullable: true
                properties:
                  controllerRevisionRef:
                    description: |-
<<<<<<< HEAD
                      ControllerRef specifies the ControllerRevision storing a copy of the object captured
                      when it is first seen by the VirtualMachine controller
                    properties:
                      name:
                        description: Name of the ControllerRevision
                        type: string
                    type: object
                  inferFromVolume:
                    description: InferFromVolume lists the name of a volume that should
                      be used to infer or discover the resource
                    type: string
                  inferFromVolumeFailurePolicy:
                    description: InferFromVolumeFailurePolicy controls what should
                      happen on failure when inferring the resource
                    type: string
                  kind:
                    description: Kind specifies the kind of resource
                    type: string
                  name:
                    description: Name is the name of resource
=======
                      Specifies the `ControllerRevision` storing a copy of the object captured
                      when it is first seen by the VirtualMachine controller.
                    properties:
                      name:
                        description: Name of ControllerRevision.
                        type: string
                    type: object
                  inferFromVolume:
                    description: Lists the name of a volume that should
                      be used to infer or discover the resource.
                    type: string
                  inferFromVolumeFailurePolicy:
                    description: Controls what happens on failure when inferring the resource.
                    type: string
                  kind:
                    description: Kind of resource.
                    type: string
                  name:
                    description: Name of resource.
>>>>>>> 079d50f8
                    type: string
                type: object
              printableStatus:
                default: Stopped
                description: PrintableStatus is a human readable, high-level representation
                  of the status of the virtual machine
                type: string
              ready:
                description: Ready indicates if the virtual machine is running and
                  ready
                type: boolean
              restoreInProgress:
                description: RestoreInProgress is the name of the VirtualMachineRestore
                  currently executing
                type: string
              runStrategy:
                description: |-
                  RunStrategy tracks the last recorded RunStrategy used by the VM.
                  This is needed to correctly process the next strategy (for now only the RerunOnFailure)
                type: string
              snapshotInProgress:
                description: SnapshotInProgress is the name of the VirtualMachineSnapshot
                  currently executing
                type: string
              startFailure:
                description: |-
                  StartFailure tracks consecutive VMI startup failures for the purposes of
                  crash loop backoffs
                nullable: true
                properties:
                  consecutiveFailCount:
                    type: integer
                  lastFailedVMIUID:
                    description: |-
                      UID is a type that holds unique ID values, including UUIDs.  Because we
                      don't ONLY use UUIDs, this is an alias to string.  Being a type captures
                      intent and helps make sure that UIDs and names do not get conflated.
                    type: string
                  retryAfterTimestamp:
                    format: date-time
                    type: string
                type: object
              stateChangeRequests:
                description: |-
                  StateChangeRequests indicates a list of actions that should be taken on a VMI
                  e.g. stop a specific VMI then start a new one.
                items:
                  properties:
                    action:
                      description: Indicates the type of action that is requested.
                        e.g. Start or Stop
                      type: string
                    data:
                      additionalProperties:
                        type: string
                      description: Provides additional data in order to perform the
                        Action
                      type: object
                    uid:
                      description: Indicates the UUID of an existing Virtual Machine
                        Instance that this change request applies to -- if applicable
                      type: string
                  required:
                  - action
                  type: object
                type: array
              volumeRequests:
                description: |-
                  VolumeRequests indicates a list of volumes add or remove from the VMI template and
                  hotplug on an active running VMI.
                items:
                  properties:
                    addVolumeOptions:
                      description: |-
                        AddVolumeOptions when set indicates a volume should be added. The details
                        within this field specify how to add the volume
                      properties:
                        disk:
                          description: Disk represents the hotplug disk that will
                            be plugged into the running VMI
                          properties:
                            blockSize:
                              description: If specified, the virtual disk will be
                                presented with the given block sizes.
                              properties:
                                custom:
                                  description: CustomBlockSize represents the desired
                                    logical and physical block size for a VM disk.
                                  properties:
                                    logical:
                                      type: integer
                                    physical:
                                      type: integer
                                  required:
                                  - logical
                                  - physical
                                  type: object
                                matchVolume:
                                  description: Represents if a feature is enabled
                                    or disabled.
                                  properties:
                                    enabled:
                                      description: |-
                                        Enabled determines if the feature should be enabled or disabled on the guest.
                                        Defaults to true.
                                      type: boolean
                                  type: object
                              type: object
                            bootOrder:
                              description: |-
                                BootOrder is an integer value > 0, used to determine ordering of boot devices.
                                Lower values take precedence.
                                Each disk or interface that has a boot order must have a unique value.
                                Disks without a boot order are not tried if a disk with a boot order exists.
                              type: integer
                            cache:
                              description: |-
<<<<<<< HEAD
                                Cache specifies which kvm disk cache mode should be used.
                                Supported values are:
                                none: Guest I/O not cached on the host, but may be kept in a disk cache.
                                writethrough: Guest I/O cached on the host but written through to the physical medium. Slowest but with most guarantees.
                                writeback: Guest I/O cached on the host.
=======
                                Cache specifies which KVM disk cache mode should be used. Supported values:

                                - `none`: Guest I/O is not cached on the host, but may be kept in a disk cache.
                                - `writethrough`: Guest I/O is cached on the host but written through to the physical medium. This is the slowest mode but provides the most guarantees.
                                - `writeback`: Guest I/O is cached on the host.
>>>>>>> 079d50f8
                                Defaults to none if the storage supports O_DIRECT, otherwise writethrough.
                              type: string
                            cdrom:
                              description: Attach a volume as a cdrom to the vmi.
                              properties:
                                bus:
                                  description: |-
                                    Bus indicates the type of disk device to emulate.
                                    supported values: virtio, sata, scsi.
                                  type: string
                                readonly:
                                  description: |-
                                    ReadOnly.
                                    Defaults to true.
                                  type: boolean
                                tray:
                                  description: |-
                                    Tray indicates if the tray of the device is open or closed.
                                    Allowed values are "open" and "closed".
                                    Defaults to closed.
                                  type: string
                              type: object
                            dedicatedIOThread:
                              description: |-
                                dedicatedIOThread indicates this disk should have an exclusive IO Thread.
                                Enabling this implies useIOThreads = true.
                                Defaults to false.
                              type: boolean
                            disk:
                              description: Attach a volume as a disk to the vmi.
                              properties:
                                bus:
                                  description: |-
                                    Bus indicates the type of disk device to emulate.
                                    supported values: virtio, sata, scsi, usb.
                                  type: string
                                pciAddress:
                                  description: 'If specified, the virtual disk will
                                    be placed on the guests pci address with the specified
                                    PCI address. For example: 0000:81:01.10'
                                  type: string
                                readonly:
                                  description: |-
                                    ReadOnly.
                                    Defaults to false.
                                  type: boolean
                              type: object
                            errorPolicy:
                              description: If specified, it can change the default
                                error policy (stop) for the disk
                              type: string
                            io:
                              description: |-
                                IO specifies which QEMU disk IO mode should be used.
                                Supported values are: native, default, threads.
                              type: string
                            lun:
                              description: Attach a volume as a LUN to the vmi.
                              properties:
                                bus:
                                  description: |-
                                    Bus indicates the type of disk device to emulate.
                                    supported values: virtio, sata, scsi.
                                  type: string
                                readonly:
                                  description: |-
                                    ReadOnly.
                                    Defaults to false.
                                  type: boolean
                                reservation:
                                  description: Reservation indicates if the disk needs
                                    to support the persistent reservation for the
                                    SCSI disk
                                  type: boolean
                              type: object
                            name:
                              description: Name is the device name
                              type: string
                            serial:
                              description: Serial provides the ability to specify
                                a serial number for the disk device.
                              type: string
                            shareable:
                              description: If specified the disk is made sharable
                                and multiple write from different VMs are permitted
                              type: boolean
                            tag:
                              description: If specified, disk address and its tag
                                will be provided to the guest via config drive metadata
                              type: string
                          required:
                          - name
                          type: object
                        dryRun:
                          description: |-
                            When present, indicates that modifications should not be
                            persisted. An invalid or unrecognized dryRun directive will
                            result in an error response and no further processing of the
                            request. Valid values are:
                            - All: all dry run stages will be processed
                          items:
                            type: string
                          type: array
                          x-kubernetes-list-type: atomic
                        name:
                          description: |-
                            Name represents the name that will be used to map the
                            disk to the corresponding volume. This overrides any name
                            set inside the Disk struct itself.
                          type: string
                        volumeSource:
                          description: VolumeSource represents the source of the volume
                            to map to the disk.
                          properties:
                            containerDisk:
                              type: object
                              description: |-
                                ContainerDisk references a docker image, embedding a qcow or raw disk.
                                More info: https://kubevirt.gitbooks.io/user-guide/registry-disk.html
                              properties:
                                image:
                                  description: Image is the name of the image with
                                    the embedded disk.
                                  type: string
                                imagePullPolicy:
                                  description: |-
                                    Image pull policy.
                                    One of Always, Never, IfNotPresent.
                                    Defaults to Always if :latest tag is specified, or IfNotPresent otherwise.
                                    Cannot be updated.
                                    More info: https://kubernetes.io/docs/concepts/containers/images#updating-images
                                  type: string
                                imagePullSecret:
                                  description: ImagePullSecret is the name of the
                                    Docker registry secret required to pull the image.
                                    The secret must already exist.
                                  type: string
                                path:
                                  description: Path defines the path to disk file
                                    in the container
                                  type: string
                                hotpluggable:
                                  type: boolean
                            dataVolume:
                              description: |-
                                DataVolume represents the dynamic creation a PVC for this volume as well as
                                the process of populating that PVC with a disk image.
                              properties:
                                hotpluggable:
                                  description: Hotpluggable indicates whether the
                                    volume can be hotplugged and hotunplugged.
                                  type: boolean
                                name:
<<<<<<< HEAD
                                  description: Name of both the DataVolume and the
                                    PVC in the same namespace.
=======
                                  description: Name of both the DataVolume and the PVC in the same namespace.
>>>>>>> 079d50f8
                                  type: string
                              required:
                              - name
                              type: object
                            persistentVolumeClaim:
                              description: |-
                                PersistentVolumeClaimVolumeSource represents a reference to a PersistentVolumeClaim in the same namespace.
                                Directly attached to the vmi via qemu.
                                More info: https://kubernetes.io/docs/concepts/storage/persistent-volumes#persistentvolumeclaims
                              properties:
                                claimName:
                                  description: |-
                                    claimName is the name of a PersistentVolumeClaim in the same namespace as the pod using this volume.
                                    More info: https://kubernetes.io/docs/concepts/storage/persistent-volumes#persistentvolumeclaims
                                  type: string
                                hotpluggable:
                                  description: Hotpluggable indicates whether the
                                    volume can be hotplugged and hotunplugged.
                                  type: boolean
                                readOnly:
                                  description: |-
                                    readOnly Will force the ReadOnly setting in VolumeMounts.
                                    Default false.
                                  type: boolean
                              required:
                              - claimName
                              type: object
                          type: object
                      required:
                      - disk
                      - name
                      - volumeSource
                      type: object
                    removeVolumeOptions:
                      description: |-
                        RemoveVolumeOptions when set indicates a volume should be removed. The details
                        within this field specify how to add the volume
                      properties:
                        dryRun:
                          description: |-
                            When present, indicates that modifications should not be
                            persisted. An invalid or unrecognized dryRun directive will
                            result in an error response and no further processing of the
                            request. Valid values are:
                            - All: all dry run stages will be processed
                          items:
                            type: string
                          type: array
                          x-kubernetes-list-type: atomic
                        name:
                          description: |-
                            Name represents the name that maps to both the disk and volume that
                            should be removed
                          type: string
                      required:
                      - name
                      type: object
                  type: object
                type: array
                x-kubernetes-list-type: atomic
              volumeSnapshotStatuses:
                description: |-
                  VolumeSnapshotStatuses indicates a list of statuses whether snapshotting is
                  supported by each volume.
                items:
                  properties:
                    enabled:
                      description: True if the volume supports snapshotting
                      type: boolean
                    name:
                      description: Volume name
                      type: string
                    reason:
                      description: Empty if snapshotting is enabled, contains reason
                        otherwise
                      type: string
                  required:
                  - enabled
                  - name
                  type: object
                type: array
              volumeUpdateState:
                description: |-
                  VolumeUpdateState contains the information about the volumes set
                  updates related to the volumeUpdateStrategy
                properties:
                  volumeMigrationState:
                    description: VolumeMigrationState tracks the information related
                      to the volume migration
                    properties:
                      migratedVolumes:
                        description: MigratedVolumes lists the source and destination
                          volumes during the volume migration
                        items:
                          description: StorageMigratedVolumeInfo tracks the information
                            about the source and destination volumes during the volume
                            migration
                          properties:
                            destinationPVCInfo:
                              description: DestinationPVCInfo contains the information
                                about the destination PVC
                              properties:
                                accessModes:
                                  description: |-
                                    AccessModes contains the desired access modes the volume should have.
                                    More info: https://kubernetes.io/docs/concepts/storage/persistent-volumes#access-modes-1
                                  items:
                                    type: string
                                  type: array
                                  x-kubernetes-list-type: atomic
                                capacity:
                                  additionalProperties:
                                    anyOf:
                                    - type: integer
                                    - type: string
                                    pattern: ^(\+|-)?(([0-9]+(\.[0-9]*)?)|(\.[0-9]+))(([KMGTPE]i)|[numkMGTPE]|([eE](\+|-)?(([0-9]+(\.[0-9]*)?)|(\.[0-9]+))))?$
                                    x-kubernetes-int-or-string: true
                                  description: Capacity represents the capacity set
                                    on the corresponding PVC status
                                  type: object
                                claimName:
<<<<<<< HEAD
                                  description: ClaimName is the name of the PVC
=======
                                  description: Name of the PVC.
>>>>>>> 079d50f8
                                  type: string
                                filesystemOverhead:
                                  description: Percentage of filesystem's size to
                                    be reserved when resizing the PVC
                                  pattern: ^(0(?:\.\d{1,3})?|1)$
                                  type: string
                                preallocated:
                                  description: Preallocated indicates if the PVC's
                                    storage is preallocated or not
                                  type: boolean
                                requests:
                                  additionalProperties:
                                    anyOf:
                                    - type: integer
                                    - type: string
                                    pattern: ^(\+|-)?(([0-9]+(\.[0-9]*)?)|(\.[0-9]+))(([KMGTPE]i)|[numkMGTPE]|([eE](\+|-)?(([0-9]+(\.[0-9]*)?)|(\.[0-9]+))))?$
                                    x-kubernetes-int-or-string: true
                                  description: Requests represents the resources requested
                                    by the corresponding PVC spec
                                  type: object
                                volumeMode:
                                  description: |-
                                    VolumeMode defines what type of volume is required by the claim.
                                    Value of Filesystem is implied when not included in claim spec.
                                  type: string
                              type: object
                            sourcePVCInfo:
                              description: SourcePVCInfo contains the information
                                about the source PVC
                              properties:
                                accessModes:
                                  description: |-
                                    AccessModes contains the desired access modes the volume should have.
                                    More info: https://kubernetes.io/docs/concepts/storage/persistent-volumes#access-modes-1
                                  items:
                                    type: string
                                  type: array
                                  x-kubernetes-list-type: atomic
                                capacity:
                                  additionalProperties:
                                    anyOf:
                                    - type: integer
                                    - type: string
                                    pattern: ^(\+|-)?(([0-9]+(\.[0-9]*)?)|(\.[0-9]+))(([KMGTPE]i)|[numkMGTPE]|([eE](\+|-)?(([0-9]+(\.[0-9]*)?)|(\.[0-9]+))))?$
                                    x-kubernetes-int-or-string: true
                                  description: Capacity represents the capacity set
                                    on the corresponding PVC status
                                  type: object
                                claimName:
<<<<<<< HEAD
                                  description: ClaimName is the name of the PVC
=======
                                  description: Name of the PVC.
>>>>>>> 079d50f8
                                  type: string
                                filesystemOverhead:
                                  description: Percentage of filesystem's size to
                                    be reserved when resizing the PVC
                                  pattern: ^(0(?:\.\d{1,3})?|1)$
                                  type: string
                                preallocated:
                                  description: Preallocated indicates if the PVC's
                                    storage is preallocated or not
                                  type: boolean
                                requests:
                                  additionalProperties:
                                    anyOf:
                                    - type: integer
                                    - type: string
                                    pattern: ^(\+|-)?(([0-9]+(\.[0-9]*)?)|(\.[0-9]+))(([KMGTPE]i)|[numkMGTPE]|([eE](\+|-)?(([0-9]+(\.[0-9]*)?)|(\.[0-9]+))))?$
                                    x-kubernetes-int-or-string: true
                                  description: Requests represents the resources requested
                                    by the corresponding PVC spec
                                  type: object
                                volumeMode:
                                  description: |-
                                    VolumeMode defines what type of volume is required by the claim.
                                    Value of Filesystem is implied when not included in claim spec.
                                  type: string
                              type: object
                            volumeName:
                              description: VolumeName is the name of the volume that
                                is being migrated
                              type: string
                          required:
                          - volumeName
                          type: object
                        type: array
                        x-kubernetes-list-type: atomic
                    type: object
                type: object
            type: object
        required:
        - spec
        type: object
    served: true
    storage: true
    subresources:
      status: {}<|MERGE_RESOLUTION|>--- conflicted
+++ resolved
@@ -1896,20 +1896,11 @@
                               properties:
                                 name:
                                   description: |-
-<<<<<<< HEAD
-                                    Name is this DNS resolver option's name.
-                                    Required.
-                                  type: string
-                                value:
-                                  description: Value is this DNS resolver option's
-                                    value.
-=======
                                     DNS resolver option name.
                                     Required field.
                                   type: string
                                 value:
                                   description: DNS resolver option value.
->>>>>>> 079d50f8
                                   type: string
                               type: object
                             type: array
@@ -2229,21 +2220,12 @@
                                       type: integer
                                     cache:
                                       description: |-
-<<<<<<< HEAD
-                                        Cache specifies which kvm disk cache mode should be used.
-                                        Supported values are:
-                                        none: Guest I/O not cached on the host, but may be kept in a disk cache.
-                                        writethrough: Guest I/O cached on the host but written through to the physical medium. Slowest but with most guarantees.
-                                        writeback: Guest I/O cached on the host.
-                                        Defaults to none if the storage supports O_DIRECT, otherwise writethrough.
-=======
                                         Specifies which KVM disk cache mode should be used. Supported values:
 
                                         - `none`: Guest I/O is not cached on the host, but may be kept in a disk cache.
                                         - `writethrough`: Guest I/O is cached on the host but written through to the physical medium. This is the slowest mode but provides the most guarantees.
                                         - `writeback`: Guest I/O is cached on the host.
                                         Defaults to `none` if the storage supports O_DIRECT, otherwise `writethrough`.
->>>>>>> 079d50f8
                                       type: string
                                     cdrom:
                                       description: Attach a volume as a cdrom to the
@@ -2372,20 +2354,11 @@
                                   properties:
                                     claimName:
                                       description: |-
-<<<<<<< HEAD
-                                        ClaimName needs to be provided from the list vmi.spec.resourceClaims[].name where this
-                                        device is allocated
-                                      type: string
-                                    deviceName:
-                                      description: DeviceName is the name of the device
-                                        provisioned by device-plugins
-=======
                                         Must be provided from `vmi.spec.resourceClaims[].name` where this
                                         device is allocated.
                                       type: string
                                     deviceName:
                                       description: Name of the device provisioned by device plugins.
->>>>>>> 079d50f8
                                       type: string
                                     name:
                                       description: Name of the GPU device as exposed by a device plugin.
@@ -2438,32 +2411,18 @@
                                   properties:
                                     claimName:
                                       description: |-
-<<<<<<< HEAD
-                                        ClaimName needs to be provided from the list vmi.spec.resourceClaims[].name where this
-                                        device is allocated
-                                      type: string
-                                    deviceName:
-                                      description: DeviceName is the name of the device
-                                        provisioned by device-plugins
-=======
                                         Must be provided from `vmi.spec.resourceClaims[].name` where this
                                         device is allocated.
                                       type: string
                                     deviceName:
                                       description: Name of the device provisioned by device plugins.
->>>>>>> 079d50f8
                                       type: string
                                     name:
                                       type: string
                                     requestName:
                                       description: |-
-<<<<<<< HEAD
-                                        RequestName needs to be provided from resourceClaim.spec.devices.requests[].name where this
-                                        device is requested
-=======
                                         Must be provided from `resourceClaim.spec.devices.requests[].name` where this
                                         device is requested.
->>>>>>> 079d50f8
                                       type: string
                                     tag:
                                       description: If specified, the virtual network interface address and its tag will be provided to the guest via config drive.
@@ -2653,21 +2612,12 @@
                                       type: object
                                     state:
                                       description: |-
-<<<<<<< HEAD
-                                        State represents the requested operational state of the interface.
-                                        The supported values are:
-                                        'absent', expressing a request to remove the interface.
-                                        'down', expressing a request to set the link down.
-                                        'up', expressing a request to set the link up.
-                                        Empty value functions as 'up'.
-=======
                                         Requested operational state of the interface. Supported values:
 
                                         - 'absent': Expresses a request to remove the interface.
                                         - 'down': Expresses a request to set the link down.
                                         - 'up': Expresses a request to set the link up.
                                         An empty value functions as 'up'.
->>>>>>> 079d50f8
                                       type: string
                                     tag:
                                       description: If specified, the virtual network interface address and its tag will be provided to the guest via config drive.
@@ -2693,25 +2643,14 @@
                                   guest CPUs.
                                 type: boolean
                               panicDevices:
-<<<<<<< HEAD
-                                description: PanicDevices provides additional crash
-                                  information when a guest crashes.
-=======
                                 description: Provides additional crash information when a guest crashes.
->>>>>>> 079d50f8
                                 items:
                                   properties:
                                     model:
                                       description: |-
-<<<<<<< HEAD
-                                        Model specifies what type of panic device is provided.
-                                        The panic model used when this attribute is missing depends on the hypervisor and guest arch.
-                                        One of: isa, hyperv, pvpanic.
-=======
                                         Type of panic device to provide.
                                         If this attribute is missing, the panic model used depends on the hypervisor and guest architecture.
                                         Valid values: `isa`, `hyperv`, `pvpanic`.
->>>>>>> 079d50f8
                                       type: string
                                   type: object
                                 type: array
@@ -2740,13 +2679,8 @@
                                 properties:
                                   enabled:
                                     description: |-
-<<<<<<< HEAD
-                                      Enabled allows a user to explicitly disable the vTPM even when one is enabled by a preference referenced by the VirtualMachine
-                                      Defaults to True
-=======
                                       Allows explicitly disabling the vTPM even when one is enabled by a preference referenced by the VirtualMachine.
                                       Defaults to true.
->>>>>>> 079d50f8
                                     type: boolean
                                   persistent:
                                     description: |-
@@ -2761,22 +2695,12 @@
                                   do not understand virtio_non_transitional (virtio 1.0).
                                 type: boolean
                               video:
-<<<<<<< HEAD
-                                description: Video describes the video device configuration
-                                  for the vmi.
-                                properties:
-                                  type:
-                                    description: |-
-                                      Type specifies the video device type (e.g., virtio, vga, bochs, ramfb).
-                                      If not specified, the default is architecture-dependent (VGA for BIOS-based VMs, Bochs for EFI-based VMs on AMD64; virtio for Arm and s390x).
-=======
                                 description: Video device configuration for the VMI.
                                 properties:
                                   type:
                                     description: |-
                                       Video device type (e.g., virtio, vga, bochs, ramfb).
                                       If not specified, the default is architecture-dependent: VGA for BIOS-based VMs, Bochs for EFI-based VMs on AMD64, virtio for Arm and s390x.
->>>>>>> 079d50f8
                                     type: string
                                 type: object
                               watchdog:
@@ -2784,20 +2708,11 @@
                                   which can be added to the vmi.
                                 properties:
                                   diag288:
-<<<<<<< HEAD
-                                    description: diag288 watchdog device (specific
-                                      to s390x architecture).
-                                    properties:
-                                      action:
-                                        description: |-
-                                          The action to take. Valid values are poweroff, reset, shutdown.
-=======
                                     description: diag288 watchdog device specific to s390x architecture.
                                     properties:
                                       action:
                                         description: |-
                                           Action to take when the watchdog triggers. Valid values: poweroff, reset, shutdown.
->>>>>>> 079d50f8
                                           Defaults to reset.
                                         type: string
                                     type: object
@@ -3073,13 +2988,8 @@
                                 properties:
                                   msdmNameRef:
                                     description: |-
-<<<<<<< HEAD
-                                      Similar to SlicNameRef, another ACPI entry that is used in more recent Windows versions.
-                                      The above points to the spec of MSDM too.
-=======
                                       Similar to `SlicNameRef`, this is another ACPI entry used in more recent Windows versions.
                                       This field points to the MSDM specification as well.
->>>>>>> 079d50f8
                                     type: string
                                   slicNameRef:
                                     description: |-
@@ -3171,27 +3081,15 @@
                             description: IOThreads specifies the IOThreads options.
                             properties:
                               supplementalPoolThreadCount:
-<<<<<<< HEAD
-                                description: SupplementalPoolThreadCount specifies
-                                  how many iothreads are allocated for the supplementalPool
-                                  policy.
-=======
                                 description: Number of IO threads allocated for the supplementalPool policy.
->>>>>>> 079d50f8
                                 format: int32
                                 type: integer
                             type: object
                           ioThreadsPolicy:
                             description: |-
-<<<<<<< HEAD
-                              Controls whether or not disks will share IOThreads.
-                              Omitting IOThreadsPolicy disables use of IOThreads.
-                              One of: shared, auto, supplementalPool
-=======
                               Controls whether disks share IOThreads.
                               Omitting this field disables the use of IOThreads.
                               Valid values: shared, auto, supplementalPool.
->>>>>>> 079d50f8
                             type: string
                           launchSecurity:
                             description: Launch Security setting of the vmi.
@@ -3649,25 +3547,6 @@
                         type: object
                       resourceClaims:
                         description: |-
-<<<<<<< HEAD
-                          ResourceClaims define which ResourceClaims must be allocated
-                          and reserved before the VMI, hence virt-launcher pod is allowed to start. The resources
-                          will be made available to the domain which consumes them
-                          by name.
-
-                          This is an alpha field and requires enabling the
-                          DynamicResourceAllocation feature gate in kubernetes
-                           https://kubernetes.io/docs/concepts/scheduling-eviction/dynamic-resource-allocation/
-                          This field should only be configured if one of the feature-gates GPUsWithDRA or HostDevicesWithDRA is enabled.
-                          This feature is in alpha.
-                        items:
-                          description: |-
-                            PodResourceClaim references exactly one ResourceClaim, either directly
-                            or by naming a ResourceClaimTemplate which is then turned into a ResourceClaim
-                            for the pod.
-
-                            It adds a name to it that uniquely identifies the ResourceClaim inside the Pod.
-=======
                           Defines which ResourceClaims must be allocated and reserved before the VMI,
                           hence the `virt-launcher` pod is allowed to start. The resources will be made available to the domain
                           which consumes them by name.
@@ -3683,41 +3562,10 @@
                             for the pod.
 
                             Adds a name that uniquely identifies the ResourceClaim inside the Pod.
->>>>>>> 079d50f8
                             Containers that need access to the ResourceClaim reference it with this name.
                           properties:
                             name:
                               description: |-
-<<<<<<< HEAD
-                                Name uniquely identifies this resource claim inside the pod.
-                                This must be a DNS_LABEL.
-                              type: string
-                            resourceClaimName:
-                              description: |-
-                                ResourceClaimName is the name of a ResourceClaim object in the same
-                                namespace as this pod.
-
-                                Exactly one of ResourceClaimName and ResourceClaimTemplateName must
-                                be set.
-                              type: string
-                            resourceClaimTemplateName:
-                              description: |-
-                                ResourceClaimTemplateName is the name of a ResourceClaimTemplate
-                                object in the same namespace as this pod.
-
-                                The template will be used to create a new ResourceClaim, which will
-                                be bound to this pod. When this pod is deleted, the ResourceClaim
-                                will also be deleted. The pod name and resource name, along with a
-                                generated component, will be used to form a unique name for the
-                                ResourceClaim, which will be recorded in pod.status.resourceClaimStatuses.
-
-                                This field is immutable and no changes will be made to the
-                                corresponding ResourceClaim by the control plane after creating the
-                                ResourceClaim.
-
-                                Exactly one of ResourceClaimName and ResourceClaimTemplateName must
-                                be set.
-=======
                                 Uniquely identifies this resource claim inside the pod.
                                 This must be a `DNS_LABEL`.
                               type: string
@@ -3740,7 +3588,6 @@
                                 by the control plane after creating the ResourceClaim.
 
                                 Exactly one of `ResourceClaimName` and `ResourceClaimTemplateName` must be set.
->>>>>>> 079d50f8
                               type: string
                           required:
                           - name
@@ -4171,12 +4018,7 @@
                                     volume can be hotplugged and hotunplugged.
                                   type: boolean
                                 name:
-<<<<<<< HEAD
-                                  description: Name of both the DataVolume and the
-                                    PVC in the same namespace.
-=======
                                   description: Name of both the DataVolume and the PVC in the same namespace.
->>>>>>> 079d50f8
                                   type: string
                               required:
                               - name
@@ -4524,28 +4366,6 @@
                 properties:
                   controllerRevisionRef:
                     description: |-
-<<<<<<< HEAD
-                      ControllerRef specifies the ControllerRevision storing a copy of the object captured
-                      when it is first seen by the VirtualMachine controller
-                    properties:
-                      name:
-                        description: Name of the ControllerRevision
-                        type: string
-                    type: object
-                  inferFromVolume:
-                    description: InferFromVolume lists the name of a volume that should
-                      be used to infer or discover the resource
-                    type: string
-                  inferFromVolumeFailurePolicy:
-                    description: InferFromVolumeFailurePolicy controls what should
-                      happen on failure when inferring the resource
-                    type: string
-                  kind:
-                    description: Kind specifies the kind of resource
-                    type: string
-                  name:
-                    description: Name is the name of resource
-=======
                       ControllerRevision storing a copy of the object captured
                       when it is first seen by the VirtualMachine controller.
                     properties:
@@ -4565,7 +4385,6 @@
                     type: string
                   name:
                     description: Name of resource.
->>>>>>> 079d50f8
                     type: string
                 type: object
               memoryDumpRequest:
@@ -4614,28 +4433,6 @@
                 properties:
                   controllerRevisionRef:
                     description: |-
-<<<<<<< HEAD
-                      ControllerRef specifies the ControllerRevision storing a copy of the object captured
-                      when it is first seen by the VirtualMachine controller
-                    properties:
-                      name:
-                        description: Name of the ControllerRevision
-                        type: string
-                    type: object
-                  inferFromVolume:
-                    description: InferFromVolume lists the name of a volume that should
-                      be used to infer or discover the resource
-                    type: string
-                  inferFromVolumeFailurePolicy:
-                    description: InferFromVolumeFailurePolicy controls what should
-                      happen on failure when inferring the resource
-                    type: string
-                  kind:
-                    description: Kind specifies the kind of resource
-                    type: string
-                  name:
-                    description: Name is the name of resource
-=======
                       Specifies the `ControllerRevision` storing a copy of the object captured
                       when it is first seen by the VirtualMachine controller.
                     properties:
@@ -4655,7 +4452,6 @@
                     type: string
                   name:
                     description: Name of resource.
->>>>>>> 079d50f8
                     type: string
                 type: object
               printableStatus:
@@ -4773,19 +4569,11 @@
                               type: integer
                             cache:
                               description: |-
-<<<<<<< HEAD
-                                Cache specifies which kvm disk cache mode should be used.
-                                Supported values are:
-                                none: Guest I/O not cached on the host, but may be kept in a disk cache.
-                                writethrough: Guest I/O cached on the host but written through to the physical medium. Slowest but with most guarantees.
-                                writeback: Guest I/O cached on the host.
-=======
                                 Cache specifies which KVM disk cache mode should be used. Supported values:
 
                                 - `none`: Guest I/O is not cached on the host, but may be kept in a disk cache.
                                 - `writethrough`: Guest I/O is cached on the host but written through to the physical medium. This is the slowest mode but provides the most guarantees.
                                 - `writeback`: Guest I/O is cached on the host.
->>>>>>> 079d50f8
                                 Defaults to none if the storage supports O_DIRECT, otherwise writethrough.
                               type: string
                             cdrom:
@@ -4939,12 +4727,7 @@
                                     volume can be hotplugged and hotunplugged.
                                   type: boolean
                                 name:
-<<<<<<< HEAD
-                                  description: Name of both the DataVolume and the
-                                    PVC in the same namespace.
-=======
                                   description: Name of both the DataVolume and the PVC in the same namespace.
->>>>>>> 079d50f8
                                   type: string
                               required:
                               - name
@@ -5066,11 +4849,7 @@
                                     on the corresponding PVC status
                                   type: object
                                 claimName:
-<<<<<<< HEAD
-                                  description: ClaimName is the name of the PVC
-=======
                                   description: Name of the PVC.
->>>>>>> 079d50f8
                                   type: string
                                 filesystemOverhead:
                                   description: Percentage of filesystem's size to
@@ -5120,11 +4899,7 @@
                                     on the corresponding PVC status
                                   type: object
                                 claimName:
-<<<<<<< HEAD
-                                  description: ClaimName is the name of the PVC
-=======
                                   description: Name of the PVC.
->>>>>>> 079d50f8
                                   type: string
                                 filesystemOverhead:
                                   description: Percentage of filesystem's size to
