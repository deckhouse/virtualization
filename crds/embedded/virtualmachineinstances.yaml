apiVersion: apiextensions.k8s.io/v1
kind: CustomResourceDefinition
metadata:
  name: internalvirtualizationvirtualmachineinstances.internal.virtualization.deckhouse.io
  labels:
    heritage: deckhouse
    module: virtualization
spec:
  conversion:
    strategy: None
  group: internal.virtualization.deckhouse.io
  names:
    categories:
    - intvirt
    kind: InternalVirtualizationVirtualMachineInstance
    listKind: InternalVirtualizationVirtualMachineInstanceList
    plural: internalvirtualizationvirtualmachineinstances
    shortNames:
    - intvirtvmi
    singular: internalvirtualizationvirtualmachineinstance
  scope: Namespaced
  versions:
  - additionalPrinterColumns:
    - jsonPath: .metadata.creationTimestamp
      name: Age
      type: date
    - jsonPath: .status.phase
      name: Phase
      type: string
    - jsonPath: .status.interfaces[0].ipAddress
      name: IP
      type: string
    - jsonPath: .status.nodeName
      name: NodeName
      type: string
    - jsonPath: .status.conditions[?(@.type=='Ready')].status
      name: Ready
      type: string
    - jsonPath: .status.conditions[?(@.type=='LiveMigratable')].status
      name: Live-Migratable
      priority: 1
      type: string
    - jsonPath: .status.conditions[?(@.type=='Paused')].status
      name: Paused
      priority: 1
      type: string
    name: v1
    schema:
      openAPIV3Schema:
        description: VirtualMachineInstance is *the* VirtualMachineInstance Definition.
          It represents a virtual machine in the runtime environment of kubernetes.
        properties:
          apiVersion:
            description: |-
              APIVersion defines the versioned schema of this representation of an object.
              Servers should convert recognized schemas to the latest internal value, and
              may reject unrecognized values.
              More info: https://git.k8s.io/community/contributors/devel/sig-architecture/api-conventions.md#resources
            type: string
          kind:
            description: |-
              Kind is a string value representing the REST resource this object represents.
              Servers may infer this from the endpoint the client submits requests to.
              Cannot be updated.
              In CamelCase.
              More info: https://git.k8s.io/community/contributors/devel/sig-architecture/api-conventions.md#types-kinds
            type: string
          metadata:
            type: object
          spec:
            description: VirtualMachineInstance Spec contains the VirtualMachineInstance
              specification.
            properties:
              accessCredentials:
                description: Specifies a set of public keys to inject into the vm
                  guest
                items:
                  description: |-
                    AccessCredential represents a credential source that can be used to
                    authorize remote access to the vm guest
                    Only one of its members may be specified.
                  properties:
                    sshPublicKey:
                      description: |-
                        SSHPublicKey represents the source and method of applying a ssh public
                        key into a guest virtual machine.
                      properties:
                        propagationMethod:
                          description: PropagationMethod represents how the public
                            key is injected into the vm guest.
                          properties:
                            configDrive:
                              description: |-
                                ConfigDrivePropagation means that the ssh public keys are injected
                                into the VM using metadata using the configDrive cloud-init provider
                              type: object
                            noCloud:
                              description: |-
                                NoCloudPropagation means that the ssh public keys are injected
                                into the VM using metadata using the noCloud cloud-init provider
                              type: object
                            qemuGuestAgent:
                              description: |-
                                QemuGuestAgentAccessCredentailPropagation means ssh public keys are
                                dynamically injected into the vm at runtime via the qemu guest agent.
                                This feature requires the qemu guest agent to be running within the guest.
                              properties:
                                users:
                                  description: |-
                                    Users represents a list of guest users that should have the ssh public keys
                                    added to their authorized_keys file.
                                  items:
                                    type: string
                                  type: array
                                  x-kubernetes-list-type: set
                              required:
                              - users
                              type: object
                          type: object
                        source:
                          description: Source represents where the public keys are
                            pulled from
                          properties:
                            secret:
                              description: Secret means that the access credential
                                is pulled from a kubernetes secret
                              properties:
                                secretName:
                                  description: SecretName represents the name of the
                                    secret in the VMI's namespace
                                  type: string
                              required:
                              - secretName
                              type: object
                          type: object
                      required:
                      - propagationMethod
                      - source
                      type: object
                    userPassword:
                      description: |-
                        UserPassword represents the source and method for applying a guest user's
                        password
                      properties:
                        propagationMethod:
                          description: propagationMethod represents how the user passwords
                            are injected into the vm guest.
                          properties:
                            qemuGuestAgent:
                              description: |-
                                QemuGuestAgentAccessCredentailPropagation means passwords are
                                dynamically injected into the vm at runtime via the qemu guest agent.
                                This feature requires the qemu guest agent to be running within the guest.
                              type: object
                          type: object
                        source:
                          description: Source represents where the user passwords
                            are pulled from
                          properties:
                            secret:
                              description: Secret means that the access credential
                                is pulled from a kubernetes secret
                              properties:
                                secretName:
                                  description: SecretName represents the name of the
                                    secret in the VMI's namespace
                                  type: string
                              required:
                              - secretName
                              type: object
                          type: object
                      required:
                      - propagationMethod
                      - source
                      type: object
                  type: object
                maxItems: 256
                type: array
                x-kubernetes-list-type: atomic
              affinity:
                description: If affinity is specifies, obey all the affinity rules
                properties:
                  nodeAffinity:
                    description: Describes node affinity scheduling rules for the
                      pod.
                    properties:
                      preferredDuringSchedulingIgnoredDuringExecution:
                        description: |-
                          The scheduler will prefer to schedule pods to nodes that satisfy
                          the affinity expressions specified by this field, but it may choose
                          a node that violates one or more of the expressions. The node that is
                          most preferred is the one with the greatest sum of weights, i.e.
                          for each node that meets all of the scheduling requirements (resource
                          request, requiredDuringScheduling affinity expressions, etc.),
                          compute a sum by iterating through the elements of this field and adding
                          "weight" to the sum if the node matches the corresponding matchExpressions; the
                          node(s) with the highest sum are the most preferred.
                        items:
                          description: |-
                            An empty preferred scheduling term matches all objects with implicit weight 0
                            (i.e. it's a no-op). A null preferred scheduling term matches no objects (i.e. is also a no-op).
                          properties:
                            preference:
                              description: A node selector term, associated with the
                                corresponding weight.
                              properties:
                                matchExpressions:
                                  description: A list of node selector requirements
                                    by node's labels.
                                  items:
                                    description: |-
                                      A node selector requirement is a selector that contains values, a key, and an operator
                                      that relates the key and values.
                                    properties:
                                      key:
                                        description: The label key that the selector
                                          applies to.
                                        type: string
                                      operator:
                                        description: |-
                                          Represents a key's relationship to a set of values.
                                          Valid operators are In, NotIn, Exists, DoesNotExist. Gt, and Lt.
                                        type: string
                                      values:
                                        description: |-
                                          An array of string values. If the operator is In or NotIn,
                                          the values array must be non-empty. If the operator is Exists or DoesNotExist,
                                          the values array must be empty. If the operator is Gt or Lt, the values
                                          array must have a single element, which will be interpreted as an integer.
                                          This array is replaced during a strategic merge patch.
                                        items:
                                          type: string
                                        type: array
                                        x-kubernetes-list-type: atomic
                                    required:
                                    - key
                                    - operator
                                    type: object
                                  type: array
                                  x-kubernetes-list-type: atomic
                                matchFields:
                                  description: A list of node selector requirements
                                    by node's fields.
                                  items:
                                    description: |-
                                      A node selector requirement is a selector that contains values, a key, and an operator
                                      that relates the key and values.
                                    properties:
                                      key:
                                        description: The label key that the selector
                                          applies to.
                                        type: string
                                      operator:
                                        description: |-
                                          Represents a key's relationship to a set of values.
                                          Valid operators are In, NotIn, Exists, DoesNotExist. Gt, and Lt.
                                        type: string
                                      values:
                                        description: |-
                                          An array of string values. If the operator is In or NotIn,
                                          the values array must be non-empty. If the operator is Exists or DoesNotExist,
                                          the values array must be empty. If the operator is Gt or Lt, the values
                                          array must have a single element, which will be interpreted as an integer.
                                          This array is replaced during a strategic merge patch.
                                        items:
                                          type: string
                                        type: array
                                        x-kubernetes-list-type: atomic
                                    required:
                                    - key
                                    - operator
                                    type: object
                                  type: array
                                  x-kubernetes-list-type: atomic
                              type: object
                              x-kubernetes-map-type: atomic
                            weight:
                              description: Weight associated with matching the corresponding
                                nodeSelectorTerm, in the range 1-100.
                              format: int32
                              type: integer
                          required:
                          - preference
                          - weight
                          type: object
                        type: array
                        x-kubernetes-list-type: atomic
                      requiredDuringSchedulingIgnoredDuringExecution:
                        description: |-
                          If the affinity requirements specified by this field are not met at
                          scheduling time, the pod will not be scheduled onto the node.
                          If the affinity requirements specified by this field cease to be met
                          at some point during pod execution (e.g. due to an update), the system
                          may or may not try to eventually evict the pod from its node.
                        properties:
                          nodeSelectorTerms:
                            description: Required. A list of node selector terms.
                              The terms are ORed.
                            items:
                              description: |-
                                A null or empty node selector term matches no objects. The requirements of
                                them are ANDed.
                                The TopologySelectorTerm type implements a subset of the NodeSelectorTerm.
                              properties:
                                matchExpressions:
                                  description: A list of node selector requirements
                                    by node's labels.
                                  items:
                                    description: |-
                                      A node selector requirement is a selector that contains values, a key, and an operator
                                      that relates the key and values.
                                    properties:
                                      key:
                                        description: The label key that the selector
                                          applies to.
                                        type: string
                                      operator:
                                        description: |-
                                          Represents a key's relationship to a set of values.
                                          Valid operators are In, NotIn, Exists, DoesNotExist. Gt, and Lt.
                                        type: string
                                      values:
                                        description: |-
                                          An array of string values. If the operator is In or NotIn,
                                          the values array must be non-empty. If the operator is Exists or DoesNotExist,
                                          the values array must be empty. If the operator is Gt or Lt, the values
                                          array must have a single element, which will be interpreted as an integer.
                                          This array is replaced during a strategic merge patch.
                                        items:
                                          type: string
                                        type: array
                                        x-kubernetes-list-type: atomic
                                    required:
                                    - key
                                    - operator
                                    type: object
                                  type: array
                                  x-kubernetes-list-type: atomic
                                matchFields:
                                  description: A list of node selector requirements
                                    by node's fields.
                                  items:
                                    description: |-
                                      A node selector requirement is a selector that contains values, a key, and an operator
                                      that relates the key and values.
                                    properties:
                                      key:
                                        description: The label key that the selector
                                          applies to.
                                        type: string
                                      operator:
                                        description: |-
                                          Represents a key's relationship to a set of values.
                                          Valid operators are In, NotIn, Exists, DoesNotExist. Gt, and Lt.
                                        type: string
                                      values:
                                        description: |-
                                          An array of string values. If the operator is In or NotIn,
                                          the values array must be non-empty. If the operator is Exists or DoesNotExist,
                                          the values array must be empty. If the operator is Gt or Lt, the values
                                          array must have a single element, which will be interpreted as an integer.
                                          This array is replaced during a strategic merge patch.
                                        items:
                                          type: string
                                        type: array
                                        x-kubernetes-list-type: atomic
                                    required:
                                    - key
                                    - operator
                                    type: object
                                  type: array
                                  x-kubernetes-list-type: atomic
                              type: object
                              x-kubernetes-map-type: atomic
                            type: array
                            x-kubernetes-list-type: atomic
                        required:
                        - nodeSelectorTerms
                        type: object
                        x-kubernetes-map-type: atomic
                    type: object
                  podAffinity:
                    description: Describes pod affinity scheduling rules (e.g. co-locate
                      this pod in the same node, zone, etc. as some other pod(s)).
                    properties:
                      preferredDuringSchedulingIgnoredDuringExecution:
                        description: |-
                          The scheduler will prefer to schedule pods to nodes that satisfy
                          the affinity expressions specified by this field, but it may choose
                          a node that violates one or more of the expressions. The node that is
                          most preferred is the one with the greatest sum of weights, i.e.
                          for each node that meets all of the scheduling requirements (resource
                          request, requiredDuringScheduling affinity expressions, etc.),
                          compute a sum by iterating through the elements of this field and adding
                          "weight" to the sum if the node has pods which matches the corresponding podAffinityTerm; the
                          node(s) with the highest sum are the most preferred.
                        items:
                          description: The weights of all of the matched WeightedPodAffinityTerm
                            fields are added per-node to find the most preferred node(s)
                          properties:
                            podAffinityTerm:
                              description: Required. A pod affinity term, associated
                                with the corresponding weight.
                              properties:
                                labelSelector:
                                  description: |-
                                    A label query over a set of resources, in this case pods.
                                    If it's null, this PodAffinityTerm matches with no Pods.
                                  properties:
                                    matchExpressions:
                                      description: matchExpressions is a list of label
                                        selector requirements. The requirements are
                                        ANDed.
                                      items:
                                        description: |-
                                          A label selector requirement is a selector that contains values, a key, and an operator that
                                          relates the key and values.
                                        properties:
                                          key:
                                            description: key is the label key that
                                              the selector applies to.
                                            type: string
                                          operator:
                                            description: |-
                                              operator represents a key's relationship to a set of values.
                                              Valid operators are In, NotIn, Exists and DoesNotExist.
                                            type: string
                                          values:
                                            description: |-
                                              values is an array of string values. If the operator is In or NotIn,
                                              the values array must be non-empty. If the operator is Exists or DoesNotExist,
                                              the values array must be empty. This array is replaced during a strategic
                                              merge patch.
                                            items:
                                              type: string
                                            type: array
                                            x-kubernetes-list-type: atomic
                                        required:
                                        - key
                                        - operator
                                        type: object
                                      type: array
                                      x-kubernetes-list-type: atomic
                                    matchLabels:
                                      additionalProperties:
                                        type: string
                                      description: |-
                                        matchLabels is a map of {key,value} pairs. A single {key,value} in the matchLabels
                                        map is equivalent to an element of matchExpressions, whose key field is "key", the
                                        operator is "In", and the values array contains only "value". The requirements are ANDed.
                                      type: object
                                  type: object
                                  x-kubernetes-map-type: atomic
                                matchLabelKeys:
                                  description: |-
                                    MatchLabelKeys is a set of pod label keys to select which pods will
                                    be taken into consideration. The keys are used to lookup values from the
                                    incoming pod labels, those key-value labels are merged with 'labelSelector' as 'key in (value)'
                                    to select the group of existing pods which pods will be taken into consideration
                                    for the incoming pod's pod (anti) affinity. Keys that don't exist in the incoming
                                    pod labels will be ignored. The default value is empty.
                                    The same key is forbidden to exist in both matchLabelKeys and labelSelector.
                                    Also, matchLabelKeys cannot be set when labelSelector isn't set.
                                    This is a beta field and requires enabling MatchLabelKeysInPodAffinity feature gate (enabled by default).
                                  items:
                                    type: string
                                  type: array
                                  x-kubernetes-list-type: atomic
                                mismatchLabelKeys:
                                  description: |-
                                    MismatchLabelKeys is a set of pod label keys to select which pods will
                                    be taken into consideration. The keys are used to lookup values from the
                                    incoming pod labels, those key-value labels are merged with 'labelSelector' as 'key notin (value)'
                                    to select the group of existing pods which pods will be taken into consideration
                                    for the incoming pod's pod (anti) affinity. Keys that don't exist in the incoming
                                    pod labels will be ignored. The default value is empty.
                                    The same key is forbidden to exist in both mismatchLabelKeys and labelSelector.
                                    Also, mismatchLabelKeys cannot be set when labelSelector isn't set.
                                    This is a beta field and requires enabling MatchLabelKeysInPodAffinity feature gate (enabled by default).
                                  items:
                                    type: string
                                  type: array
                                  x-kubernetes-list-type: atomic
                                namespaceSelector:
                                  description: |-
                                    A label query over the set of namespaces that the term applies to.
                                    The term is applied to the union of the namespaces selected by this field
                                    and the ones listed in the namespaces field.
                                    null selector and null or empty namespaces list means "this pod's namespace".
                                    An empty selector ({}) matches all namespaces.
                                  properties:
                                    matchExpressions:
                                      description: matchExpressions is a list of label
                                        selector requirements. The requirements are
                                        ANDed.
                                      items:
                                        description: |-
                                          A label selector requirement is a selector that contains values, a key, and an operator that
                                          relates the key and values.
                                        properties:
                                          key:
                                            description: key is the label key that
                                              the selector applies to.
                                            type: string
                                          operator:
                                            description: |-
                                              operator represents a key's relationship to a set of values.
                                              Valid operators are In, NotIn, Exists and DoesNotExist.
                                            type: string
                                          values:
                                            description: |-
                                              values is an array of string values. If the operator is In or NotIn,
                                              the values array must be non-empty. If the operator is Exists or DoesNotExist,
                                              the values array must be empty. This array is replaced during a strategic
                                              merge patch.
                                            items:
                                              type: string
                                            type: array
                                            x-kubernetes-list-type: atomic
                                        required:
                                        - key
                                        - operator
                                        type: object
                                      type: array
                                      x-kubernetes-list-type: atomic
                                    matchLabels:
                                      additionalProperties:
                                        type: string
                                      description: |-
                                        matchLabels is a map of {key,value} pairs. A single {key,value} in the matchLabels
                                        map is equivalent to an element of matchExpressions, whose key field is "key", the
                                        operator is "In", and the values array contains only "value". The requirements are ANDed.
                                      type: object
                                  type: object
                                  x-kubernetes-map-type: atomic
                                namespaces:
                                  description: |-
                                    namespaces specifies a static list of namespace names that the term applies to.
                                    The term is applied to the union of the namespaces listed in this field
                                    and the ones selected by namespaceSelector.
                                    null or empty namespaces list and null namespaceSelector means "this pod's namespace".
                                  items:
                                    type: string
                                  type: array
                                  x-kubernetes-list-type: atomic
                                topologyKey:
                                  description: |-
                                    This pod should be co-located (affinity) or not co-located (anti-affinity) with the pods matching
                                    the labelSelector in the specified namespaces, where co-located is defined as running on a node
                                    whose value of the label with key topologyKey matches that of any node on which any of the
                                    selected pods is running.
                                    Empty topologyKey is not allowed.
                                  type: string
                              required:
                              - topologyKey
                              type: object
                            weight:
                              description: |-
                                weight associated with matching the corresponding podAffinityTerm,
                                in the range 1-100.
                              format: int32
                              type: integer
                          required:
                          - podAffinityTerm
                          - weight
                          type: object
                        type: array
                        x-kubernetes-list-type: atomic
                      requiredDuringSchedulingIgnoredDuringExecution:
                        description: |-
                          If the affinity requirements specified by this field are not met at
                          scheduling time, the pod will not be scheduled onto the node.
                          If the affinity requirements specified by this field cease to be met
                          at some point during pod execution (e.g. due to a pod label update), the
                          system may or may not try to eventually evict the pod from its node.
                          When there are multiple elements, the lists of nodes corresponding to each
                          podAffinityTerm are intersected, i.e. all terms must be satisfied.
                        items:
                          description: |-
                            Defines a set of pods (namely those matching the labelSelector
                            relative to the given namespace(s)) that this pod should be
                            co-located (affinity) or not co-located (anti-affinity) with,
                            where co-located is defined as running on a node whose value of
                            the label with key <topologyKey> matches that of any node on which
                            a pod of the set of pods is running
                          properties:
                            labelSelector:
                              description: |-
                                A label query over a set of resources, in this case pods.
                                If it's null, this PodAffinityTerm matches with no Pods.
                              properties:
                                matchExpressions:
                                  description: matchExpressions is a list of label
                                    selector requirements. The requirements are ANDed.
                                  items:
                                    description: |-
                                      A label selector requirement is a selector that contains values, a key, and an operator that
                                      relates the key and values.
                                    properties:
                                      key:
                                        description: key is the label key that the
                                          selector applies to.
                                        type: string
                                      operator:
                                        description: |-
                                          operator represents a key's relationship to a set of values.
                                          Valid operators are In, NotIn, Exists and DoesNotExist.
                                        type: string
                                      values:
                                        description: |-
                                          values is an array of string values. If the operator is In or NotIn,
                                          the values array must be non-empty. If the operator is Exists or DoesNotExist,
                                          the values array must be empty. This array is replaced during a strategic
                                          merge patch.
                                        items:
                                          type: string
                                        type: array
                                        x-kubernetes-list-type: atomic
                                    required:
                                    - key
                                    - operator
                                    type: object
                                  type: array
                                  x-kubernetes-list-type: atomic
                                matchLabels:
                                  additionalProperties:
                                    type: string
                                  description: |-
                                    matchLabels is a map of {key,value} pairs. A single {key,value} in the matchLabels
                                    map is equivalent to an element of matchExpressions, whose key field is "key", the
                                    operator is "In", and the values array contains only "value". The requirements are ANDed.
                                  type: object
                              type: object
                              x-kubernetes-map-type: atomic
                            matchLabelKeys:
                              description: |-
                                MatchLabelKeys is a set of pod label keys to select which pods will
                                be taken into consideration. The keys are used to lookup values from the
                                incoming pod labels, those key-value labels are merged with 'labelSelector' as 'key in (value)'
                                to select the group of existing pods which pods will be taken into consideration
                                for the incoming pod's pod (anti) affinity. Keys that don't exist in the incoming
                                pod labels will be ignored. The default value is empty.
                                The same key is forbidden to exist in both matchLabelKeys and labelSelector.
                                Also, matchLabelKeys cannot be set when labelSelector isn't set.
                                This is a beta field and requires enabling MatchLabelKeysInPodAffinity feature gate (enabled by default).
                              items:
                                type: string
                              type: array
                              x-kubernetes-list-type: atomic
                            mismatchLabelKeys:
                              description: |-
                                MismatchLabelKeys is a set of pod label keys to select which pods will
                                be taken into consideration. The keys are used to lookup values from the
                                incoming pod labels, those key-value labels are merged with 'labelSelector' as 'key notin (value)'
                                to select the group of existing pods which pods will be taken into consideration
                                for the incoming pod's pod (anti) affinity. Keys that don't exist in the incoming
                                pod labels will be ignored. The default value is empty.
                                The same key is forbidden to exist in both mismatchLabelKeys and labelSelector.
                                Also, mismatchLabelKeys cannot be set when labelSelector isn't set.
                                This is a beta field and requires enabling MatchLabelKeysInPodAffinity feature gate (enabled by default).
                              items:
                                type: string
                              type: array
                              x-kubernetes-list-type: atomic
                            namespaceSelector:
                              description: |-
                                A label query over the set of namespaces that the term applies to.
                                The term is applied to the union of the namespaces selected by this field
                                and the ones listed in the namespaces field.
                                null selector and null or empty namespaces list means "this pod's namespace".
                                An empty selector ({}) matches all namespaces.
                              properties:
                                matchExpressions:
                                  description: matchExpressions is a list of label
                                    selector requirements. The requirements are ANDed.
                                  items:
                                    description: |-
                                      A label selector requirement is a selector that contains values, a key, and an operator that
                                      relates the key and values.
                                    properties:
                                      key:
                                        description: key is the label key that the
                                          selector applies to.
                                        type: string
                                      operator:
                                        description: |-
                                          operator represents a key's relationship to a set of values.
                                          Valid operators are In, NotIn, Exists and DoesNotExist.
                                        type: string
                                      values:
                                        description: |-
                                          values is an array of string values. If the operator is In or NotIn,
                                          the values array must be non-empty. If the operator is Exists or DoesNotExist,
                                          the values array must be empty. This array is replaced during a strategic
                                          merge patch.
                                        items:
                                          type: string
                                        type: array
                                        x-kubernetes-list-type: atomic
                                    required:
                                    - key
                                    - operator
                                    type: object
                                  type: array
                                  x-kubernetes-list-type: atomic
                                matchLabels:
                                  additionalProperties:
                                    type: string
                                  description: |-
                                    matchLabels is a map of {key,value} pairs. A single {key,value} in the matchLabels
                                    map is equivalent to an element of matchExpressions, whose key field is "key", the
                                    operator is "In", and the values array contains only "value". The requirements are ANDed.
                                  type: object
                              type: object
                              x-kubernetes-map-type: atomic
                            namespaces:
                              description: |-
                                namespaces specifies a static list of namespace names that the term applies to.
                                The term is applied to the union of the namespaces listed in this field
                                and the ones selected by namespaceSelector.
                                null or empty namespaces list and null namespaceSelector means "this pod's namespace".
                              items:
                                type: string
                              type: array
                              x-kubernetes-list-type: atomic
                            topologyKey:
                              description: |-
                                This pod should be co-located (affinity) or not co-located (anti-affinity) with the pods matching
                                the labelSelector in the specified namespaces, where co-located is defined as running on a node
                                whose value of the label with key topologyKey matches that of any node on which any of the
                                selected pods is running.
                                Empty topologyKey is not allowed.
                              type: string
                          required:
                          - topologyKey
                          type: object
                        type: array
                        x-kubernetes-list-type: atomic
                    type: object
                  podAntiAffinity:
                    description: Describes pod anti-affinity scheduling rules (e.g.
                      avoid putting this pod in the same node, zone, etc. as some
                      other pod(s)).
                    properties:
                      preferredDuringSchedulingIgnoredDuringExecution:
                        description: |-
                          The scheduler will prefer to schedule pods to nodes that satisfy
                          the anti-affinity expressions specified by this field, but it may choose
                          a node that violates one or more of the expressions. The node that is
                          most preferred is the one with the greatest sum of weights, i.e.
                          for each node that meets all of the scheduling requirements (resource
                          request, requiredDuringScheduling anti-affinity expressions, etc.),
                          compute a sum by iterating through the elements of this field and adding
                          "weight" to the sum if the node has pods which matches the corresponding podAffinityTerm; the
                          node(s) with the highest sum are the most preferred.
                        items:
                          description: The weights of all of the matched WeightedPodAffinityTerm
                            fields are added per-node to find the most preferred node(s)
                          properties:
                            podAffinityTerm:
                              description: Required. A pod affinity term, associated
                                with the corresponding weight.
                              properties:
                                labelSelector:
                                  description: |-
                                    A label query over a set of resources, in this case pods.
                                    If it's null, this PodAffinityTerm matches with no Pods.
                                  properties:
                                    matchExpressions:
                                      description: matchExpressions is a list of label
                                        selector requirements. The requirements are
                                        ANDed.
                                      items:
                                        description: |-
                                          A label selector requirement is a selector that contains values, a key, and an operator that
                                          relates the key and values.
                                        properties:
                                          key:
                                            description: key is the label key that
                                              the selector applies to.
                                            type: string
                                          operator:
                                            description: |-
                                              operator represents a key's relationship to a set of values.
                                              Valid operators are In, NotIn, Exists and DoesNotExist.
                                            type: string
                                          values:
                                            description: |-
                                              values is an array of string values. If the operator is In or NotIn,
                                              the values array must be non-empty. If the operator is Exists or DoesNotExist,
                                              the values array must be empty. This array is replaced during a strategic
                                              merge patch.
                                            items:
                                              type: string
                                            type: array
                                            x-kubernetes-list-type: atomic
                                        required:
                                        - key
                                        - operator
                                        type: object
                                      type: array
                                      x-kubernetes-list-type: atomic
                                    matchLabels:
                                      additionalProperties:
                                        type: string
                                      description: |-
                                        matchLabels is a map of {key,value} pairs. A single {key,value} in the matchLabels
                                        map is equivalent to an element of matchExpressions, whose key field is "key", the
                                        operator is "In", and the values array contains only "value". The requirements are ANDed.
                                      type: object
                                  type: object
                                  x-kubernetes-map-type: atomic
                                matchLabelKeys:
                                  description: |-
                                    MatchLabelKeys is a set of pod label keys to select which pods will
                                    be taken into consideration. The keys are used to lookup values from the
                                    incoming pod labels, those key-value labels are merged with 'labelSelector' as 'key in (value)'
                                    to select the group of existing pods which pods will be taken into consideration
                                    for the incoming pod's pod (anti) affinity. Keys that don't exist in the incoming
                                    pod labels will be ignored. The default value is empty.
                                    The same key is forbidden to exist in both matchLabelKeys and labelSelector.
                                    Also, matchLabelKeys cannot be set when labelSelector isn't set.
                                    This is a beta field and requires enabling MatchLabelKeysInPodAffinity feature gate (enabled by default).
                                  items:
                                    type: string
                                  type: array
                                  x-kubernetes-list-type: atomic
                                mismatchLabelKeys:
                                  description: |-
                                    MismatchLabelKeys is a set of pod label keys to select which pods will
                                    be taken into consideration. The keys are used to lookup values from the
                                    incoming pod labels, those key-value labels are merged with 'labelSelector' as 'key notin (value)'
                                    to select the group of existing pods which pods will be taken into consideration
                                    for the incoming pod's pod (anti) affinity. Keys that don't exist in the incoming
                                    pod labels will be ignored. The default value is empty.
                                    The same key is forbidden to exist in both mismatchLabelKeys and labelSelector.
                                    Also, mismatchLabelKeys cannot be set when labelSelector isn't set.
                                    This is a beta field and requires enabling MatchLabelKeysInPodAffinity feature gate (enabled by default).
                                  items:
                                    type: string
                                  type: array
                                  x-kubernetes-list-type: atomic
                                namespaceSelector:
                                  description: |-
                                    A label query over the set of namespaces that the term applies to.
                                    The term is applied to the union of the namespaces selected by this field
                                    and the ones listed in the namespaces field.
                                    null selector and null or empty namespaces list means "this pod's namespace".
                                    An empty selector ({}) matches all namespaces.
                                  properties:
                                    matchExpressions:
                                      description: matchExpressions is a list of label
                                        selector requirements. The requirements are
                                        ANDed.
                                      items:
                                        description: |-
                                          A label selector requirement is a selector that contains values, a key, and an operator that
                                          relates the key and values.
                                        properties:
                                          key:
                                            description: key is the label key that
                                              the selector applies to.
                                            type: string
                                          operator:
                                            description: |-
                                              operator represents a key's relationship to a set of values.
                                              Valid operators are In, NotIn, Exists and DoesNotExist.
                                            type: string
                                          values:
                                            description: |-
                                              values is an array of string values. If the operator is In or NotIn,
                                              the values array must be non-empty. If the operator is Exists or DoesNotExist,
                                              the values array must be empty. This array is replaced during a strategic
                                              merge patch.
                                            items:
                                              type: string
                                            type: array
                                            x-kubernetes-list-type: atomic
                                        required:
                                        - key
                                        - operator
                                        type: object
                                      type: array
                                      x-kubernetes-list-type: atomic
                                    matchLabels:
                                      additionalProperties:
                                        type: string
                                      description: |-
                                        matchLabels is a map of {key,value} pairs. A single {key,value} in the matchLabels
                                        map is equivalent to an element of matchExpressions, whose key field is "key", the
                                        operator is "In", and the values array contains only "value". The requirements are ANDed.
                                      type: object
                                  type: object
                                  x-kubernetes-map-type: atomic
                                namespaces:
                                  description: |-
                                    namespaces specifies a static list of namespace names that the term applies to.
                                    The term is applied to the union of the namespaces listed in this field
                                    and the ones selected by namespaceSelector.
                                    null or empty namespaces list and null namespaceSelector means "this pod's namespace".
                                  items:
                                    type: string
                                  type: array
                                  x-kubernetes-list-type: atomic
                                topologyKey:
                                  description: |-
                                    This pod should be co-located (affinity) or not co-located (anti-affinity) with the pods matching
                                    the labelSelector in the specified namespaces, where co-located is defined as running on a node
                                    whose value of the label with key topologyKey matches that of any node on which any of the
                                    selected pods is running.
                                    Empty topologyKey is not allowed.
                                  type: string
                              required:
                              - topologyKey
                              type: object
                            weight:
                              description: |-
                                weight associated with matching the corresponding podAffinityTerm,
                                in the range 1-100.
                              format: int32
                              type: integer
                          required:
                          - podAffinityTerm
                          - weight
                          type: object
                        type: array
                        x-kubernetes-list-type: atomic
                      requiredDuringSchedulingIgnoredDuringExecution:
                        description: |-
                          If the anti-affinity requirements specified by this field are not met at
                          scheduling time, the pod will not be scheduled onto the node.
                          If the anti-affinity requirements specified by this field cease to be met
                          at some point during pod execution (e.g. due to a pod label update), the
                          system may or may not try to eventually evict the pod from its node.
                          When there are multiple elements, the lists of nodes corresponding to each
                          podAffinityTerm are intersected, i.e. all terms must be satisfied.
                        items:
                          description: |-
                            Defines a set of pods (namely those matching the labelSelector
                            relative to the given namespace(s)) that this pod should be
                            co-located (affinity) or not co-located (anti-affinity) with,
                            where co-located is defined as running on a node whose value of
                            the label with key <topologyKey> matches that of any node on which
                            a pod of the set of pods is running
                          properties:
                            labelSelector:
                              description: |-
                                A label query over a set of resources, in this case pods.
                                If it's null, this PodAffinityTerm matches with no Pods.
                              properties:
                                matchExpressions:
                                  description: matchExpressions is a list of label
                                    selector requirements. The requirements are ANDed.
                                  items:
                                    description: |-
                                      A label selector requirement is a selector that contains values, a key, and an operator that
                                      relates the key and values.
                                    properties:
                                      key:
                                        description: key is the label key that the
                                          selector applies to.
                                        type: string
                                      operator:
                                        description: |-
                                          operator represents a key's relationship to a set of values.
                                          Valid operators are In, NotIn, Exists and DoesNotExist.
                                        type: string
                                      values:
                                        description: |-
                                          values is an array of string values. If the operator is In or NotIn,
                                          the values array must be non-empty. If the operator is Exists or DoesNotExist,
                                          the values array must be empty. This array is replaced during a strategic
                                          merge patch.
                                        items:
                                          type: string
                                        type: array
                                        x-kubernetes-list-type: atomic
                                    required:
                                    - key
                                    - operator
                                    type: object
                                  type: array
                                  x-kubernetes-list-type: atomic
                                matchLabels:
                                  additionalProperties:
                                    type: string
                                  description: |-
                                    matchLabels is a map of {key,value} pairs. A single {key,value} in the matchLabels
                                    map is equivalent to an element of matchExpressions, whose key field is "key", the
                                    operator is "In", and the values array contains only "value". The requirements are ANDed.
                                  type: object
                              type: object
                              x-kubernetes-map-type: atomic
                            matchLabelKeys:
                              description: |-
                                MatchLabelKeys is a set of pod label keys to select which pods will
                                be taken into consideration. The keys are used to lookup values from the
                                incoming pod labels, those key-value labels are merged with 'labelSelector' as 'key in (value)'
                                to select the group of existing pods which pods will be taken into consideration
                                for the incoming pod's pod (anti) affinity. Keys that don't exist in the incoming
                                pod labels will be ignored. The default value is empty.
                                The same key is forbidden to exist in both matchLabelKeys and labelSelector.
                                Also, matchLabelKeys cannot be set when labelSelector isn't set.
                                This is a beta field and requires enabling MatchLabelKeysInPodAffinity feature gate (enabled by default).
                              items:
                                type: string
                              type: array
                              x-kubernetes-list-type: atomic
                            mismatchLabelKeys:
                              description: |-
                                MismatchLabelKeys is a set of pod label keys to select which pods will
                                be taken into consideration. The keys are used to lookup values from the
                                incoming pod labels, those key-value labels are merged with 'labelSelector' as 'key notin (value)'
                                to select the group of existing pods which pods will be taken into consideration
                                for the incoming pod's pod (anti) affinity. Keys that don't exist in the incoming
                                pod labels will be ignored. The default value is empty.
                                The same key is forbidden to exist in both mismatchLabelKeys and labelSelector.
                                Also, mismatchLabelKeys cannot be set when labelSelector isn't set.
                                This is a beta field and requires enabling MatchLabelKeysInPodAffinity feature gate (enabled by default).
                              items:
                                type: string
                              type: array
                              x-kubernetes-list-type: atomic
                            namespaceSelector:
                              description: |-
                                A label query over the set of namespaces that the term applies to.
                                The term is applied to the union of the namespaces selected by this field
                                and the ones listed in the namespaces field.
                                null selector and null or empty namespaces list means "this pod's namespace".
                                An empty selector ({}) matches all namespaces.
                              properties:
                                matchExpressions:
                                  description: matchExpressions is a list of label
                                    selector requirements. The requirements are ANDed.
                                  items:
                                    description: |-
                                      A label selector requirement is a selector that contains values, a key, and an operator that
                                      relates the key and values.
                                    properties:
                                      key:
                                        description: key is the label key that the
                                          selector applies to.
                                        type: string
                                      operator:
                                        description: |-
                                          operator represents a key's relationship to a set of values.
                                          Valid operators are In, NotIn, Exists and DoesNotExist.
                                        type: string
                                      values:
                                        description: |-
                                          values is an array of string values. If the operator is In or NotIn,
                                          the values array must be non-empty. If the operator is Exists or DoesNotExist,
                                          the values array must be empty. This array is replaced during a strategic
                                          merge patch.
                                        items:
                                          type: string
                                        type: array
                                        x-kubernetes-list-type: atomic
                                    required:
                                    - key
                                    - operator
                                    type: object
                                  type: array
                                  x-kubernetes-list-type: atomic
                                matchLabels:
                                  additionalProperties:
                                    type: string
                                  description: |-
                                    matchLabels is a map of {key,value} pairs. A single {key,value} in the matchLabels
                                    map is equivalent to an element of matchExpressions, whose key field is "key", the
                                    operator is "In", and the values array contains only "value". The requirements are ANDed.
                                  type: object
                              type: object
                              x-kubernetes-map-type: atomic
                            namespaces:
                              description: |-
                                namespaces specifies a static list of namespace names that the term applies to.
                                The term is applied to the union of the namespaces listed in this field
                                and the ones selected by namespaceSelector.
                                null or empty namespaces list and null namespaceSelector means "this pod's namespace".
                              items:
                                type: string
                              type: array
                              x-kubernetes-list-type: atomic
                            topologyKey:
                              description: |-
                                This pod should be co-located (affinity) or not co-located (anti-affinity) with the pods matching
                                the labelSelector in the specified namespaces, where co-located is defined as running on a node
                                whose value of the label with key topologyKey matches that of any node on which any of the
                                selected pods is running.
                                Empty topologyKey is not allowed.
                              type: string
                          required:
                          - topologyKey
                          type: object
                        type: array
                        x-kubernetes-list-type: atomic
                    type: object
                type: object
              architecture:
                description: Specifies the architecture of the vm guest you are attempting
                  to run. Defaults to the compiled architecture of the KubeVirt components
                type: string
              dnsConfig:
                description: |-
                  Specifies the DNS parameters of a pod.
                  Parameters specified here will be merged to the generated DNS
                  configuration based on DNSPolicy.
                properties:
                  nameservers:
                    description: |-
                      A list of DNS name server IP addresses.
                      This will be appended to the base nameservers generated from DNSPolicy.
                      Duplicated nameservers will be removed.
                    items:
                      type: string
                    type: array
                    x-kubernetes-list-type: atomic
                  options:
                    description: |-
                      A list of DNS resolver options.
                      This will be merged with the base options generated from DNSPolicy.
                      Duplicated entries will be removed. Resolution options given in Options
                      will override those that appear in the base DNSPolicy.
                    items:
                      description: PodDNSConfigOption defines DNS resolver options
                        of a pod.
                      properties:
                        name:
                          description: |-
<<<<<<< HEAD
                            Name is this DNS resolver option's name.
                            Required.
                          type: string
                        value:
                          description: Value is this DNS resolver option's value.
=======
                            DNS resolver option name.
                            Required field.
                          type: string
                        value:
                          description: DNS resolver option value.
>>>>>>> 079d50f8
                          type: string
                      type: object
                    type: array
                    x-kubernetes-list-type: atomic
                  searches:
                    description: |-
                      A list of DNS search domains for host-name lookup.
                      This will be appended to the base search paths generated from DNSPolicy.
                      Duplicated search paths will be removed.
                    items:
                      type: string
                    type: array
                    x-kubernetes-list-type: atomic
                type: object
              dnsPolicy:
                description: |-
                  Set DNS policy for the pod.
                  Defaults to "ClusterFirst".
                  Valid values are 'ClusterFirstWithHostNet', 'ClusterFirst', 'Default' or 'None'.
                  DNS parameters given in DNSConfig will be merged with the policy selected with DNSPolicy.
                  To have DNS options set along with hostNetwork, you have to specify DNS policy
                  explicitly to 'ClusterFirstWithHostNet'.
                type: string
              domain:
                description: Specification of the desired behavior of the VirtualMachineInstance
                  on the host.
                properties:
                  chassis:
                    description: Chassis specifies the chassis info passed to the
                      domain.
                    properties:
                      asset:
                        type: string
                      manufacturer:
                        type: string
                      serial:
                        type: string
                      sku:
                        type: string
                      version:
                        type: string
                    type: object
                  clock:
                    description: Clock sets the clock and timers of the vmi.
                    properties:
                      timer:
                        description: Timer specifies whih timers are attached to the
                          vmi.
                        properties:
                          hpet:
                            description: HPET (High Precision Event Timer) - multiple
                              timers with periodic interrupts.
                            properties:
                              present:
                                description: |-
                                  Enabled set to false makes sure that the machine type or a preset can't add the timer.
                                  Defaults to true.
                                type: boolean
                              tickPolicy:
                                description: |-
                                  TickPolicy determines what happens when QEMU misses a deadline for injecting a tick to the guest.
                                  One of "delay", "catchup", "merge", "discard".
                                type: string
                            type: object
                          hyperv:
                            description: Hyperv (Hypervclock) - lets guests read the
                              host’s wall clock time (paravirtualized). For windows
                              guests.
                            properties:
                              present:
                                description: |-
                                  Enabled set to false makes sure that the machine type or a preset can't add the timer.
                                  Defaults to true.
                                type: boolean
                            type: object
                          kvm:
                            description: "KVM \t(KVM clock) - lets guests read the
                              host’s wall clock time (paravirtualized). For linux
                              guests."
                            properties:
                              present:
                                description: |-
                                  Enabled set to false makes sure that the machine type or a preset can't add the timer.
                                  Defaults to true.
                                type: boolean
                            type: object
                          pit:
                            description: PIT (Programmable Interval Timer) - a timer
                              with periodic interrupts.
                            properties:
                              present:
                                description: |-
                                  Enabled set to false makes sure that the machine type or a preset can't add the timer.
                                  Defaults to true.
                                type: boolean
                              tickPolicy:
                                description: |-
                                  TickPolicy determines what happens when QEMU misses a deadline for injecting a tick to the guest.
                                  One of "delay", "catchup", "discard".
                                type: string
                            type: object
                          rtc:
                            description: RTC (Real Time Clock) - a continuously running
                              timer with periodic interrupts.
                            properties:
                              present:
                                description: |-
                                  Enabled set to false makes sure that the machine type or a preset can't add the timer.
                                  Defaults to true.
                                type: boolean
                              tickPolicy:
                                description: |-
                                  TickPolicy determines what happens when QEMU misses a deadline for injecting a tick to the guest.
                                  One of "delay", "catchup".
                                type: string
                              track:
                                description: Track the guest or the wall clock.
                                type: string
                            type: object
                        type: object
                      timezone:
                        description: |-
                          Timezone sets the guest clock to the specified timezone.
                          Zone name follows the TZ environment variable format (e.g. 'America/New_York').
                        type: string
                      utc:
                        description: |-
                          UTC sets the guest clock to UTC on each boot. If an offset is specified,
                          guest changes to the clock will be kept during reboots and are not reset.
                        properties:
                          offsetSeconds:
                            description: |-
                              OffsetSeconds specifies an offset in seconds, relative to UTC. If set,
                              guest changes to the clock will be kept during reboots and not reset.
                            type: integer
                        type: object
                    type: object
                    x-kubernetes-preserve-unknown-fields: true
                  cpu:
                    description: CPU allow specified the detailed CPU topology inside
                      the vmi.
                    properties:
                      cores:
                        description: |-
                          Cores specifies the number of cores inside the vmi.
                          Must be a value greater or equal 1.
                        format: int32
                        type: integer
                      dedicatedCpuPlacement:
                        description: |-
                          DedicatedCPUPlacement requests the scheduler to place the VirtualMachineInstance on a node
                          with enough dedicated pCPUs and pin the vCPUs to it.
                        type: boolean
                      features:
                        description: Features specifies the CPU features list inside
                          the VMI.
                        items:
                          description: CPUFeature allows specifying a CPU feature.
                          properties:
                            name:
                              description: Name of the CPU feature
                              type: string
                            policy:
                              description: |-
                                Policy is the CPU feature attribute which can have the following attributes:
                                force    - The virtual CPU will claim the feature is supported regardless of it being supported by host CPU.
                                require  - Guest creation will fail unless the feature is supported by the host CPU or the hypervisor is able to emulate it.
                                optional - The feature will be supported by virtual CPU if and only if it is supported by host CPU.
                                disable  - The feature will not be supported by virtual CPU.
                                forbid   - Guest creation will fail if the feature is supported by host CPU.
                                Defaults to require
                              type: string
                          required:
                          - name
                          type: object
                        type: array
                      isolateEmulatorThread:
                        description: |-
                          IsolateEmulatorThread requests one more dedicated pCPU to be allocated for the VMI to place
                          the emulator thread on it.
                        type: boolean
                      maxSockets:
                        description: |-
                          MaxSockets specifies the maximum amount of sockets that can
                          be hotplugged
                        format: int32
                        type: integer
                      model:
                        description: |-
                          Model specifies the CPU model inside the VMI.
                          List of available models https://github.com/libvirt/libvirt/tree/master/src/cpu_map.
                          It is possible to specify special cases like "host-passthrough" to get the same CPU as the node
                          and "host-model" to get CPU closest to the node one.
                          Defaults to host-model.
                        type: string
                      numa:
                        description: NUMA allows specifying settings for the guest
                          NUMA topology
                        properties:
                          guestMappingPassthrough:
                            description: |-
                              GuestMappingPassthrough will create an efficient guest topology based on host CPUs exclusively assigned to a pod.
                              The created topology ensures that memory and CPUs on the virtual numa nodes never cross boundaries of host numa nodes.
                            type: object
                        type: object
                      realtime:
                        description: Realtime instructs the virt-launcher to tune
                          the VMI for lower latency, optional for real time workloads
                        properties:
                          mask:
                            description: |-
                              Mask defines the vcpu mask expression that defines which vcpus are used for realtime. Format matches libvirt's expressions.
                              Example: "0-3,^1","0,2,3","2-3"
                            type: string
                        type: object
                      sockets:
                        description: |-
                          Sockets specifies the number of sockets inside the vmi.
                          Must be a value greater or equal 1.
                        format: int32
                        type: integer
                      threads:
                        description: |-
                          Threads specifies the number of threads inside the vmi.
                          Must be a value greater or equal 1.
                        format: int32
                        type: integer
                    type: object
                  devices:
                    description: Devices allows adding disks, network interfaces,
                      and others
                    properties:
                      autoattachGraphicsDevice:
                        description: |-
                          Whether to attach the default graphics device or not.
                          VNC will not be available if set to false. Defaults to true.
                        type: boolean
                      autoattachInputDevice:
                        description: |-
                          Whether to attach an Input Device.
                          Defaults to false.
                        type: boolean
                      autoattachMemBalloon:
                        description: |-
                          Whether to attach the Memory balloon device with default period.
                          Period can be adjusted in virt-config.
                          Defaults to true.
                        type: boolean
                      autoattachPodInterface:
                        description: Whether to attach a pod network interface. Defaults
                          to true.
                        type: boolean
                      autoattachSerialConsole:
                        description: |-
                          Whether to attach the default virtio-serial console or not.
                          Serial console access will not be available if set to false. Defaults to true.
                        type: boolean
                      autoattachVSOCK:
                        description: |-
                          Whether to attach the VSOCK CID to the VM or not.
                          VSOCK access will be available if set to true. Defaults to false.
                        type: boolean
                      blockMultiQueue:
                        description: |-
                          Whether or not to enable virtio multi-queue for block devices.
                          Defaults to false.
                        type: boolean
                      clientPassthrough:
                        description: To configure and access client devices such as
                          redirecting USB
                        type: object
                      disableHotplug:
                        description: DisableHotplug disabled the ability to hotplug
                          disks.
                        type: boolean
                      disks:
                        description: Disks describes disks, cdroms and luns which
                          are connected to the vmi.
                        items:
                          properties:
                            blockSize:
                              description: If specified, the virtual disk will be
                                presented with the given block sizes.
                              properties:
                                custom:
                                  description: CustomBlockSize represents the desired
                                    logical and physical block size for a VM disk.
                                  properties:
                                    logical:
                                      type: integer
                                    physical:
                                      type: integer
                                  required:
                                  - logical
                                  - physical
                                  type: object
                                matchVolume:
                                  description: Represents if a feature is enabled
                                    or disabled.
                                  properties:
                                    enabled:
                                      description: |-
                                        Enabled determines if the feature should be enabled or disabled on the guest.
                                        Defaults to true.
                                      type: boolean
                                  type: object
                              type: object
                            bootOrder:
                              description: |-
                                BootOrder is an integer value > 0, used to determine ordering of boot devices.
                                Lower values take precedence.
                                Each disk or interface that has a boot order must have a unique value.
                                Disks without a boot order are not tried if a disk with a boot order exists.
                              type: integer
                            cache:
                              description: |-
                                Cache specifies which kvm disk cache mode should be used.
                                Supported values are:
                                none: Guest I/O not cached on the host, but may be kept in a disk cache.
                                writethrough: Guest I/O cached on the host but written through to the physical medium. Slowest but with most guarantees.
                                writeback: Guest I/O cached on the host.
                                Defaults to none if the storage supports O_DIRECT, otherwise writethrough.
                              type: string
                            cdrom:
                              description: Attach a volume as a cdrom to the vmi.
                              properties:
                                bus:
                                  description: |-
                                    Bus indicates the type of disk device to emulate.
                                    supported values: virtio, sata, scsi.
                                  type: string
                                readonly:
                                  description: |-
                                    ReadOnly.
                                    Defaults to true.
                                  type: boolean
                                tray:
                                  description: |-
                                    Tray indicates if the tray of the device is open or closed.
                                    Allowed values are "open" and "closed".
                                    Defaults to closed.
                                  type: string
                              type: object
                            dedicatedIOThread:
                              description: |-
                                dedicatedIOThread indicates this disk should have an exclusive IO Thread.
                                Enabling this implies useIOThreads = true.
                                Defaults to false.
                              type: boolean
                            disk:
                              description: Attach a volume as a disk to the vmi.
                              properties:
                                bus:
                                  description: |-
                                    Bus indicates the type of disk device to emulate.
                                    supported values: virtio, sata, scsi, usb.
                                  type: string
                                pciAddress:
                                  description: 'If specified, the virtual disk will
                                    be placed on the guests pci address with the specified
                                    PCI address. For example: 0000:81:01.10'
                                  type: string
                                readonly:
                                  description: |-
                                    ReadOnly.
                                    Defaults to false.
                                  type: boolean
                              type: object
                            errorPolicy:
                              description: If specified, it can change the default
                                error policy (stop) for the disk
                              type: string
                            io:
                              description: |-
                                IO specifies which QEMU disk IO mode should be used.
                                Supported values are: native, default, threads.
                              type: string
                            lun:
                              description: Attach a volume as a LUN to the vmi.
                              properties:
                                bus:
                                  description: |-
                                    Bus indicates the type of disk device to emulate.
                                    supported values: virtio, sata, scsi.
                                  type: string
                                readonly:
                                  description: |-
                                    ReadOnly.
                                    Defaults to false.
                                  type: boolean
                                reservation:
                                  description: Reservation indicates if the disk needs
                                    to support the persistent reservation for the
                                    SCSI disk
                                  type: boolean
                              type: object
                            name:
                              description: Name is the device name
                              type: string
                            serial:
                              description: Serial provides the ability to specify
                                a serial number for the disk device.
                              type: string
                            shareable:
                              description: If specified the disk is made sharable
                                and multiple write from different VMs are permitted
                              type: boolean
                            tag:
                              description: If specified, disk address and its tag
                                will be provided to the guest via config drive metadata
                              type: string
                          required:
                          - name
                          type: object
                        maxItems: 256
                        type: array
                      downwardMetrics:
                        description: DownwardMetrics creates a virtio serials for
                          exposing the downward metrics to the vmi.
                        type: object
                      filesystems:
                        description: Filesystems describes filesystem which is connected
                          to the vmi.
                        items:
                          properties:
                            name:
                              description: Name is the device name
                              type: string
                            virtiofs:
                              description: Virtiofs is supported
                              type: object
                          required:
                          - name
                          - virtiofs
                          type: object
                        type: array
                        x-kubernetes-list-type: atomic
                      gpus:
                        description: Whether to attach a GPU device to the vmi.
                        items:
                          properties:
                            claimName:
                              description: |-
<<<<<<< HEAD
                                ClaimName needs to be provided from the list vmi.spec.resourceClaims[].name where this
                                device is allocated
                              type: string
                            deviceName:
                              description: DeviceName is the name of the device provisioned
                                by device-plugins
=======
                                Must be provided from `vmi.spec.resourceClaims[].name` where this
                                device is allocated.
                              type: string
                            deviceName:
                              description: Name of the device provisioned by device plugins.
>>>>>>> 079d50f8
                              type: string
                            name:
                              description: Name of the GPU device as exposed by a device plugin.
                              type: string
                            requestName:
                              description: |-
                                Must be provided from `resourceClaim.spec.devices.requests[].name` where this
                                device is requested.
                              type: string
                            requestName:
                              description: |-
                                RequestName needs to be provided from resourceClaim.spec.devices.requests[].name where this
                                device is requested
                              type: string
                            tag:
                              description: If specified, the virtual network interface address and its tag will be provided to the guest via config drive.
                              type: string
                            virtualGPUOptions:
                              properties:
                                display:
                                  properties:
                                    enabled:
                                      description: |-
                                        Enabled determines if a display addapter backed by a vGPU should be enabled or disabled on the guest.
                                        Defaults to true.
                                      type: boolean
                                    ramFB:
                                      description: |-
                                        Enables a boot framebuffer, until the guest OS loads a real GPU driver
                                        Defaults to true.
                                      properties:
                                        enabled:
                                          description: |-
                                            Enabled determines if the feature should be enabled or disabled on the guest.
                                            Defaults to true.
                                          type: boolean
                                      type: object
                                  type: object
                              type: object
                          required:
                          - name
                          type: object
                        type: array
                        x-kubernetes-list-type: atomic
                      hostDevices:
                        description: Whether to attach a host device to the vmi.
                        items:
                          properties:
                            claimName:
                              description: |-
<<<<<<< HEAD
                                ClaimName needs to be provided from the list vmi.spec.resourceClaims[].name where this
                                device is allocated
                              type: string
                            deviceName:
                              description: DeviceName is the name of the device provisioned
                                by device-plugins
=======
                                Must be provided from `vmi.spec.resourceClaims[].name` where this
                                device is allocated.
                              type: string
                            deviceName:
                              description: Name of the device provisioned by device plugins.
>>>>>>> 079d50f8
                              type: string
                            name:
                              type: string
                            requestName:
                              description: |-
<<<<<<< HEAD
                                RequestName needs to be provided from resourceClaim.spec.devices.requests[].name where this
                                device is requested
=======
                                Must be provided from `resourceClaim.spec.devices.requests[].name` where this
                                device is requested.
>>>>>>> 079d50f8
                              type: string
                            tag:
                              description: If specified, the virtual network interface address and its tag will be provided to the guest via config drive.
                              type: string
                          required:
                          - name
                          type: object
                        type: array
                        x-kubernetes-list-type: atomic
                      inputs:
                        description: Inputs describe input devices
                        items:
                          properties:
                            bus:
                              description: |-
                                Bus indicates the bus of input device to emulate.
                                Supported values: virtio, usb.
                              type: string
                            name:
                              description: Name is the device name
                              type: string
                            type:
                              description: |-
                                Type indicated the type of input device.
                                Supported values: tablet.
                              type: string
                          required:
                          - name
                          - type
                          type: object
                        type: array
                      interfaces:
                        description: Interfaces describe network interfaces which
                          are added to the vmi.
                        items:
                          properties:
                            acpiIndex:
                              description: |-
                                If specified, the ACPI index is used to provide network interface device naming, that is stable across changes
                                in PCI addresses assigned to the device.
                                This value is required to be unique across all devices and be between 1 and (16*1024-1).
                              type: integer
                            binding:
                              description: |-
                                Binding specifies the binding plugin that will be used to connect the interface to the guest.
                                It provides an alternative to InterfaceBindingMethod.
                                version: 1alphav1
                              properties:
                                name:
                                  description: |-
                                    Name references to the binding name as denined in the kubevirt CR.
                                    version: 1alphav1
                                  type: string
                              required:
                              - name
                              type: object
                            bootOrder:
                              description: |-
                                BootOrder is an integer value > 0, used to determine ordering of boot devices.
                                Lower values take precedence.
                                Each interface or disk that has a boot order must have a unique value.
                                Interfaces without a boot order are not tried.
                              type: integer
                            bridge:
                              description: InterfaceBridge connects to a given network
                                via a linux bridge.
                              type: object
                            dhcpOptions:
                              description: If specified the network interface will
                                pass additional DHCP options to the VMI
                              properties:
                                bootFileName:
                                  description: If specified will pass option 67 to
                                    interface's DHCP server
                                  type: string
                                ntpServers:
                                  description: If specified will pass the configured
                                    NTP server to the VM via DHCP option 042.
                                  items:
                                    type: string
                                  type: array
                                privateOptions:
                                  description: 'If specified will pass extra DHCP
                                    options for private use, range: 224-254'
                                  items:
                                    description: DHCPExtraOptions defines Extra DHCP
                                      options for a VM.
                                    properties:
                                      option:
                                        description: |-
                                          Option is an Integer value from 224-254
                                          Required.
                                        type: integer
                                      value:
                                        description: |-
                                          Value is a String value for the Option provided
                                          Required.
                                        type: string
                                    required:
                                    - option
                                    - value
                                    type: object
                                  type: array
                                tftpServerName:
                                  description: If specified will pass option 66 to
                                    interface's DHCP server
                                  type: string
                              type: object
                            macAddress:
                              description: 'Interface MAC address. For example: de:ad:00:00:be:af
                                or DE-AD-00-00-BE-AF.'
                              type: string
                            macvtap:
                              description: |-
                                DeprecatedMacvtap is an alias to the deprecated Macvtap interface,
                                please refer to Kubevirt user guide for alternatives.
                                Deprecated: Removed in v1.3
                              type: object
                            masquerade:
                              description: InterfaceMasquerade connects to a given
                                network using netfilter rules to nat the traffic.
                              type: object
                            model:
                              description: |-
                                Interface model.
                                One of: e1000, e1000e, igb, ne2k_pci, pcnet, rtl8139, virtio.
                                Defaults to virtio.
                              type: string
                            name:
                              description: |-
                                Logical name of the interface as well as a reference to the associated networks.
                                Must match the Name of a Network.
                              type: string
                            passt:
                              description: |-
                                DeprecatedPasst is an alias to the deprecated Passt interface,
                                please refer to Kubevirt user guide for alternatives.
                                Deprecated: Removed in v1.3
                              type: object
                            pciAddress:
                              description: 'If specified, the virtual network interface
                                will be placed on the guests pci address with the
                                specified PCI address. For example: 0000:81:01.10'
                              type: string
                            ports:
                              description: List of ports to be forwarded to the virtual
                                machine.
                              items:
                                description: |-
                                  Port represents a port to expose from the virtual machine.
                                  Default protocol TCP.
                                  The port field is mandatory
                                properties:
                                  name:
                                    description: |-
                                      If specified, this must be an IANA_SVC_NAME and unique within the pod. Each
                                      named port in a pod must have a unique name. Name for the port that can be
                                      referred to by services.
                                    type: string
                                  port:
                                    description: |-
                                      Number of port to expose for the virtual machine.
                                      This must be a valid port number, 0 < x < 65536.
                                    format: int32
                                    type: integer
                                  protocol:
                                    description: |-
                                      Protocol for port. Must be UDP or TCP.
                                      Defaults to "TCP".
                                    type: string
                                required:
                                - port
                                type: object
                              type: array
                            slirp:
                              description: |-
                                DeprecatedSlirp is an alias to the deprecated Slirp interface
                                Deprecated: Removed in v1.3
                              type: object
                            sriov:
                              description: InterfaceSRIOV connects to a given network
                                by passing-through an SR-IOV PCI device via vfio.
                              type: object
                            state:
                              description: |-
                                State represents the requested operational state of the interface.
                                The supported values are:
                                'absent', expressing a request to remove the interface.
                                'down', expressing a request to set the link down.
                                'up', expressing a request to set the link up.
                                Empty value functions as 'up'.
                              type: string
                            tag:
                              description: If specified, the virtual network interface
                                address and its tag will be provided to the guest
                                via config drive
                              type: string
                          required:
                          - name
                          type: object
                        maxItems: 256
                        type: array
                      logSerialConsole:
                        description: |-
                          Whether to log the auto-attached default serial console or not.
                          Serial console logs will be collect to a file and then streamed from a named 'guest-console-log'.
                          Not relevant if autoattachSerialConsole is disabled.
                          Defaults to cluster wide setting on VirtualMachineOptions.
                        type: boolean
                      networkInterfaceMultiqueue:
                        description: If specified, virtual network interfaces configured
                          with a virtio bus will also enable the vhost multiqueue
                          feature for network devices. The number of queues created
                          depends on additional factors of the VirtualMachineInstance,
                          like the number of guest CPUs.
                        type: boolean
                      panicDevices:
<<<<<<< HEAD
                        description: PanicDevices provides additional crash information
                          when a guest crashes.
=======
                        description: Provides additional crash information when a guest crashes.
>>>>>>> 079d50f8
                        items:
                          properties:
                            model:
                              description: |-
<<<<<<< HEAD
                                Model specifies what type of panic device is provided.
                                The panic model used when this attribute is missing depends on the hypervisor and guest arch.
                                One of: isa, hyperv, pvpanic.
=======
                                Type of panic device to provide.
                                If this attribute is missing, the panic model used depends on the hypervisor and guest architecture.
                                Valid values: `isa`, `hyperv`, `pvpanic`.
>>>>>>> 079d50f8
                              type: string
                          type: object
                        type: array
                      rng:
                        description: Whether to have random number generator from
                          host
                        type: object
                      sound:
                        description: Whether to emulate a sound device.
                        properties:
                          model:
                            description: |-
                              We only support ich9 or ac97.
                              If SoundDevice is not set: No sound card is emulated.
                              If SoundDevice is set but Model is not: ich9
                            type: string
                          name:
                            description: User's defined name for this sound device
                            type: string
                        required:
                        - name
                        type: object
                      tpm:
                        description: Whether to emulate a TPM device.
                        properties:
                          enabled:
                            description: |-
<<<<<<< HEAD
                              Enabled allows a user to explicitly disable the vTPM even when one is enabled by a preference referenced by the VirtualMachine
                              Defaults to True
=======
                              Allows explicitly disabling the vTPM even when one is enabled by a preference referenced by the VirtualMachine.
                              Defaults to true.
>>>>>>> 079d50f8
                            type: boolean
                          persistent:
                            description: |-
                              Indicates whether the state of the TPM device should be kept across reboots.
                              Defaults to false.
                            type: boolean
                        type: object
                      useVirtioTransitional:
                        description: |-
                          Fall back to legacy virtio 0.9 support if virtio bus is selected on devices.
                          This is helpful for old machines like CentOS6 or RHEL6 which
                          do not understand virtio_non_transitional (virtio 1.0).
                        type: boolean
                      video:
<<<<<<< HEAD
                        description: Video describes the video device configuration
                          for the vmi.
                        properties:
                          type:
                            description: |-
                              Type specifies the video device type (e.g., virtio, vga, bochs, ramfb).
                              If not specified, the default is architecture-dependent (VGA for BIOS-based VMs, Bochs for EFI-based VMs on AMD64; virtio for Arm and s390x).
=======
                        description: Video device configuration for the VMI.
                        properties:
                          type:
                            description: |-
                              Video device type (e.g., virtio, vga, bochs, ramfb).
                              If not specified, the default is architecture-dependent: VGA for BIOS-based VMs, Bochs for EFI-based VMs on AMD64, virtio for Arm and s390x.
>>>>>>> 079d50f8
                            type: string
                        type: object
                      watchdog:
                        description: Watchdog describes a watchdog device which can
                          be added to the vmi.
                        properties:
                          diag288:
<<<<<<< HEAD
                            description: diag288 watchdog device (specific to s390x
                              architecture).
                            properties:
                              action:
                                description: |-
                                  The action to take. Valid values are poweroff, reset, shutdown.
=======
                            description: diag288 watchdog device specific to s390x architecture.
                            properties:
                              action:
                                description: |-
                                  Action to take when the watchdog triggers. Valid values: poweroff, reset, shutdown.
>>>>>>> 079d50f8
                                  Defaults to reset.
                                type: string
                            type: object
                          i6300esb:
                            description: i6300esb watchdog device.
                            properties:
                              action:
                                description: |-
                                  The action to take. Valid values are poweroff, reset, shutdown.
                                  Defaults to reset.
                                type: string
                            type: object
                          name:
                            description: Name of the watchdog.
                            type: string
                        required:
                        - name
                        type: object
                    type: object
                  features:
                    description: Features like acpi, apic, hyperv, smm.
                    properties:
                      acpi:
                        description: |-
                          ACPI enables/disables ACPI inside the guest.
                          Defaults to enabled.
                        properties:
                          enabled:
                            description: |-
                              Enabled determines if the feature should be enabled or disabled on the guest.
                              Defaults to true.
                            type: boolean
                        type: object
                      apic:
                        description: Defaults to the machine type setting.
                        properties:
                          enabled:
                            description: |-
                              Enabled determines if the feature should be enabled or disabled on the guest.
                              Defaults to true.
                            type: boolean
                          endOfInterrupt:
                            description: |-
                              EndOfInterrupt enables the end of interrupt notification in the guest.
                              Defaults to false.
                            type: boolean
                        type: object
                      hyperv:
                        description: Defaults to the machine type setting.
                        properties:
                          evmcs:
                            description: |-
                              EVMCS Speeds up L2 vmexits, but disables other virtualization features. Requires vapic.
                              Defaults to the machine type setting.
                            properties:
                              enabled:
                                description: |-
                                  Enabled determines if the feature should be enabled or disabled on the guest.
                                  Defaults to true.
                                type: boolean
                            type: object
                          frequencies:
                            description: |-
                              Frequencies improves the TSC clock source handling for Hyper-V on KVM.
                              Defaults to the machine type setting.
                            properties:
                              enabled:
                                description: |-
                                  Enabled determines if the feature should be enabled or disabled on the guest.
                                  Defaults to true.
                                type: boolean
                            type: object
                          ipi:
                            description: |-
                              IPI improves performances in overcommited environments. Requires vpindex.
                              Defaults to the machine type setting.
                            properties:
                              enabled:
                                description: |-
                                  Enabled determines if the feature should be enabled or disabled on the guest.
                                  Defaults to true.
                                type: boolean
                            type: object
                          reenlightenment:
                            description: |-
                              Reenlightenment enables the notifications on TSC frequency changes.
                              Defaults to the machine type setting.
                            properties:
                              enabled:
                                description: |-
                                  Enabled determines if the feature should be enabled or disabled on the guest.
                                  Defaults to true.
                                type: boolean
                            type: object
                          relaxed:
                            description: |-
                              Relaxed instructs the guest OS to disable watchdog timeouts.
                              Defaults to the machine type setting.
                            properties:
                              enabled:
                                description: |-
                                  Enabled determines if the feature should be enabled or disabled on the guest.
                                  Defaults to true.
                                type: boolean
                            type: object
                          reset:
                            description: |-
                              Reset enables Hyperv reboot/reset for the vmi. Requires synic.
                              Defaults to the machine type setting.
                            properties:
                              enabled:
                                description: |-
                                  Enabled determines if the feature should be enabled or disabled on the guest.
                                  Defaults to true.
                                type: boolean
                            type: object
                          runtime:
                            description: |-
                              Runtime improves the time accounting to improve scheduling in the guest.
                              Defaults to the machine type setting.
                            properties:
                              enabled:
                                description: |-
                                  Enabled determines if the feature should be enabled or disabled on the guest.
                                  Defaults to true.
                                type: boolean
                            type: object
                          spinlocks:
                            description: Spinlocks allows to configure the spinlock
                              retry attempts.
                            properties:
                              enabled:
                                description: |-
                                  Enabled determines if the feature should be enabled or disabled on the guest.
                                  Defaults to true.
                                type: boolean
                              spinlocks:
                                description: |-
                                  Retries indicates the number of retries.
                                  Must be a value greater or equal 4096.
                                  Defaults to 4096.
                                format: int32
                                type: integer
                            type: object
                          synic:
                            description: |-
                              SyNIC enables the Synthetic Interrupt Controller.
                              Defaults to the machine type setting.
                            properties:
                              enabled:
                                description: |-
                                  Enabled determines if the feature should be enabled or disabled on the guest.
                                  Defaults to true.
                                type: boolean
                            type: object
                          synictimer:
                            description: |-
                              SyNICTimer enables Synthetic Interrupt Controller Timers, reducing CPU load.
                              Defaults to the machine type setting.
                            properties:
                              direct:
                                description: Represents if a feature is enabled or
                                  disabled.
                                properties:
                                  enabled:
                                    description: |-
                                      Enabled determines if the feature should be enabled or disabled on the guest.
                                      Defaults to true.
                                    type: boolean
                                type: object
                              enabled:
                                type: boolean
                            type: object
                          tlbflush:
                            description: |-
                              TLBFlush improves performances in overcommited environments. Requires vpindex.
                              Defaults to the machine type setting.
                            properties:
                              enabled:
                                description: |-
                                  Enabled determines if the feature should be enabled or disabled on the guest.
                                  Defaults to true.
                                type: boolean
                            type: object
                          vapic:
                            description: |-
                              VAPIC improves the paravirtualized handling of interrupts.
                              Defaults to the machine type setting.
                            properties:
                              enabled:
                                description: |-
                                  Enabled determines if the feature should be enabled or disabled on the guest.
                                  Defaults to true.
                                type: boolean
                            type: object
                          vendorid:
                            description: |-
                              VendorID allows setting the hypervisor vendor id.
                              Defaults to the machine type setting.
                            properties:
                              enabled:
                                description: |-
                                  Enabled determines if the feature should be enabled or disabled on the guest.
                                  Defaults to true.
                                type: boolean
                              vendorid:
                                description: |-
                                  VendorID sets the hypervisor vendor id, visible to the vmi.
                                  String up to twelve characters.
                                type: string
                            type: object
                          vpindex:
                            description: |-
                              VPIndex enables the Virtual Processor Index to help windows identifying virtual processors.
                              Defaults to the machine type setting.
                            properties:
                              enabled:
                                description: |-
                                  Enabled determines if the feature should be enabled or disabled on the guest.
                                  Defaults to true.
                                type: boolean
                            type: object
                        type: object
                      hypervPassthrough:
                        description: |-
                          This enables all supported hyperv flags automatically.
                          Bear in mind that if this enabled hyperV features cannot
                          be enabled explicitly. In addition, a Virtual Machine
                          using it will be non-migratable.
                        properties:
                          enabled:
                            type: boolean
                        type: object
                      kvm:
                        description: Configure how KVM presence is exposed to the
                          guest.
                        properties:
                          hidden:
                            description: |-
                              Hide the KVM hypervisor from standard MSR based discovery.
                              Defaults to false
                            type: boolean
                        type: object
                      pvspinlock:
                        description: |-
                          Notify the guest that the host supports paravirtual spinlocks.
                          For older kernels this feature should be explicitly disabled.
                        properties:
                          enabled:
                            description: |-
                              Enabled determines if the feature should be enabled or disabled on the guest.
                              Defaults to true.
                            type: boolean
                        type: object
                      smm:
                        description: |-
                          SMM enables/disables System Management Mode.
                          TSEG not yet implemented.
                        properties:
                          enabled:
                            description: |-
                              Enabled determines if the feature should be enabled or disabled on the guest.
                              Defaults to true.
                            type: boolean
                        type: object
                    type: object
                  firmware:
                    description: Firmware.
                    properties:
                      acpi:
                        description: Information that can be set in the ACPI table
                        properties:
                          msdmNameRef:
                            description: |-
                              Similar to SlicNameRef, another ACPI entry that is used in more recent Windows versions.
                              The above points to the spec of MSDM too.
                            type: string
                          slicNameRef:
                            description: |-
                              SlicNameRef should match the volume name of a secret object. The data in the secret should
                              be a binary blob that follows the ACPI SLIC standard, see:
                              https://learn.microsoft.com/en-us/previous-versions/windows/hardware/design/dn653305(v=vs.85)
                            type: string
                        type: object
                      bootloader:
                        description: Settings to control the bootloader that is used.
                        properties:
                          bios:
                            description: If set (default), BIOS will be used.
                            properties:
                              useSerial:
                                description: If set, the BIOS output will be transmitted
                                  over serial
                                type: boolean
                            type: object
                          efi:
                            description: If set, EFI will be used instead of BIOS.
                            properties:
                              persistent:
                                description: |-
                                  If set to true, Persistent will persist the EFI NVRAM across reboots.
                                  Defaults to false
                                type: boolean
                              secureBoot:
                                description: |-
                                  If set, SecureBoot will be enabled and the OVMF roms will be swapped for
                                  SecureBoot-enabled ones.
                                  Requires SMM to be enabled.
                                  Defaults to true
                                type: boolean
                            type: object
                        type: object
                      kernelBoot:
                        description: Settings to set the kernel for booting.
                        properties:
                          container:
                            description: Container defines the container that containes
                              kernel artifacts
                            properties:
                              image:
                                description: Image that contains initrd / kernel files.
                                type: string
                              imagePullPolicy:
                                description: |-
                                  Image pull policy.
                                  One of Always, Never, IfNotPresent.
                                  Defaults to Always if :latest tag is specified, or IfNotPresent otherwise.
                                  Cannot be updated.
                                  More info: https://kubernetes.io/docs/concepts/containers/images#updating-images
                                type: string
                              imagePullSecret:
                                description: ImagePullSecret is the name of the Docker
                                  registry secret required to pull the image. The
                                  secret must already exist.
                                type: string
                              initrdPath:
                                description: the fully-qualified path to the ramdisk
                                  image in the host OS
                                type: string
                              kernelPath:
                                description: The fully-qualified path to the kernel
                                  image in the host OS
                                type: string
                            required:
                            - image
                            type: object
                          kernelArgs:
                            description: Arguments to be passed to the kernel at boot
                              time
                            type: string
                        type: object
                      serial:
                        description: The system-serial-number in SMBIOS
                        type: string
                      uuid:
                        description: |-
                          UUID reported by the vmi bios.
                          Defaults to a random generated uid.
                        type: string
                    type: object
                  ioThreads:
<<<<<<< HEAD
                    description: IOThreads specifies the IOThreads options.
                    properties:
                      supplementalPoolThreadCount:
                        description: SupplementalPoolThreadCount specifies how many
                          iothreads are allocated for the supplementalPool policy.
=======
                    description: IOThreads options.
                    properties:
                      supplementalPoolThreadCount:
                        description: Number of IO threads allocated for the `supplementalPool` policy.
>>>>>>> 079d50f8
                        format: int32
                        type: integer
                    type: object
                  ioThreadsPolicy:
                    description: |-
<<<<<<< HEAD
                      Controls whether or not disks will share IOThreads.
                      Omitting IOThreadsPolicy disables use of IOThreads.
                      One of: shared, auto, supplementalPool
=======
                      Controls whether disks share IOThreads.
                      Omitting this field disables the use of IOThreads.
                      Valid values: shared, auto, supplementalPool.
>>>>>>> 079d50f8
                    type: string
                  launchSecurity:
                    description: Launch Security setting of the vmi.
                    properties:
                      sev:
                        description: AMD Secure Encrypted Virtualization (SEV).
                        properties:
                          attestation:
                            description: If specified, run the attestation process
                              for a vmi.
                            type: object
                          dhCert:
                            description: Base64 encoded guest owner's Diffie-Hellman
                              key.
                            type: string
                          policy:
                            description: |-
                              Guest policy flags as defined in AMD SEV API specification.
                              Note: due to security reasons it is not allowed to enable guest debugging. Therefore NoDebug flag is not exposed to users and is always true.
                            properties:
                              encryptedState:
                                description: |-
                                  SEV-ES is required.
                                  Defaults to false.
                                type: boolean
                            type: object
                          session:
                            description: Base64 encoded session blob.
                            type: string
                        type: object
                    type: object
                  machine:
                    description: Machine type.
                    properties:
                      type:
                        description: QEMU machine type is the actual chipset of the
                          VirtualMachineInstance.
                        type: string
                    type: object
                  memory:
                    description: Memory allow specifying the VMI memory features.
                    properties:
                      guest:
                        anyOf:
                        - type: integer
                        - type: string
                        description: |-
                          Guest allows to specifying the amount of memory which is visible inside the Guest OS.
                          The Guest must lie between Requests and Limits from the resources section.
                          Defaults to the requested memory in the resources section if not specified.
                        pattern: ^(\+|-)?(([0-9]+(\.[0-9]*)?)|(\.[0-9]+))(([KMGTPE]i)|[numkMGTPE]|([eE](\+|-)?(([0-9]+(\.[0-9]*)?)|(\.[0-9]+))))?$
                        x-kubernetes-int-or-string: true
                      hugepages:
                        description: Hugepages allow to use hugepages for the VirtualMachineInstance
                          instead of regular memory.
                        properties:
                          pageSize:
                            description: PageSize specifies the hugepage size, for
                              x86_64 architecture valid values are 1Gi and 2Mi.
                            type: string
                        type: object
                      maxGuest:
                        anyOf:
                        - type: integer
                        - type: string
                        description: |-
                          MaxGuest allows to specify the maximum amount of memory which is visible inside the Guest OS.
                          The delta between MaxGuest and Guest is the amount of memory that can be hot(un)plugged.
                        pattern: ^(\+|-)?(([0-9]+(\.[0-9]*)?)|(\.[0-9]+))(([KMGTPE]i)|[numkMGTPE]|([eE](\+|-)?(([0-9]+(\.[0-9]*)?)|(\.[0-9]+))))?$
                        x-kubernetes-int-or-string: true
                    type: object
                  resources:
                    description: Resources describes the Compute Resources required
                      by this vmi.
                    properties:
                      limits:
                        additionalProperties:
                          anyOf:
                          - type: integer
                          - type: string
                          pattern: ^(\+|-)?(([0-9]+(\.[0-9]*)?)|(\.[0-9]+))(([KMGTPE]i)|[numkMGTPE]|([eE](\+|-)?(([0-9]+(\.[0-9]*)?)|(\.[0-9]+))))?$
                          x-kubernetes-int-or-string: true
                        description: |-
                          Limits describes the maximum amount of compute resources allowed.
                          Valid resource keys are "memory" and "cpu".
                        type: object
                      overcommitGuestOverhead:
                        description: |-
                          Don't ask the scheduler to take the guest-management overhead into account. Instead
                          put the overhead only into the container's memory limit. This can lead to crashes if
                          all memory is in use on a node. Defaults to false.
                        type: boolean
                      requests:
                        additionalProperties:
                          anyOf:
                          - type: integer
                          - type: string
                          pattern: ^(\+|-)?(([0-9]+(\.[0-9]*)?)|(\.[0-9]+))(([KMGTPE]i)|[numkMGTPE]|([eE](\+|-)?(([0-9]+(\.[0-9]*)?)|(\.[0-9]+))))?$
                          x-kubernetes-int-or-string: true
                        description: |-
                          Requests is a description of the initial vmi resources.
                          Valid resource keys are "memory" and "cpu".
                        type: object
                    type: object
                required:
                - devices
                type: object
              evictionStrategy:
                description: |-
                  EvictionStrategy describes the strategy to follow when a node drain occurs.
                  The possible options are:
                  - "None": No action will be taken, according to the specified 'RunStrategy' the VirtualMachine will be restarted or shutdown.
                  - "LiveMigrate": the VirtualMachineInstance will be migrated instead of being shutdown.
                  - "LiveMigrateIfPossible": the same as "LiveMigrate" but only if the VirtualMachine is Live-Migratable, otherwise it will behave as "None".
                  - "External": the VirtualMachineInstance will be protected and 'vmi.Status.EvacuationNodeName' will be set on eviction. This is mainly useful for cluster-api-provider-kubevirt (capk) which needs a way for VMI's to be blocked from eviction, yet signal capk that eviction has been called on the VMI so the capk controller can handle tearing the VMI down. Details can be found in the commit description https://github.com/kubevirt/kubevirt/commit/c1d77face705c8b126696bac9a3ee3825f27f1fa.
                type: string
              hostname:
                description: |-
                  Specifies the hostname of the vmi
                  If not specified, the hostname will be set to the name of the vmi, if dhcp or cloud-init is configured properly.
                type: string
              livenessProbe:
                description: |-
                  Periodic probe of VirtualMachineInstance liveness.
                  VirtualmachineInstances will be stopped if the probe fails.
                  Cannot be updated.
                  More info: https://kubernetes.io/docs/concepts/workloads/pods/pod-lifecycle#container-probes
                properties:
                  exec:
                    description: |-
                      One and only one of the following should be specified.
                      Exec specifies the action to take, it will be executed on the guest through the qemu-guest-agent.
                      If the guest agent is not available, this probe will fail.
                    properties:
                      command:
                        description: |-
                          Command is the command line to execute inside the container, the working directory for the
                          command  is root ('/') in the container's filesystem. The command is simply exec'd, it is
                          not run inside a shell, so traditional shell instructions ('|', etc) won't work. To use
                          a shell, you need to explicitly call out to that shell.
                          Exit status of 0 is treated as live/healthy and non-zero is unhealthy.
                        items:
                          type: string
                        type: array
                        x-kubernetes-list-type: atomic
                    type: object
                  failureThreshold:
                    description: |-
                      Minimum consecutive failures for the probe to be considered failed after having succeeded.
                      Defaults to 3. Minimum value is 1.
                    format: int32
                    type: integer
                  guestAgentPing:
                    description: GuestAgentPing contacts the qemu-guest-agent for
                      availability checks.
                    type: object
                  httpGet:
                    description: HTTPGet specifies the http request to perform.
                    properties:
                      host:
                        description: |-
                          Host name to connect to, defaults to the pod IP. You probably want to set
                          "Host" in httpHeaders instead.
                        type: string
                      httpHeaders:
                        description: Custom headers to set in the request. HTTP allows
                          repeated headers.
                        items:
                          description: HTTPHeader describes a custom header to be
                            used in HTTP probes
                          properties:
                            name:
                              description: |-
                                The header field name.
                                This will be canonicalized upon output, so case-variant names will be understood as the same header.
                              type: string
                            value:
                              description: The header field value
                              type: string
                          required:
                          - name
                          - value
                          type: object
                        type: array
                        x-kubernetes-list-type: atomic
                      path:
                        description: Path to access on the HTTP server.
                        type: string
                      port:
                        anyOf:
                        - type: integer
                        - type: string
                        description: |-
                          Name or number of the port to access on the container.
                          Number must be in the range 1 to 65535.
                          Name must be an IANA_SVC_NAME.
                        x-kubernetes-int-or-string: true
                      scheme:
                        description: |-
                          Scheme to use for connecting to the host.
                          Defaults to HTTP.
                        type: string
                    required:
                    - port
                    type: object
                  initialDelaySeconds:
                    description: |-
                      Number of seconds after the VirtualMachineInstance has started before liveness probes are initiated.
                      More info: https://kubernetes.io/docs/concepts/workloads/pods/pod-lifecycle#container-probes
                    format: int32
                    type: integer
                  periodSeconds:
                    description: |-
                      How often (in seconds) to perform the probe.
                      Default to 10 seconds. Minimum value is 1.
                    format: int32
                    type: integer
                  successThreshold:
                    description: |-
                      Minimum consecutive successes for the probe to be considered successful after having failed.
                      Defaults to 1. Must be 1 for liveness. Minimum value is 1.
                    format: int32
                    type: integer
                  tcpSocket:
                    description: |-
                      TCPSocket specifies an action involving a TCP port.
                      TCP hooks not yet supported
                    properties:
                      host:
                        description: 'Optional: Host name to connect to, defaults
                          to the pod IP.'
                        type: string
                      port:
                        anyOf:
                        - type: integer
                        - type: string
                        description: |-
                          Number or name of the port to access on the container.
                          Number must be in the range 1 to 65535.
                          Name must be an IANA_SVC_NAME.
                        x-kubernetes-int-or-string: true
                    required:
                    - port
                    type: object
                  timeoutSeconds:
                    description: |-
                      Number of seconds after which the probe times out.
                      For exec probes the timeout fails the probe but does not terminate the command running on the guest.
                      This means a blocking command can result in an increasing load on the guest.
                      A small buffer will be added to the resulting workload exec probe to compensate for delays
                      caused by the qemu guest exec mechanism.
                      Defaults to 1 second. Minimum value is 1.
                      More info: https://kubernetes.io/docs/concepts/workloads/pods/pod-lifecycle#container-probes
                    format: int32
                    type: integer
                type: object
              networks:
                description: List of networks that can be attached to a vm's virtual
                  interface.
                items:
                  description: Network represents a network type and a resource that
                    should be connected to the vm.
                  properties:
                    multus:
                      description: Represents the multus cni network.
                      properties:
                        default:
                          description: |-
                            Select the default network and add it to the
                            multus-cni.io/default-network annotation.
                          type: boolean
                        networkName:
                          description: |-
                            References to a NetworkAttachmentDefinition CRD object. Format:
                            <networkName>, <namespace>/<networkName>. If namespace is not
                            specified, VMI namespace is assumed.
                          type: string
                      required:
                      - networkName
                      type: object
                    name:
                      description: |-
                        Network name.
                        Must be a DNS_LABEL and unique within the vm.
                        More info: https://kubernetes.io/docs/concepts/overview/working-with-objects/names/#names
                      type: string
                    pod:
                      description: Represents the stock pod network interface.
                      properties:
                        vmIPv6NetworkCIDR:
                          description: |-
                            IPv6 CIDR for the vm network.
                            Defaults to fd10:0:2::/120 if not specified.
                          type: string
                        vmNetworkCIDR:
                          description: |-
                            CIDR for vm network.
                            Default 10.0.2.0/24 if not specified.
                          type: string
                      type: object
                  required:
                  - name
                  type: object
                maxItems: 256
                type: array
              nodeSelector:
                additionalProperties:
                  type: string
                description: |-
                  NodeSelector is a selector which must be true for the vmi to fit on a node.
                  Selector which must match a node's labels for the vmi to be scheduled on that node.
                  More info: https://kubernetes.io/docs/concepts/configuration/assign-pod-node/
                type: object
              priorityClassName:
                description: |-
                  If specified, indicates the pod's priority.
                  If not specified, the pod priority will be default or zero if there is no
                  default.
                type: string
              readinessProbe:
                description: |-
                  Periodic probe of VirtualMachineInstance service readiness.
                  VirtualmachineInstances will be removed from service endpoints if the probe fails.
                  Cannot be updated.
                  More info: https://kubernetes.io/docs/concepts/workloads/pods/pod-lifecycle#container-probes
                properties:
                  exec:
                    description: |-
                      One and only one of the following should be specified.
                      Exec specifies the action to take, it will be executed on the guest through the qemu-guest-agent.
                      If the guest agent is not available, this probe will fail.
                    properties:
                      command:
                        description: |-
                          Command is the command line to execute inside the container, the working directory for the
                          command  is root ('/') in the container's filesystem. The command is simply exec'd, it is
                          not run inside a shell, so traditional shell instructions ('|', etc) won't work. To use
                          a shell, you need to explicitly call out to that shell.
                          Exit status of 0 is treated as live/healthy and non-zero is unhealthy.
                        items:
                          type: string
                        type: array
                        x-kubernetes-list-type: atomic
                    type: object
                  failureThreshold:
                    description: |-
                      Minimum consecutive failures for the probe to be considered failed after having succeeded.
                      Defaults to 3. Minimum value is 1.
                    format: int32
                    type: integer
                  guestAgentPing:
                    description: GuestAgentPing contacts the qemu-guest-agent for
                      availability checks.
                    type: object
                  httpGet:
                    description: HTTPGet specifies the http request to perform.
                    properties:
                      host:
                        description: |-
                          Host name to connect to, defaults to the pod IP. You probably want to set
                          "Host" in httpHeaders instead.
                        type: string
                      httpHeaders:
                        description: Custom headers to set in the request. HTTP allows
                          repeated headers.
                        items:
                          description: HTTPHeader describes a custom header to be
                            used in HTTP probes
                          properties:
                            name:
                              description: |-
                                The header field name.
                                This will be canonicalized upon output, so case-variant names will be understood as the same header.
                              type: string
                            value:
                              description: The header field value
                              type: string
                          required:
                          - name
                          - value
                          type: object
                        type: array
                        x-kubernetes-list-type: atomic
                      path:
                        description: Path to access on the HTTP server.
                        type: string
                      port:
                        anyOf:
                        - type: integer
                        - type: string
                        description: |-
                          Name or number of the port to access on the container.
                          Number must be in the range 1 to 65535.
                          Name must be an IANA_SVC_NAME.
                        x-kubernetes-int-or-string: true
                      scheme:
                        description: |-
                          Scheme to use for connecting to the host.
                          Defaults to HTTP.
                        type: string
                    required:
                    - port
                    type: object
                  initialDelaySeconds:
                    description: |-
                      Number of seconds after the VirtualMachineInstance has started before liveness probes are initiated.
                      More info: https://kubernetes.io/docs/concepts/workloads/pods/pod-lifecycle#container-probes
                    format: int32
                    type: integer
                  periodSeconds:
                    description: |-
                      How often (in seconds) to perform the probe.
                      Default to 10 seconds. Minimum value is 1.
                    format: int32
                    type: integer
                  successThreshold:
                    description: |-
                      Minimum consecutive successes for the probe to be considered successful after having failed.
                      Defaults to 1. Must be 1 for liveness. Minimum value is 1.
                    format: int32
                    type: integer
                  tcpSocket:
                    description: |-
                      TCPSocket specifies an action involving a TCP port.
                      TCP hooks not yet supported
                    properties:
                      host:
                        description: 'Optional: Host name to connect to, defaults
                          to the pod IP.'
                        type: string
                      port:
                        anyOf:
                        - type: integer
                        - type: string
                        description: |-
                          Number or name of the port to access on the container.
                          Number must be in the range 1 to 65535.
                          Name must be an IANA_SVC_NAME.
                        x-kubernetes-int-or-string: true
                    required:
                    - port
                    type: object
                  timeoutSeconds:
                    description: |-
                      Number of seconds after which the probe times out.
                      For exec probes the timeout fails the probe but does not terminate the command running on the guest.
                      This means a blocking command can result in an increasing load on the guest.
                      A small buffer will be added to the resulting workload exec probe to compensate for delays
                      caused by the qemu guest exec mechanism.
                      Defaults to 1 second. Minimum value is 1.
                      More info: https://kubernetes.io/docs/concepts/workloads/pods/pod-lifecycle#container-probes
                    format: int32
                    type: integer
                type: object
              resourceClaims:
                description: |-
<<<<<<< HEAD
                  ResourceClaims define which ResourceClaims must be allocated
                  and reserved before the VMI, hence virt-launcher pod is allowed to start. The resources
                  will be made available to the domain which consumes them
                  by name.

                  This is an alpha field and requires enabling the
                  DynamicResourceAllocation feature gate in kubernetes
                   https://kubernetes.io/docs/concepts/scheduling-eviction/dynamic-resource-allocation/
                  This field should only be configured if one of the feature-gates GPUsWithDRA or HostDevicesWithDRA is enabled.
                  This feature is in alpha.
                items:
                  description: |-
                    PodResourceClaim references exactly one ResourceClaim, either directly
                    or by naming a ResourceClaimTemplate which is then turned into a ResourceClaim
                    for the pod.

                    It adds a name to it that uniquely identifies the ResourceClaim inside the Pod.
=======
                  Defines which ResourceClaims must be allocated and reserved before the VMI,
                  hence the `virt-launcher` pod is allowed to start. The resources will be made available to the domain
                  which consumes them by name.

                  This is an alpha field and requires enabling the `DynamicResourceAllocation` feature gate in Kubernetes.
                  See https://kubernetes.io/docs/concepts/scheduling-eviction/dynamic-resource-allocation/
                  This field should only be configured if one of the feature gates `GPUsWithDRA` or `HostDevicesWithDRA` is enabled.
                  This feature is in alpha.
                items:
                  description: |-
                    References exactly one ResourceClaim, either directly
                    or by naming a ResourceClaimTemplate which is then turned into a ResourceClaim
                    for the pod.

                    Adds a name that uniquely identifies the ResourceClaim inside the pod.
>>>>>>> 079d50f8
                    Containers that need access to the ResourceClaim reference it with this name.
                  properties:
                    name:
                      description: |-
<<<<<<< HEAD
                        Name uniquely identifies this resource claim inside the pod.
                        This must be a DNS_LABEL.
                      type: string
                    resourceClaimName:
                      description: |-
                        ResourceClaimName is the name of a ResourceClaim object in the same
                        namespace as this pod.

                        Exactly one of ResourceClaimName and ResourceClaimTemplateName must
                        be set.
                      type: string
                    resourceClaimTemplateName:
                      description: |-
                        ResourceClaimTemplateName is the name of a ResourceClaimTemplate
                        object in the same namespace as this pod.

                        The template will be used to create a new ResourceClaim, which will
                        be bound to this pod. When this pod is deleted, the ResourceClaim
                        will also be deleted. The pod name and resource name, along with a
                        generated component, will be used to form a unique name for the
                        ResourceClaim, which will be recorded in pod.status.resourceClaimStatuses.

                        This field is immutable and no changes will be made to the
                        corresponding ResourceClaim by the control plane after creating the
                        ResourceClaim.

                        Exactly one of ResourceClaimName and ResourceClaimTemplateName must
                        be set.
=======
                        Uniquely identifies this resource claim inside the pod.
                        Must be a `DNS_LABEL`.
                      type: string
                    resourceClaimName:
                      description: |-
                        Name of a ResourceClaim object in the same namespace as this pod.

                        Exactly one of `ResourceClaimName` and `ResourceClaimTemplateName` must be set.
                      type: string
                    resourceClaimTemplateName:
                      description: |-
                        Name of a ResourceClaimTemplate object in the same namespace as this pod.

                        The template will be used to create a new ResourceClaim, which will be bound to this pod.
                        When this pod is deleted, the ResourceClaim will also be deleted. The pod name and resource name,
                        along with a generated component, will be used to form a unique name for the ResourceClaim,
                        which will be recorded in `pod.status.resourceClaimStatuses`.

                        This field is immutable and no changes will be made to the corresponding ResourceClaim
                        by the control plane after creating the ResourceClaim.

                        Exactly one of `ResourceClaimName` and `ResourceClaimTemplateName` must be set.
>>>>>>> 079d50f8
                      type: string
                  required:
                  - name
                  type: object
                type: array
                x-kubernetes-list-map-keys:
                - name
                x-kubernetes-list-type: map
              schedulerName:
                description: |-
                  If specified, the VMI will be dispatched by specified scheduler.
                  If not specified, the VMI will be dispatched by default scheduler.
                type: string
              startStrategy:
                description: StartStrategy can be set to "Paused" if Virtual Machine
                  should be started in paused state.
                type: string
              subdomain:
                description: |-
                  If specified, the fully qualified vmi hostname will be "<hostname>.<subdomain>.<pod namespace>.svc.<cluster domain>".
                  If not specified, the vmi will not have a domainname at all. The DNS entry will resolve to the vmi,
                  no matter if the vmi itself can pick up a hostname.
                type: string
              terminationGracePeriodSeconds:
                description: Grace period observed after signalling a VirtualMachineInstance
                  to stop after which the VirtualMachineInstance is force terminated.
                format: int64
                type: integer
              tolerations:
                description: If toleration is specified, obey all the toleration rules.
                items:
                  description: |-
                    The pod this Toleration is attached to tolerates any taint that matches
                    the triple <key,value,effect> using the matching operator <operator>.
                  properties:
                    effect:
                      description: |-
                        Effect indicates the taint effect to match. Empty means match all taint effects.
                        When specified, allowed values are NoSchedule, PreferNoSchedule and NoExecute.
                      type: string
                    key:
                      description: |-
                        Key is the taint key that the toleration applies to. Empty means match all taint keys.
                        If the key is empty, operator must be Exists; this combination means to match all values and all keys.
                      type: string
                    operator:
                      description: |-
                        Operator represents a key's relationship to the value.
                        Valid operators are Exists and Equal. Defaults to Equal.
                        Exists is equivalent to wildcard for value, so that a pod can
                        tolerate all taints of a particular category.
                      type: string
                    tolerationSeconds:
                      description: |-
                        TolerationSeconds represents the period of time the toleration (which must be
                        of effect NoExecute, otherwise this field is ignored) tolerates the taint. By default,
                        it is not set, which means tolerate the taint forever (do not evict). Zero and
                        negative values will be treated as 0 (evict immediately) by the system.
                      format: int64
                      type: integer
                    value:
                      description: |-
                        Value is the taint value the toleration matches to.
                        If the operator is Exists, the value should be empty, otherwise just a regular string.
                      type: string
                  type: object
                type: array
              topologySpreadConstraints:
                description: |-
                  TopologySpreadConstraints describes how a group of VMIs will be spread across a given topology
                  domains. K8s scheduler will schedule VMI pods in a way which abides by the constraints.
                items:
                  description: TopologySpreadConstraint specifies how to spread matching
                    pods among the given topology.
                  properties:
                    labelSelector:
                      description: |-
                        LabelSelector is used to find matching pods.
                        Pods that match this label selector are counted to determine the number of pods
                        in their corresponding topology domain.
                      properties:
                        matchExpressions:
                          description: matchExpressions is a list of label selector
                            requirements. The requirements are ANDed.
                          items:
                            description: |-
                              A label selector requirement is a selector that contains values, a key, and an operator that
                              relates the key and values.
                            properties:
                              key:
                                description: key is the label key that the selector
                                  applies to.
                                type: string
                              operator:
                                description: |-
                                  operator represents a key's relationship to a set of values.
                                  Valid operators are In, NotIn, Exists and DoesNotExist.
                                type: string
                              values:
                                description: |-
                                  values is an array of string values. If the operator is In or NotIn,
                                  the values array must be non-empty. If the operator is Exists or DoesNotExist,
                                  the values array must be empty. This array is replaced during a strategic
                                  merge patch.
                                items:
                                  type: string
                                type: array
                                x-kubernetes-list-type: atomic
                            required:
                            - key
                            - operator
                            type: object
                          type: array
                          x-kubernetes-list-type: atomic
                        matchLabels:
                          additionalProperties:
                            type: string
                          description: |-
                            matchLabels is a map of {key,value} pairs. A single {key,value} in the matchLabels
                            map is equivalent to an element of matchExpressions, whose key field is "key", the
                            operator is "In", and the values array contains only "value". The requirements are ANDed.
                          type: object
                      type: object
                      x-kubernetes-map-type: atomic
                    matchLabelKeys:
                      description: |-
                        MatchLabelKeys is a set of pod label keys to select the pods over which
                        spreading will be calculated. The keys are used to lookup values from the
                        incoming pod labels, those key-value labels are ANDed with labelSelector
                        to select the group of existing pods over which spreading will be calculated
                        for the incoming pod. The same key is forbidden to exist in both MatchLabelKeys and LabelSelector.
                        MatchLabelKeys cannot be set when LabelSelector isn't set.
                        Keys that don't exist in the incoming pod labels will
                        be ignored. A null or empty list means only match against labelSelector.

                        This is a beta field and requires the MatchLabelKeysInPodTopologySpread feature gate to be enabled (enabled by default).
                      items:
                        type: string
                      type: array
                      x-kubernetes-list-type: atomic
                    maxSkew:
                      description: |-
                        MaxSkew describes the degree to which pods may be unevenly distributed.
                        When 'whenUnsatisfiable=DoNotSchedule', it is the maximum permitted difference
                        between the number of matching pods in the target topology and the global minimum.
                        The global minimum is the minimum number of matching pods in an eligible domain
                        or zero if the number of eligible domains is less than MinDomains.
                        For example, in a 3-zone cluster, MaxSkew is set to 1, and pods with the same
                        labelSelector spread as 2/2/1:
                        In this case, the global minimum is 1.
                        | zone1 | zone2 | zone3 |
                        |  P P  |  P P  |   P   |
                        - if MaxSkew is 1, incoming pod can only be scheduled to zone3 to become 2/2/2;
                        scheduling it onto zone1(zone2) would make the ActualSkew(3-1) on zone1(zone2)
                        violate MaxSkew(1).
                        - if MaxSkew is 2, incoming pod can be scheduled onto any zone.
                        When 'whenUnsatisfiable=ScheduleAnyway', it is used to give higher precedence
                        to topologies that satisfy it.
                        It's a required field. Default value is 1 and 0 is not allowed.
                      format: int32
                      type: integer
                    minDomains:
                      description: |-
                        MinDomains indicates a minimum number of eligible domains.
                        When the number of eligible domains with matching topology keys is less than minDomains,
                        Pod Topology Spread treats "global minimum" as 0, and then the calculation of Skew is performed.
                        And when the number of eligible domains with matching topology keys equals or greater than minDomains,
                        this value has no effect on scheduling.
                        As a result, when the number of eligible domains is less than minDomains,
                        scheduler won't schedule more than maxSkew Pods to those domains.
                        If value is nil, the constraint behaves as if MinDomains is equal to 1.
                        Valid values are integers greater than 0.
                        When value is not nil, WhenUnsatisfiable must be DoNotSchedule.

                        For example, in a 3-zone cluster, MaxSkew is set to 2, MinDomains is set to 5 and pods with the same
                        labelSelector spread as 2/2/2:
                        | zone1 | zone2 | zone3 |
                        |  P P  |  P P  |  P P  |
                        The number of domains is less than 5(MinDomains), so "global minimum" is treated as 0.
                        In this situation, new pod with the same labelSelector cannot be scheduled,
                        because computed skew will be 3(3 - 0) if new Pod is scheduled to any of the three zones,
                        it will violate MaxSkew.
                      format: int32
                      type: integer
                    nodeAffinityPolicy:
                      description: |-
                        NodeAffinityPolicy indicates how we will treat Pod's nodeAffinity/nodeSelector
                        when calculating pod topology spread skew. Options are:
                        - Honor: only nodes matching nodeAffinity/nodeSelector are included in the calculations.
                        - Ignore: nodeAffinity/nodeSelector are ignored. All nodes are included in the calculations.

                        If this value is nil, the behavior is equivalent to the Honor policy.
                        This is a beta-level feature default enabled by the NodeInclusionPolicyInPodTopologySpread feature flag.
                      type: string
                    nodeTaintsPolicy:
                      description: |-
                        NodeTaintsPolicy indicates how we will treat node taints when calculating
                        pod topology spread skew. Options are:
                        - Honor: nodes without taints, along with tainted nodes for which the incoming pod
                        has a toleration, are included.
                        - Ignore: node taints are ignored. All nodes are included.

                        If this value is nil, the behavior is equivalent to the Ignore policy.
                        This is a beta-level feature default enabled by the NodeInclusionPolicyInPodTopologySpread feature flag.
                      type: string
                    topologyKey:
                      description: |-
                        TopologyKey is the key of node labels. Nodes that have a label with this key
                        and identical values are considered to be in the same topology.
                        We consider each <key, value> as a "bucket", and try to put balanced number
                        of pods into each bucket.
                        We define a domain as a particular instance of a topology.
                        Also, we define an eligible domain as a domain whose nodes meet the requirements of
                        nodeAffinityPolicy and nodeTaintsPolicy.
                        e.g. If TopologyKey is "kubernetes.io/hostname", each Node is a domain of that topology.
                        And, if TopologyKey is "topology.kubernetes.io/zone", each zone is a domain of that topology.
                        It's a required field.
                      type: string
                    whenUnsatisfiable:
                      description: |-
                        WhenUnsatisfiable indicates how to deal with a pod if it doesn't satisfy
                        the spread constraint.
                        - DoNotSchedule (default) tells the scheduler not to schedule it.
                        - ScheduleAnyway tells the scheduler to schedule the pod in any location,
                          but giving higher precedence to topologies that would help reduce the
                          skew.
                        A constraint is considered "Unsatisfiable" for an incoming pod
                        if and only if every possible node assignment for that pod would violate
                        "MaxSkew" on some topology.
                        For example, in a 3-zone cluster, MaxSkew is set to 1, and pods with the same
                        labelSelector spread as 3/1/1:
                        | zone1 | zone2 | zone3 |
                        | P P P |   P   |   P   |
                        If WhenUnsatisfiable is set to DoNotSchedule, incoming pod can only be scheduled
                        to zone2(zone3) to become 3/2/1(3/1/2) as ActualSkew(2-1) on zone2(zone3) satisfies
                        MaxSkew(1). In other words, the cluster can still be imbalanced, but scheduler
                        won't make it *more* imbalanced.
                        It's a required field.
                      type: string
                  required:
                  - maxSkew
                  - topologyKey
                  - whenUnsatisfiable
                  type: object
                type: array
                x-kubernetes-list-map-keys:
                - topologyKey
                - whenUnsatisfiable
                x-kubernetes-list-type: map
              volumes:
                description: List of volumes that can be mounted by disks belonging
                  to the vmi.
                items:
                  description: Volume represents a named volume in a vmi.
                  properties:
                    cloudInitConfigDrive:
                      description: |-
                        CloudInitConfigDrive represents a cloud-init Config Drive user-data source.
                        The Config Drive data will be added as a disk to the vmi. A proper cloud-init installation is required inside the guest.
                        More info: https://cloudinit.readthedocs.io/en/latest/topics/datasources/configdrive.html
                      properties:
                        networkData:
                          description: NetworkData contains config drive inline cloud-init
                            networkdata.
                          type: string
                        networkDataBase64:
                          description: NetworkDataBase64 contains config drive cloud-init
                            networkdata as a base64 encoded string.
                          type: string
                        networkDataSecretRef:
                          description: NetworkDataSecretRef references a k8s secret
                            that contains config drive networkdata.
                          properties:
                            name:
                              default: ""
                              description: |-
                                Name of the referent.
                                This field is effectively required, but due to backwards compatibility is
                                allowed to be empty. Instances of this type with an empty value here are
                                almost certainly wrong.
                                More info: https://kubernetes.io/docs/concepts/overview/working-with-objects/names/#names
                              type: string
                          type: object
                          x-kubernetes-map-type: atomic
                        secretRef:
                          description: UserDataSecretRef references a k8s secret that
                            contains config drive userdata.
                          properties:
                            name:
                              default: ""
                              description: |-
                                Name of the referent.
                                This field is effectively required, but due to backwards compatibility is
                                allowed to be empty. Instances of this type with an empty value here are
                                almost certainly wrong.
                                More info: https://kubernetes.io/docs/concepts/overview/working-with-objects/names/#names
                              type: string
                          type: object
                          x-kubernetes-map-type: atomic
                        userData:
                          description: UserData contains config drive inline cloud-init
                            userdata.
                          type: string
                        userDataBase64:
                          description: UserDataBase64 contains config drive cloud-init
                            userdata as a base64 encoded string.
                          type: string
                      type: object
                    cloudInitNoCloud:
                      description: |-
                        CloudInitNoCloud represents a cloud-init NoCloud user-data source.
                        The NoCloud data will be added as a disk to the vmi. A proper cloud-init installation is required inside the guest.
                        More info: http://cloudinit.readthedocs.io/en/latest/topics/datasources/nocloud.html
                      properties:
                        networkData:
                          description: NetworkData contains NoCloud inline cloud-init
                            networkdata.
                          type: string
                        networkDataBase64:
                          description: NetworkDataBase64 contains NoCloud cloud-init
                            networkdata as a base64 encoded string.
                          type: string
                        networkDataSecretRef:
                          description: NetworkDataSecretRef references a k8s secret
                            that contains NoCloud networkdata.
                          properties:
                            name:
                              default: ""
                              description: |-
                                Name of the referent.
                                This field is effectively required, but due to backwards compatibility is
                                allowed to be empty. Instances of this type with an empty value here are
                                almost certainly wrong.
                                More info: https://kubernetes.io/docs/concepts/overview/working-with-objects/names/#names
                              type: string
                          type: object
                          x-kubernetes-map-type: atomic
                        secretRef:
                          description: UserDataSecretRef references a k8s secret that
                            contains NoCloud userdata.
                          properties:
                            name:
                              default: ""
                              description: |-
                                Name of the referent.
                                This field is effectively required, but due to backwards compatibility is
                                allowed to be empty. Instances of this type with an empty value here are
                                almost certainly wrong.
                                More info: https://kubernetes.io/docs/concepts/overview/working-with-objects/names/#names
                              type: string
                          type: object
                          x-kubernetes-map-type: atomic
                        userData:
                          description: UserData contains NoCloud inline cloud-init
                            userdata.
                          type: string
                        userDataBase64:
                          description: UserDataBase64 contains NoCloud cloud-init
                            userdata as a base64 encoded string.
                          type: string
                      type: object
                    configMap:
                      description: |-
                        ConfigMapSource represents a reference to a ConfigMap in the same namespace.
                        More info: https://kubernetes.io/docs/tasks/configure-pod-container/configure-pod-configmap/
                      properties:
                        name:
                          default: ""
                          description: |-
                            Name of the referent.
                            This field is effectively required, but due to backwards compatibility is
                            allowed to be empty. Instances of this type with an empty value here are
                            almost certainly wrong.
                            More info: https://kubernetes.io/docs/concepts/overview/working-with-objects/names/#names
                          type: string
                        optional:
                          description: Specify whether the ConfigMap or it's keys
                            must be defined
                          type: boolean
                        volumeLabel:
                          description: |-
                            The volume label of the resulting disk inside the VMI.
                            Different bootstrapping mechanisms require different values.
                            Typical values are "cidata" (cloud-init), "config-2" (cloud-init) or "OEMDRV" (kickstart).
                          type: string
                      type: object
                      x-kubernetes-map-type: atomic
                    containerDisk:
                      description: |-
                        ContainerDisk references a docker image, embedding a qcow or raw disk.
                        More info: https://kubevirt.gitbooks.io/user-guide/registry-disk.html
                      properties:
                        image:
                          description: Image is the name of the image with the embedded
                            disk.
                          type: string
                        imagePullPolicy:
                          description: |-
                            Image pull policy.
                            One of Always, Never, IfNotPresent.
                            Defaults to Always if :latest tag is specified, or IfNotPresent otherwise.
                            Cannot be updated.
                            More info: https://kubernetes.io/docs/concepts/containers/images#updating-images
                          type: string
                        imagePullSecret:
                          description: ImagePullSecret is the name of the Docker registry
                            secret required to pull the image. The secret must already
                            exist.
                          type: string
                        path:
                          description: Path defines the path to disk file in the container
                          type: string
                        hotpluggable:
<<<<<<< HEAD
                          description: Hotpluggable indicates whether the volume can
                            be hotplugged and hotunplugged.
=======
                          description: Indicates whether the volume can be hotplugged and hotunplugged.
>>>>>>> 079d50f8
                          type: boolean
                      required:
                      - image
                      type: object
                    dataVolume:
                      description: |-
                        DataVolume represents the dynamic creation a PVC for this volume as well as
                        the process of populating that PVC with a disk image.
                      properties:
                        hotpluggable:
                          description: Indicates whether the volume can be hotplugged and hotunplugged.
                          type: boolean
                        name:
<<<<<<< HEAD
                          description: Name of both the DataVolume and the PVC in
                            the same namespace.
=======
                          description: Name of both the DataVolume and the PVC in the same namespace.
>>>>>>> 079d50f8
                          type: string
                      required:
                      - name
                      type: object
                    downwardAPI:
                      description: DownwardAPI represents downward API about the pod
                        that should populate this volume
                      properties:
                        fields:
                          description: Fields is a list of downward API volume file
                          items:
                            description: DownwardAPIVolumeFile represents information
                              to create the file containing the pod field
                            properties:
                              fieldRef:
                                description: 'Required: Selects a field of the pod:
                                  only annotations, labels, name, namespace and uid
                                  are supported.'
                                properties:
                                  apiVersion:
                                    description: Version of the schema the FieldPath
                                      is written in terms of, defaults to "v1".
                                    type: string
                                  fieldPath:
                                    description: Path of the field to select in the
                                      specified API version.
                                    type: string
                                required:
                                - fieldPath
                                type: object
                                x-kubernetes-map-type: atomic
                              mode:
                                description: |-
                                  Optional: mode bits used to set permissions on this file, must be an octal value
                                  between 0000 and 0777 or a decimal value between 0 and 511.
                                  YAML accepts both octal and decimal values, JSON requires decimal values for mode bits.
                                  If not specified, the volume defaultMode will be used.
                                  This might be in conflict with other options that affect the file
                                  mode, like fsGroup, and the result can be other mode bits set.
                                format: int32
                                type: integer
                              path:
                                description: 'Required: Path is  the relative path
                                  name of the file to be created. Must not be absolute
                                  or contain the ''..'' path. Must be utf-8 encoded.
                                  The first item of the relative path must not start
                                  with ''..'''
                                type: string
                              resourceFieldRef:
                                description: |-
                                  Selects a resource of the container: only resources limits and requests
                                  (limits.cpu, limits.memory, requests.cpu and requests.memory) are currently supported.
                                properties:
                                  containerName:
                                    description: 'Container name: required for volumes,
                                      optional for env vars'
                                    type: string
                                  divisor:
                                    anyOf:
                                    - type: integer
                                    - type: string
                                    description: Specifies the output format of the
                                      exposed resources, defaults to "1"
                                    pattern: ^(\+|-)?(([0-9]+(\.[0-9]*)?)|(\.[0-9]+))(([KMGTPE]i)|[numkMGTPE]|([eE](\+|-)?(([0-9]+(\.[0-9]*)?)|(\.[0-9]+))))?$
                                    x-kubernetes-int-or-string: true
                                  resource:
                                    description: 'Required: resource to select'
                                    type: string
                                required:
                                - resource
                                type: object
                                x-kubernetes-map-type: atomic
                            required:
                            - path
                            type: object
                          type: array
                        volumeLabel:
                          description: |-
                            The volume label of the resulting disk inside the VMI.
                            Different bootstrapping mechanisms require different values.
                            Typical values are "cidata" (cloud-init), "config-2" (cloud-init) or "OEMDRV" (kickstart).
                          type: string
                      type: object
                    downwardMetrics:
                      description: |-
                        DownwardMetrics adds a very small disk to VMIs which contains a limited view of host and guest
                        metrics. The disk content is compatible with vhostmd (https://github.com/vhostmd/vhostmd) and vm-dump-metrics.
                      type: object
                    emptyDisk:
                      description: |-
                        EmptyDisk represents a temporary disk which shares the vmis lifecycle.
                        More info: https://kubevirt.gitbooks.io/user-guide/disks-and-volumes.html
                      properties:
                        capacity:
                          anyOf:
                          - type: integer
                          - type: string
                          description: Capacity of the sparse disk.
                          pattern: ^(\+|-)?(([0-9]+(\.[0-9]*)?)|(\.[0-9]+))(([KMGTPE]i)|[numkMGTPE]|([eE](\+|-)?(([0-9]+(\.[0-9]*)?)|(\.[0-9]+))))?$
                          x-kubernetes-int-or-string: true
                      required:
                      - capacity
                      type: object
                    ephemeral:
                      description: Ephemeral is a special volume source that "wraps"
                        specified source and provides copy-on-write image on top of
                        it.
                      properties:
                        persistentVolumeClaim:
                          description: |-
                            PersistentVolumeClaimVolumeSource represents a reference to a PersistentVolumeClaim in the same namespace.
                            Directly attached to the vmi via qemu.
                            More info: https://kubernetes.io/docs/concepts/storage/persistent-volumes#persistentvolumeclaims
                          properties:
                            claimName:
                              description: |-
                                claimName is the name of a PersistentVolumeClaim in the same namespace as the pod using this volume.
                                More info: https://kubernetes.io/docs/concepts/storage/persistent-volumes#persistentvolumeclaims
                              type: string
                            readOnly:
                              description: |-
                                readOnly Will force the ReadOnly setting in VolumeMounts.
                                Default false.
                              type: boolean
                          required:
                          - claimName
                          type: object
                      type: object
                    hostDisk:
                      description: HostDisk represents a disk created on the cluster
                        level
                      properties:
                        capacity:
                          anyOf:
                          - type: integer
                          - type: string
                          description: Capacity of the sparse disk
                          pattern: ^(\+|-)?(([0-9]+(\.[0-9]*)?)|(\.[0-9]+))(([KMGTPE]i)|[numkMGTPE]|([eE](\+|-)?(([0-9]+(\.[0-9]*)?)|(\.[0-9]+))))?$
                          x-kubernetes-int-or-string: true
                        path:
                          description: The path to HostDisk image located on the cluster
                          type: string
                        shared:
                          description: Shared indicate whether the path is shared
                            between nodes
                          type: boolean
                        type:
                          description: |-
                            Contains information if disk.img exists or should be created
                            allowed options are 'Disk' and 'DiskOrCreate'
                          type: string
                      required:
                      - path
                      - type
                      type: object
                    memoryDump:
                      description: MemoryDump is attached to the virt launcher and
                        is populated with a memory dump of the vmi
                      properties:
                        claimName:
                          description: |-
                            claimName is the name of a PersistentVolumeClaim in the same namespace as the pod using this volume.
                            More info: https://kubernetes.io/docs/concepts/storage/persistent-volumes#persistentvolumeclaims
                          type: string
                        hotpluggable:
                          description: Indicates whether the volume can be hotplugged and hotunplugged.
                          type: boolean
                        readOnly:
                          description: |-
                            readOnly Will force the ReadOnly setting in VolumeMounts.
                            Default false.
                          type: boolean
                      required:
                      - claimName
                      type: object
                    name:
                      description: |-
                        Volume's name.
                        Must be a DNS_LABEL and unique within the vmi.
                        More info: https://kubernetes.io/docs/concepts/overview/working-with-objects/names/#names
                      type: string
                    persistentVolumeClaim:
                      description: |-
                        PersistentVolumeClaimVolumeSource represents a reference to a PersistentVolumeClaim in the same namespace.
                        Directly attached to the vmi via qemu.
                        More info: https://kubernetes.io/docs/concepts/storage/persistent-volumes#persistentvolumeclaims
                      properties:
                        claimName:
                          description: |-
                            claimName is the name of a PersistentVolumeClaim in the same namespace as the pod using this volume.
                            More info: https://kubernetes.io/docs/concepts/storage/persistent-volumes#persistentvolumeclaims
                          type: string
                        hotpluggable:
                          description: Indicates whether the volume can be hotplugged and hotunplugged.
                          type: boolean
                        readOnly:
                          description: |-
                            readOnly Will force the ReadOnly setting in VolumeMounts.
                            Default false.
                          type: boolean
                      required:
                      - claimName
                      type: object
                    secret:
                      description: |-
                        SecretVolumeSource represents a reference to a secret data in the same namespace.
                        More info: https://kubernetes.io/docs/concepts/configuration/secret/
                      properties:
                        optional:
                          description: Specify whether the Secret or it's keys must
                            be defined
                          type: boolean
                        secretName:
                          description: |-
                            Name of the secret in the pod's namespace to use.
                            More info: https://kubernetes.io/docs/concepts/storage/volumes#secret
                          type: string
                        volumeLabel:
                          description: |-
                            The volume label of the resulting disk inside the VMI.
                            Different bootstrapping mechanisms require different values.
                            Typical values are "cidata" (cloud-init), "config-2" (cloud-init) or "OEMDRV" (kickstart).
                          type: string
                      type: object
                    serviceAccount:
                      description: |-
                        ServiceAccountVolumeSource represents a reference to a service account.
                        There can only be one volume of this type!
                        More info: https://kubernetes.io/docs/tasks/configure-pod-container/configure-service-account/
                      properties:
                        serviceAccountName:
                          description: |-
                            Name of the service account in the pod's namespace to use.
                            More info: https://kubernetes.io/docs/tasks/configure-pod-container/configure-service-account/
                          type: string
                      type: object
                    sysprep:
                      description: Represents a Sysprep volume source.
                      properties:
                        configMap:
                          description: ConfigMap references a ConfigMap that contains
                            Sysprep answer file named autounattend.xml that should
                            be attached as disk of CDROM type.
                          properties:
                            name:
                              default: ""
                              description: |-
                                Name of the referent.
                                This field is effectively required, but due to backwards compatibility is
                                allowed to be empty. Instances of this type with an empty value here are
                                almost certainly wrong.
                                More info: https://kubernetes.io/docs/concepts/overview/working-with-objects/names/#names
                              type: string
                          type: object
                          x-kubernetes-map-type: atomic
                        secret:
                          description: Secret references a k8s Secret that contains
                            Sysprep answer file named autounattend.xml that should
                            be attached as disk of CDROM type.
                          properties:
                            name:
                              default: ""
                              description: |-
                                Name of the referent.
                                This field is effectively required, but due to backwards compatibility is
                                allowed to be empty. Instances of this type with an empty value here are
                                almost certainly wrong.
                                More info: https://kubernetes.io/docs/concepts/overview/working-with-objects/names/#names
                              type: string
                          type: object
                          x-kubernetes-map-type: atomic
                      type: object
                  required:
                  - name
                  type: object
                maxItems: 256
                type: array
            required:
            - domain
            type: object
          status:
            description: Status is the high level overview of how the VirtualMachineInstance
              is doing. It contains information available to controllers and users.
            properties:
              VSOCKCID:
                description: VSOCKCID is used to track the allocated VSOCK CID in
                  the VM.
                format: int32
                type: integer
              activePods:
                additionalProperties:
                  type: string
                description: |-
                  ActivePods is a mapping of pod UID to node name.
                  It is possible for multiple pods to be running for a single VMI during migration.
                type: object
              conditions:
                description: Conditions are specific points in VirtualMachineInstance's
                  pod runtime.
                items:
                  properties:
                    lastProbeTime:
                      format: date-time
                      nullable: true
                      type: string
                    lastTransitionTime:
                      format: date-time
                      nullable: true
                      type: string
                    message:
                      type: string
                    reason:
                      type: string
                    status:
                      type: string
                    type:
                      type: string
                  required:
                  - status
                  - type
                  type: object
                type: array
              currentCPUTopology:
                description: |-
                  CurrentCPUTopology specifies the current CPU topology used by the VM workload.
                  Current topology may differ from the desired topology in the spec while CPU hotplug
                  takes place.
                properties:
                  cores:
                    description: |-
                      Cores specifies the number of cores inside the vmi.
                      Must be a value greater or equal 1.
                    format: int32
                    type: integer
                  sockets:
                    description: |-
                      Sockets specifies the number of sockets inside the vmi.
                      Must be a value greater or equal 1.
                    format: int32
                    type: integer
                  threads:
                    description: |-
                      Threads specifies the number of threads inside the vmi.
                      Must be a value greater or equal 1.
                    format: int32
                    type: integer
                type: object
              deviceStatus:
                description: |-
                  DeviceStatus reflects the state of devices requested in spec.domain.devices. This is an optional field available
                  only when DRA feature gate is enabled
                  This field will only be populated if one of the feature-gates GPUsWithDRA or HostDevicesWithDRA is enabled.
                  This feature is in alpha.
                properties:
                  gpuStatuses:
<<<<<<< HEAD
                    description: GPUStatuses reflects the state of GPUs requested
                      in spec.domain.devices.gpus
                    items:
                      properties:
                        deviceResourceClaimStatus:
                          description: DeviceResourceClaimStatus reflects the DRA
                            related information for the device
                          properties:
                            attributes:
                              description: |-
                                Attributes are properties of the device that could be used by kubevirt and other copmonents to learn more
                                about the device, like pciAddress or mdevUUID
                              properties:
                                mDevUUID:
                                  description: MDevUUID is the mediated device uuid
                                    of the allocated device
                                  type: string
                                pciAddress:
                                  description: PCIAddress is the PCIe bus address
                                    of the allocated device
                                  type: string
                              type: object
                            name:
                              description: Name is the name of actual device on the
                                host provisioned by the driver as reflected in resourceclaim.status
                              type: string
                            resourceClaimName:
                              description: ResourceClaimName is the name of the resource
                                claims object used to provision this resource
                              type: string
                          type: object
                        name:
                          description: Name of the device as specified in spec.domain.devices.gpus.name
                            or spec.domain.devices.hostDevices.name
=======
                    description: State of GPUs requested in `spec.domain.devices.gpus`.
                    items:
                      properties:
                        deviceResourceClaimStatus:
                          description: DRA-related information for the device.
                          properties:
                            attributes:
                              description: |-
                                Properties of the device that could be used by kubevirt and other components to learn more
                                about the device, like `pciAddress` or `mdevUUID`.
                              properties:
                                mDevUUID:
                                  description: Mediated device UUID of the allocated device.
                                  type: string
                                pciAddress:
                                  description: PCIe bus address of the allocated device.
                                  type: string
                              type: object
                            name:
                              description: Name of actual device on the host provisioned by the driver as reflected in `resourceclaim.status`.
                              type: string
                            resourceClaimName:
                              description: Name of the resource claims object used to provision this resource.
                              type: string
                          type: object
                        name:
                          description: Name of the device as specified in `spec.domain.devices.gpus.name`
                            or `spec.domain.devices.hostDevices.name`.
>>>>>>> 079d50f8
                          type: string
                      required:
                      - name
                      type: object
                    type: array
                    x-kubernetes-list-type: atomic
                  hostDeviceStatuses:
                    description: |-
<<<<<<< HEAD
                      HostDeviceStatuses reflects the state of GPUs requested in spec.domain.devices.hostDevices
=======
                      State of host devices requested in `spec.domain.devices.hostDevices`.
>>>>>>> 079d50f8
                      DRA
                    items:
                      properties:
                        deviceResourceClaimStatus:
<<<<<<< HEAD
                          description: DeviceResourceClaimStatus reflects the DRA
                            related information for the device
                          properties:
                            attributes:
                              description: |-
                                Attributes are properties of the device that could be used by kubevirt and other copmonents to learn more
                                about the device, like pciAddress or mdevUUID
                              properties:
                                mDevUUID:
                                  description: MDevUUID is the mediated device uuid
                                    of the allocated device
                                  type: string
                                pciAddress:
                                  description: PCIAddress is the PCIe bus address
                                    of the allocated device
                                  type: string
                              type: object
                            name:
                              description: Name is the name of actual device on the
                                host provisioned by the driver as reflected in resourceclaim.status
                              type: string
                            resourceClaimName:
                              description: ResourceClaimName is the name of the resource
                                claims object used to provision this resource
                              type: string
                          type: object
                        name:
                          description: Name of the device as specified in spec.domain.devices.gpus.name
                            or spec.domain.devices.hostDevices.name
=======
                          description: DRA-related information for the device.
                          properties:
                            attributes:
                              description: |-
                                Properties of the device that could be used by kubevirt and other components to learn more
                                about the device, like `pciAddress` or `mdevUUID`.
                              properties:
                                mDevUUID:
                                  description: Mediated device UUID of the allocated device.
                                  type: string
                                pciAddress:
                                  description: PCIe bus address of the allocated device.
                                  type: string
                              type: object
                            name:
                              description: Name of actual device on the host provisioned by the driver as reflected in `resourceclaim.status`.
                              type: string
                            resourceClaimName:
                              description: Name of the resource claims object used to provision this resource.
                              type: string
                          type: object
                        name:
                          description: Name of the device as specified in `spec.domain.devices.gpus.name`
                            or `spec.domain.devices.hostDevices.name`.
>>>>>>> 079d50f8
                          type: string
                      required:
                      - name
                      type: object
                    type: array
                    x-kubernetes-list-type: atomic
                type: object
              evacuationNodeName:
                description: |-
                  EvacuationNodeName is used to track the eviction process of a VMI. It stores the name of the node that we want
                  to evacuate. It is meant to be used by KubeVirt core components only and can't be set or modified by users.
                type: string
              fsFreezeStatus:
                description: |-
                  FSFreezeStatus indicates whether a freeze operation was requested for the guest filesystem.
                  It will be set to "frozen" if the request was made, or unset otherwise.
                  This does not reflect the actual state of the guest filesystem.
                type: string
              guestOSInfo:
                description: Guest OS Information
                properties:
                  id:
                    description: Guest OS Id
                    type: string
                  kernelRelease:
                    description: Guest OS Kernel Release
                    type: string
                  kernelVersion:
                    description: Kernel version of the Guest OS
                    type: string
                  machine:
                    description: Machine type of the Guest OS
                    type: string
                  name:
                    description: Name of the Guest OS
                    type: string
                  prettyName:
                    description: Guest OS Pretty Name
                    type: string
                  version:
                    description: Guest OS Version
                    type: string
                  versionId:
                    description: Version ID of the Guest OS
                    type: string
                type: object
              interfaces:
                description: Interfaces represent the details of available network
                  interfaces.
                items:
                  properties:
                    infoSource:
                      description: 'Specifies the origin of the interface data collected.
                        values: domain, guest-agent, multus-status.'
                      type: string
                    interfaceName:
                      description: The interface name inside the Virtual Machine
                      type: string
                    ipAddress:
                      description: |-
                        IP address of a Virtual Machine interface. It is always the first item of
                        IPs
                      type: string
                    ipAddresses:
                      description: List of all IP addresses of a Virtual Machine interface
                      items:
                        type: string
                      type: array
                    linkState:
<<<<<<< HEAD
                      description: 'LinkState Reports the current operational link
                        state''. values: up, down.'
=======
                      description: 'Current operational link state. Values: up, down.'
>>>>>>> 079d50f8
                      type: string
                    mac:
                      description: Hardware address of a Virtual Machine interface.
                      type: string
                    name:
                      description: Name of the interface, corresponds to name of the
                        network assigned to the interface.
                      type: string
                    podInterfaceName:
                      description: Name of the pod network interface.
                      type: string
                    podInterfaceName:
                      description: PodInterfaceName represents the name of the pod
                        network interface
                      type: string
                    queueCount:
                      description: Specifies how many queues are allocated by MultiQueue
                      format: int32
                      type: integer
                  type: object
                type: array
              kernelBootStatus:
                description: KernelBootStatus contains info about the kernelBootContainer
                properties:
                  initrdInfo:
                    description: InitrdInfo show info about the initrd file
                    properties:
                      checksum:
                        description: Checksum is the checksum of the initrd file
                        format: int32
                        type: integer
                    type: object
                  kernelInfo:
                    description: KernelInfo show info about the kernel image
                    properties:
                      checksum:
                        description: Checksum is the checksum of the kernel image
                        format: int32
                        type: integer
                    type: object
                type: object
              launcherContainerImageVersion:
                description: LauncherContainerImageVersion indicates what container
                  image is currently active for the vmi.
                type: string
              machine:
                description: |-
                  Machine shows the final resulting qemu machine type. This can be different
                  than the machine type selected in the spec, due to qemus machine type alias mechanism.
                properties:
                  type:
                    description: QEMU machine type is the actual chipset of the VirtualMachineInstance.
                    type: string
                type: object
              memory:
                description: Memory shows various informations about the VirtualMachine
                  memory.
                properties:
                  guestAtBoot:
                    anyOf:
                    - type: integer
                    - type: string
                    description: GuestAtBoot specifies with how much memory the VirtualMachine
                      intiallly booted with.
                    pattern: ^(\+|-)?(([0-9]+(\.[0-9]*)?)|(\.[0-9]+))(([KMGTPE]i)|[numkMGTPE]|([eE](\+|-)?(([0-9]+(\.[0-9]*)?)|(\.[0-9]+))))?$
                    x-kubernetes-int-or-string: true
                  guestCurrent:
                    anyOf:
                    - type: integer
                    - type: string
                    description: GuestCurrent specifies how much memory is currently
                      available for the VirtualMachine.
                    pattern: ^(\+|-)?(([0-9]+(\.[0-9]*)?)|(\.[0-9]+))(([KMGTPE]i)|[numkMGTPE]|([eE](\+|-)?(([0-9]+(\.[0-9]*)?)|(\.[0-9]+))))?$
                    x-kubernetes-int-or-string: true
                  guestRequested:
                    anyOf:
                    - type: integer
                    - type: string
                    description: GuestRequested specifies how much memory was requested
                      (hotplug) for the VirtualMachine.
                    pattern: ^(\+|-)?(([0-9]+(\.[0-9]*)?)|(\.[0-9]+))(([KMGTPE]i)|[numkMGTPE]|([eE](\+|-)?(([0-9]+(\.[0-9]*)?)|(\.[0-9]+))))?$
                    x-kubernetes-int-or-string: true
                type: object
              migratedVolumes:
                description: MigratedVolumes lists the source and destination volumes
                  during the volume migration
                items:
                  description: StorageMigratedVolumeInfo tracks the information about
                    the source and destination volumes during the volume migration
                  properties:
                    destinationPVCInfo:
                      description: DestinationPVCInfo contains the information about
                        the destination PVC
                      properties:
                        accessModes:
                          description: |-
                            AccessModes contains the desired access modes the volume should have.
                            More info: https://kubernetes.io/docs/concepts/storage/persistent-volumes#access-modes-1
                          items:
                            type: string
                          type: array
                          x-kubernetes-list-type: atomic
                        capacity:
                          additionalProperties:
                            anyOf:
                            - type: integer
                            - type: string
                            pattern: ^(\+|-)?(([0-9]+(\.[0-9]*)?)|(\.[0-9]+))(([KMGTPE]i)|[numkMGTPE]|([eE](\+|-)?(([0-9]+(\.[0-9]*)?)|(\.[0-9]+))))?$
                            x-kubernetes-int-or-string: true
                          description: Capacity represents the capacity set on the
                            corresponding PVC status
                          type: object
                        claimName:
                          description: ClaimName is the name of the PVC
                          type: string
                        filesystemOverhead:
                          description: Percentage of filesystem's size to be reserved
                            when resizing the PVC
                          pattern: ^(0(?:\.\d{1,3})?|1)$
                          type: string
                        preallocated:
                          description: Preallocated indicates if the PVC's storage
                            is preallocated or not
                          type: boolean
                        requests:
                          additionalProperties:
                            anyOf:
                            - type: integer
                            - type: string
                            pattern: ^(\+|-)?(([0-9]+(\.[0-9]*)?)|(\.[0-9]+))(([KMGTPE]i)|[numkMGTPE]|([eE](\+|-)?(([0-9]+(\.[0-9]*)?)|(\.[0-9]+))))?$
                            x-kubernetes-int-or-string: true
                          description: Requests represents the resources requested
                            by the corresponding PVC spec
                          type: object
                        volumeMode:
                          description: |-
                            VolumeMode defines what type of volume is required by the claim.
                            Value of Filesystem is implied when not included in claim spec.
                          type: string
                      type: object
                    sourcePVCInfo:
                      description: SourcePVCInfo contains the information about the
                        source PVC
                      properties:
                        accessModes:
                          description: |-
                            AccessModes contains the desired access modes the volume should have.
                            More info: https://kubernetes.io/docs/concepts/storage/persistent-volumes#access-modes-1
                          items:
                            type: string
                          type: array
                          x-kubernetes-list-type: atomic
                        capacity:
                          additionalProperties:
                            anyOf:
                            - type: integer
                            - type: string
                            pattern: ^(\+|-)?(([0-9]+(\.[0-9]*)?)|(\.[0-9]+))(([KMGTPE]i)|[numkMGTPE]|([eE](\+|-)?(([0-9]+(\.[0-9]*)?)|(\.[0-9]+))))?$
                            x-kubernetes-int-or-string: true
                          description: Capacity represents the capacity set on the
                            corresponding PVC status
                          type: object
                        claimName:
                          description: ClaimName is the name of the PVC
                          type: string
                        filesystemOverhead:
                          description: Percentage of filesystem's size to be reserved
                            when resizing the PVC
                          pattern: ^(0(?:\.\d{1,3})?|1)$
                          type: string
                        preallocated:
                          description: Preallocated indicates if the PVC's storage
                            is preallocated or not
                          type: boolean
                        requests:
                          additionalProperties:
                            anyOf:
                            - type: integer
                            - type: string
                            pattern: ^(\+|-)?(([0-9]+(\.[0-9]*)?)|(\.[0-9]+))(([KMGTPE]i)|[numkMGTPE]|([eE](\+|-)?(([0-9]+(\.[0-9]*)?)|(\.[0-9]+))))?$
                            x-kubernetes-int-or-string: true
                          description: Requests represents the resources requested
                            by the corresponding PVC spec
                          type: object
                        volumeMode:
                          description: |-
                            VolumeMode defines what type of volume is required by the claim.
                            Value of Filesystem is implied when not included in claim spec.
                          type: string
                      type: object
                    volumeName:
                      description: VolumeName is the name of the volume that is being
                        migrated
                      type: string
                  required:
                  - volumeName
                  type: object
                type: array
                x-kubernetes-list-type: atomic
              migrationMethod:
                description: 'Represents the method using which the vmi can be migrated:
                  live migration or block migration'
                type: string
              migrationState:
                description: Represents the status of a live migration
                properties:
                  abortRequested:
                    description: Indicates that the migration has been requested to
                      abort
                    type: boolean
                  abortStatus:
                    description: Indicates the final status of the live migration
                      abortion
                    type: string
                  completed:
                    description: Indicates the migration completed
                    type: boolean
                  endTimestamp:
                    description: The time the migration action ended
                    format: date-time
                    nullable: true
                    type: string
                  failed:
                    description: Indicates that the migration failed
                    type: boolean
                  failureReason:
                    description: Contains the reason why the migration failed
                    type: string
                  migrationConfiguration:
                    description: Migration configurations to apply
                    properties:
                      allowAutoConverge:
                        description: |-
                          AllowAutoConverge allows the platform to compromise performance/availability of VMIs to
                          guarantee successful VMI live migrations. Defaults to false
                        type: boolean
                      allowPostCopy:
                        description: |-
                          AllowPostCopy enables post-copy live migrations. Such migrations allow even the busiest VMIs
                          to successfully live-migrate. However, events like a network failure can cause a VMI crash.
                          If set to true, migrations will still start in pre-copy, but switch to post-copy when
                          CompletionTimeoutPerGiB triggers. Defaults to false
                        type: boolean
                      allowWorkloadDisruption:
                        description: |-
                          AllowWorkloadDisruption indicates that the migration shouldn't be
                          canceled after acceptableCompletionTime is exceeded. Instead, if
                          permitted, migration will be switched to post-copy or the VMI will be
                          paused to allow the migration to complete
                        type: boolean
                      bandwidthPerMigration:
                        anyOf:
                        - type: integer
                        - type: string
                        description: |-
                          BandwidthPerMigration limits the amount of network bandwidth live migrations are allowed to use.
                          The value is in quantity per second. Defaults to 0 (no limit)
                        pattern: ^(\+|-)?(([0-9]+(\.[0-9]*)?)|(\.[0-9]+))(([KMGTPE]i)|[numkMGTPE]|([eE](\+|-)?(([0-9]+(\.[0-9]*)?)|(\.[0-9]+))))?$
                        x-kubernetes-int-or-string: true
                      completionTimeoutPerGiB:
                        description: |-
                          CompletionTimeoutPerGiB is the maximum number of seconds per GiB a migration is allowed to take.
                          If the timeout is reached, the migration will be either paused, switched
                          to post-copy or cancelled depending on other settings. Defaults to 150
                        format: int64
                        type: integer
                      disableTLS:
                        description: |-
                          When set to true, DisableTLS will disable the additional layer of live migration encryption
                          provided by KubeVirt. This is usually a bad idea. Defaults to false
                        type: boolean
                      matchSELinuxLevelOnMigration:
                        description: |-
                          By default, the SELinux level of target virt-launcher pods is forced to the level of the source virt-launcher.
                          When set to true, MatchSELinuxLevelOnMigration lets the CRI auto-assign a random level to the target.
                          That will ensure the target virt-launcher doesn't share categories with another pod on the node.
                          However, migrations will fail when using RWX volumes that don't automatically deal with SELinux levels.
                        type: boolean
                      network:
                        description: |-
                          Network is the name of the CNI network to use for live migrations. By default, migrations go
                          through the pod network.
                        type: string
                      nodeDrainTaintKey:
                        description: |-
                          NodeDrainTaintKey defines the taint key that indicates a node should be drained.
                          Note: this option relies on the deprecated node taint feature. Default: kubevirt.io/drain
                        type: string
                      parallelMigrationsPerCluster:
                        description: |-
                          ParallelMigrationsPerCluster is the total number of concurrent live migrations
                          allowed cluster-wide. Defaults to 5
                        format: int32
                        type: integer
                      parallelOutboundMigrationsPerNode:
                        description: |-
                          ParallelOutboundMigrationsPerNode is the maximum number of concurrent outgoing live migrations
                          allowed per node. Defaults to 2
                        format: int32
                        type: integer
                      progressTimeout:
                        description: |-
                          ProgressTimeout is the maximum number of seconds a live migration is allowed to make no progress.
                          Hitting this timeout means a migration transferred 0 data for that many seconds. The migration is
                          then considered stuck and therefore cancelled. Defaults to 150
                        format: int64
                        type: integer
                      unsafeMigrationOverride:
                        description: |-
                          UnsafeMigrationOverride allows live migrations to occur even if the compatibility check
                          indicates the migration will be unsafe to the guest. Defaults to false
                        type: boolean
                    type: object
                  migrationNetworkType:
<<<<<<< HEAD
                    description: The type of migration network, either 'pod' or 'migration'
=======
                    description: Type of migration network, either 'pod' or 'migration'.
>>>>>>> 079d50f8
                    type: string
                  migrationPolicyName:
                    description: Name of the migration policy. If string is empty,
                      no policy is matched
                    type: string
                  migrationUid:
                    description: The VirtualMachineInstanceMigration object associated
                      with this migration
                    type: string
                  mode:
                    description: Lets us know if the vmi is currently running pre
                      or post copy migration
                    type: string
                  sourceNode:
                    description: The source node that the VMI originated on
                    type: string
                  sourcePersistentStatePVCName:
                    description: If the VMI being migrated uses persistent features
<<<<<<< HEAD
                      (backend-storage), its source PVC name is saved here
=======
                      (backend-storage), its source PVC name is saved here.
>>>>>>> 079d50f8
                    type: string
                  sourcePod:
                    type: string
                  sourceState:
                    description: SourceState contains migration state managed by the
                      source virt handler
                    properties:
                      domainName:
                        description: The name of the domain on the source libvirt
                          domain
                        type: string
                      domainNamespace:
                        description: Namespace used in the name of the source libvirt
                          domain. Can be used to find and modify paths in the domain
                        type: string
                      migrationUID:
                        description: The Source VirtualMachineInstanceMigration object
                          associated with this migration
                        type: string
                      node:
                        description: The source node that the VMI originated on
                        type: string
                      nodeSelectors:
                        additionalProperties:
                          type: string
                        description: Node selectors needed by the target to start
                          the receiving pod.
                        type: object
                      persistentStatePVCName:
                        description: If the VMI being migrated uses persistent features
                          (backend-storage), its source PVC name is saved here
                        type: string
                      pod:
                        description: The source pod that the VMI is originated on
                        type: string
                      selinuxContext:
                        description: SELinuxContext is the actual SELinux context
                          of the pod
                        type: string
                      syncAddress:
                        description: The ip address/fqdn:port combination to use to
                          synchronize the VMI with the target.
                        type: string
                      virtualMachineInstanceUID:
                        description: VirtualMachineInstanceUID is the UID of the target
                          virtual machine instance
                        type: string
                    type: object
                  startTimestamp:
                    description: The time the migration action began
                    format: date-time
                    nullable: true
                    type: string
                  targetAttachmentPodUID:
                    description: The UID of the target attachment pod for hotplug
                      volumes
                    type: string
                  targetCPUSet:
                    description: |-
                      If the VMI requires dedicated CPUs, this field will
                      hold the dedicated CPU set on the target node
                    items:
                      type: integer
                    type: array
                    x-kubernetes-list-type: atomic
                  targetDirectMigrationNodePorts:
                    additionalProperties:
                      type: integer
                    description: The list of ports opened for live migration on the
                      destination node
                    type: object
                  targetNode:
                    description: The target node that the VMI is moving to
                    type: string
                  targetNodeAddress:
                    description: The address of the target node to use for the migration
                    type: string
                  targetNodeDomainDetected:
                    description: The Target Node has seen the Domain Start Event
                    type: boolean
                  targetNodeDomainReadyTimestamp:
                    description: The timestamp at which the target node detects the
                      domain is active
                    format: date-time
                    type: string
                  targetNodeTopology:
                    description: |-
                      If the VMI requires dedicated CPUs, this field will
                      hold the numa topology on the target node
                    type: string
                  targetPersistentStatePVCName:
                    description: If the VMI being migrated uses persistent features
<<<<<<< HEAD
                      (backend-storage), its target PVC name is saved here
=======
                      (backend-storage), its target PVC name is saved here.
>>>>>>> 079d50f8
                    type: string
                  targetPod:
                    description: The target pod that the VMI is moving to
                    type: string
                  targetState:
                    description: TargetState contains migration state managed by the
                      target virt handler
                    properties:
                      attachmentPodUID:
                        description: The UID of the target attachment pod for hotplug
                          volumes
                        type: string
                      cpuSet:
                        description: |-
                          If the VMI requires dedicated CPUs, this field will
                          hold the dedicated CPU set on the target node
                        items:
                          type: integer
                        type: array
                        x-kubernetes-list-type: atomic
                      directMigrationNodePorts:
                        additionalProperties:
                          type: integer
                        description: The list of ports opened for live migration on
                          the destination node
                        type: object
                      domainDetected:
                        description: The Target Node has seen the Domain Start Event
                        type: boolean
                      domainName:
                        description: The name of the domain on the source libvirt
                          domain
                        type: string
                      domainNamespace:
                        description: Namespace used in the name of the source libvirt
                          domain. Can be used to find and modify paths in the domain
                        type: string
                      domainReadyTimestamp:
                        description: The timestamp at which the target node detects
                          the domain is active
                        format: date-time
                        type: string
                      migrationUID:
                        description: The Source VirtualMachineInstanceMigration object
                          associated with this migration
                        type: string
                      node:
                        description: The source node that the VMI originated on
                        type: string
                      nodeAddress:
                        description: The address of the target node to use for the
                          migration
                        type: string
                      nodeTopology:
                        description: |-
                          If the VMI requires dedicated CPUs, this field will
                          hold the numa topology on the target node
                        type: string
                      persistentStatePVCName:
                        description: If the VMI being migrated uses persistent features
                          (backend-storage), its source PVC name is saved here
                        type: string
                      pod:
                        description: The source pod that the VMI is originated on
                        type: string
                      selinuxContext:
                        description: SELinuxContext is the actual SELinux context
                          of the pod
                        type: string
                      syncAddress:
                        description: The ip address/fqdn:port combination to use to
                          synchronize the VMI with the target.
                        type: string
                      virtualMachineInstanceUID:
                        description: VirtualMachineInstanceUID is the UID of the target
                          virtual machine instance
                        type: string
                    type: object
                type: object
              migrationTransport:
                description: This represents the migration transport
                type: string
              nodeName:
                description: NodeName is the name where the VirtualMachineInstance
                  is currently running.
                type: string
              phase:
                description: Phase is the status of the VirtualMachineInstance in
                  kubernetes world. It is not the VirtualMachineInstance status, but
                  partially correlates to it.
                type: string
              phaseTransitionTimestamps:
                description: PhaseTransitionTimestamp is the timestamp of when the
                  last phase change occurred
                items:
                  description: VirtualMachineInstancePhaseTransitionTimestamp gives
                    a timestamp in relation to when a phase is set on a vmi
                  properties:
                    phase:
                      description: Phase is the status of the VirtualMachineInstance
                        in kubernetes world. It is not the VirtualMachineInstance
                        status, but partially correlates to it.
                      type: string
                    phaseTransitionTimestamp:
                      description: PhaseTransitionTimestamp is the timestamp of when
                        the phase change occurred
                      format: date-time
                      type: string
                  type: object
                type: array
                x-kubernetes-list-type: atomic
              qosClass:
                description: |-
                  The Quality of Service (QOS) classification assigned to the virtual machine instance based on resource requirements
                  See PodQOSClass type for available QOS classes
                  More info: https://git.k8s.io/community/contributors/design-proposals/node/resource-qos.md
                type: string
              reason:
                description: A brief CamelCase message indicating details about why
                  the VMI is in this state. e.g. 'NodeUnresponsive'
                type: string
              runtimeUser:
                description: RuntimeUser is used to determine what user will be used
                  in launcher
                format: int64
                type: integer
              selinuxContext:
                description: SELinuxContext is the actual SELinux context of the virt-launcher
                  pod
                type: string
              topologyHints:
                properties:
                  tscFrequency:
                    format: int64
                    type: integer
                type: object
              virtualMachineRevisionName:
                description: |-
                  VirtualMachineRevisionName is used to get the vm revision of the vmi when doing
                  an online vm snapshot
                type: string
              volumeStatus:
                description: VolumeStatus contains the statuses of all the volumes
                items:
                  description: VolumeStatus represents information about the status
                    of volumes attached to the VirtualMachineInstance.
                  properties:
                    containerDiskVolume:
                      description: ContainerDiskVolume shows info about the containerdisk,
                        if the volume is a containerdisk
                      properties:
                        checksum:
                          description: Checksum is the checksum of the rootdisk or
                            kernel artifacts inside the containerdisk
                          format: int32
                          type: integer
                      type: object
                    hotplugVolume:
                      description: If the volume is hotplug, this will contain the
                        hotplug status.
                      properties:
                        attachPodName:
                          description: AttachPodName is the name of the pod used to
                            attach the volume to the node.
                          type: string
                        attachPodUID:
                          description: AttachPodUID is the UID of the pod used to
                            attach the volume to the node.
                          type: string
                      type: object
                    memoryDumpVolume:
                      description: If the volume is memorydump volume, this will contain
                        the memorydump info.
                      properties:
                        claimName:
                          description: ClaimName is the name of the pvc the memory
                            was dumped to
                          type: string
                        endTimestamp:
                          description: EndTimestamp is the time when the memory dump
                            completed
                          format: date-time
                          type: string
                        startTimestamp:
                          description: StartTimestamp is the time when the memory
                            dump started
                          format: date-time
                          type: string
                        targetFileName:
                          description: TargetFileName is the name of the memory dump
                            output
                          type: string
                      type: object
                    message:
                      description: Message is a detailed message about the current
                        hotplug volume phase
                      type: string
                    name:
                      description: Name is the name of the volume
                      type: string
                    persistentVolumeClaimInfo:
                      description: PersistentVolumeClaimInfo is information about
                        the PVC that handler requires during start flow
                      properties:
                        accessModes:
                          description: |-
                            AccessModes contains the desired access modes the volume should have.
                            More info: https://kubernetes.io/docs/concepts/storage/persistent-volumes#access-modes-1
                          items:
                            type: string
                          type: array
                          x-kubernetes-list-type: atomic
                        capacity:
                          additionalProperties:
                            anyOf:
                            - type: integer
                            - type: string
                            pattern: ^(\+|-)?(([0-9]+(\.[0-9]*)?)|(\.[0-9]+))(([KMGTPE]i)|[numkMGTPE]|([eE](\+|-)?(([0-9]+(\.[0-9]*)?)|(\.[0-9]+))))?$
                            x-kubernetes-int-or-string: true
                          description: Capacity represents the capacity set on the
                            corresponding PVC status
                          type: object
                        claimName:
                          description: ClaimName is the name of the PVC
                          type: string
                        filesystemOverhead:
                          description: Percentage of filesystem's size to be reserved
                            when resizing the PVC
                          pattern: ^(0(?:\.\d{1,3})?|1)$
                          type: string
                        preallocated:
                          description: Preallocated indicates if the PVC's storage
                            is preallocated or not
                          type: boolean
                        requests:
                          additionalProperties:
                            anyOf:
                            - type: integer
                            - type: string
                            pattern: ^(\+|-)?(([0-9]+(\.[0-9]*)?)|(\.[0-9]+))(([KMGTPE]i)|[numkMGTPE]|([eE](\+|-)?(([0-9]+(\.[0-9]*)?)|(\.[0-9]+))))?$
                            x-kubernetes-int-or-string: true
                          description: Requests represents the resources requested
                            by the corresponding PVC spec
                          type: object
                        volumeMode:
                          description: |-
                            VolumeMode defines what type of volume is required by the claim.
                            Value of Filesystem is implied when not included in claim spec.
                          type: string
                      type: object
                    phase:
                      description: Phase is the phase
                      type: string
                    reason:
                      description: Reason is a brief description of why we are in
                        the current hotplug volume phase
                      type: string
                    size:
                      description: Represents the size of the volume
                      format: int64
                      type: integer
                    target:
                      description: 'Target is the target name used when adding the
                        volume to the VM, eg: vda'
                      type: string
                  required:
                  - name
                  - target
                  type: object
                type: array
                x-kubernetes-list-type: atomic
            type: object
        required:
        - spec
        type: object
    served: true
    storage: true<|MERGE_RESOLUTION|>--- conflicted
+++ resolved
@@ -1128,19 +1128,11 @@
                       properties:
                         name:
                           description: |-
-<<<<<<< HEAD
-                            Name is this DNS resolver option's name.
-                            Required.
-                          type: string
-                        value:
-                          description: Value is this DNS resolver option's value.
-=======
                             DNS resolver option name.
                             Required field.
                           type: string
                         value:
                           description: DNS resolver option value.
->>>>>>> 079d50f8
                           type: string
                       type: object
                     type: array
@@ -1584,20 +1576,11 @@
                           properties:
                             claimName:
                               description: |-
-<<<<<<< HEAD
-                                ClaimName needs to be provided from the list vmi.spec.resourceClaims[].name where this
-                                device is allocated
-                              type: string
-                            deviceName:
-                              description: DeviceName is the name of the device provisioned
-                                by device-plugins
-=======
                                 Must be provided from `vmi.spec.resourceClaims[].name` where this
                                 device is allocated.
                               type: string
                             deviceName:
                               description: Name of the device provisioned by device plugins.
->>>>>>> 079d50f8
                               type: string
                             name:
                               description: Name of the GPU device as exposed by a device plugin.
@@ -1648,32 +1631,18 @@
                           properties:
                             claimName:
                               description: |-
-<<<<<<< HEAD
-                                ClaimName needs to be provided from the list vmi.spec.resourceClaims[].name where this
-                                device is allocated
-                              type: string
-                            deviceName:
-                              description: DeviceName is the name of the device provisioned
-                                by device-plugins
-=======
                                 Must be provided from `vmi.spec.resourceClaims[].name` where this
                                 device is allocated.
                               type: string
                             deviceName:
                               description: Name of the device provisioned by device plugins.
->>>>>>> 079d50f8
                               type: string
                             name:
                               type: string
                             requestName:
                               description: |-
-<<<<<<< HEAD
-                                RequestName needs to be provided from resourceClaim.spec.devices.requests[].name where this
-                                device is requested
-=======
                                 Must be provided from `resourceClaim.spec.devices.requests[].name` where this
                                 device is requested.
->>>>>>> 079d50f8
                               type: string
                             tag:
                               description: If specified, the virtual network interface address and its tag will be provided to the guest via config drive.
@@ -1891,25 +1860,14 @@
                           like the number of guest CPUs.
                         type: boolean
                       panicDevices:
-<<<<<<< HEAD
-                        description: PanicDevices provides additional crash information
-                          when a guest crashes.
-=======
                         description: Provides additional crash information when a guest crashes.
->>>>>>> 079d50f8
                         items:
                           properties:
                             model:
                               description: |-
-<<<<<<< HEAD
-                                Model specifies what type of panic device is provided.
-                                The panic model used when this attribute is missing depends on the hypervisor and guest arch.
-                                One of: isa, hyperv, pvpanic.
-=======
                                 Type of panic device to provide.
                                 If this attribute is missing, the panic model used depends on the hypervisor and guest architecture.
                                 Valid values: `isa`, `hyperv`, `pvpanic`.
->>>>>>> 079d50f8
                               type: string
                           type: object
                         type: array
@@ -1937,13 +1895,8 @@
                         properties:
                           enabled:
                             description: |-
-<<<<<<< HEAD
-                              Enabled allows a user to explicitly disable the vTPM even when one is enabled by a preference referenced by the VirtualMachine
-                              Defaults to True
-=======
                               Allows explicitly disabling the vTPM even when one is enabled by a preference referenced by the VirtualMachine.
                               Defaults to true.
->>>>>>> 079d50f8
                             type: boolean
                           persistent:
                             description: |-
@@ -1958,22 +1911,12 @@
                           do not understand virtio_non_transitional (virtio 1.0).
                         type: boolean
                       video:
-<<<<<<< HEAD
-                        description: Video describes the video device configuration
-                          for the vmi.
-                        properties:
-                          type:
-                            description: |-
-                              Type specifies the video device type (e.g., virtio, vga, bochs, ramfb).
-                              If not specified, the default is architecture-dependent (VGA for BIOS-based VMs, Bochs for EFI-based VMs on AMD64; virtio for Arm and s390x).
-=======
                         description: Video device configuration for the VMI.
                         properties:
                           type:
                             description: |-
                               Video device type (e.g., virtio, vga, bochs, ramfb).
                               If not specified, the default is architecture-dependent: VGA for BIOS-based VMs, Bochs for EFI-based VMs on AMD64, virtio for Arm and s390x.
->>>>>>> 079d50f8
                             type: string
                         type: object
                       watchdog:
@@ -1981,20 +1924,11 @@
                           be added to the vmi.
                         properties:
                           diag288:
-<<<<<<< HEAD
-                            description: diag288 watchdog device (specific to s390x
-                              architecture).
-                            properties:
-                              action:
-                                description: |-
-                                  The action to take. Valid values are poweroff, reset, shutdown.
-=======
                             description: diag288 watchdog device specific to s390x architecture.
                             properties:
                               action:
                                 description: |-
                                   Action to take when the watchdog triggers. Valid values: poweroff, reset, shutdown.
->>>>>>> 079d50f8
                                   Defaults to reset.
                                 type: string
                             type: object
@@ -2356,32 +2290,18 @@
                         type: string
                     type: object
                   ioThreads:
-<<<<<<< HEAD
-                    description: IOThreads specifies the IOThreads options.
-                    properties:
-                      supplementalPoolThreadCount:
-                        description: SupplementalPoolThreadCount specifies how many
-                          iothreads are allocated for the supplementalPool policy.
-=======
                     description: IOThreads options.
                     properties:
                       supplementalPoolThreadCount:
                         description: Number of IO threads allocated for the `supplementalPool` policy.
->>>>>>> 079d50f8
                         format: int32
                         type: integer
                     type: object
                   ioThreadsPolicy:
                     description: |-
-<<<<<<< HEAD
-                      Controls whether or not disks will share IOThreads.
-                      Omitting IOThreadsPolicy disables use of IOThreads.
-                      One of: shared, auto, supplementalPool
-=======
                       Controls whether disks share IOThreads.
                       Omitting this field disables the use of IOThreads.
                       Valid values: shared, auto, supplementalPool.
->>>>>>> 079d50f8
                     type: string
                   launchSecurity:
                     description: Launch Security setting of the vmi.
@@ -2838,25 +2758,6 @@
                 type: object
               resourceClaims:
                 description: |-
-<<<<<<< HEAD
-                  ResourceClaims define which ResourceClaims must be allocated
-                  and reserved before the VMI, hence virt-launcher pod is allowed to start. The resources
-                  will be made available to the domain which consumes them
-                  by name.
-
-                  This is an alpha field and requires enabling the
-                  DynamicResourceAllocation feature gate in kubernetes
-                   https://kubernetes.io/docs/concepts/scheduling-eviction/dynamic-resource-allocation/
-                  This field should only be configured if one of the feature-gates GPUsWithDRA or HostDevicesWithDRA is enabled.
-                  This feature is in alpha.
-                items:
-                  description: |-
-                    PodResourceClaim references exactly one ResourceClaim, either directly
-                    or by naming a ResourceClaimTemplate which is then turned into a ResourceClaim
-                    for the pod.
-
-                    It adds a name to it that uniquely identifies the ResourceClaim inside the Pod.
-=======
                   Defines which ResourceClaims must be allocated and reserved before the VMI,
                   hence the `virt-launcher` pod is allowed to start. The resources will be made available to the domain
                   which consumes them by name.
@@ -2872,41 +2773,10 @@
                     for the pod.
 
                     Adds a name that uniquely identifies the ResourceClaim inside the pod.
->>>>>>> 079d50f8
                     Containers that need access to the ResourceClaim reference it with this name.
                   properties:
                     name:
                       description: |-
-<<<<<<< HEAD
-                        Name uniquely identifies this resource claim inside the pod.
-                        This must be a DNS_LABEL.
-                      type: string
-                    resourceClaimName:
-                      description: |-
-                        ResourceClaimName is the name of a ResourceClaim object in the same
-                        namespace as this pod.
-
-                        Exactly one of ResourceClaimName and ResourceClaimTemplateName must
-                        be set.
-                      type: string
-                    resourceClaimTemplateName:
-                      description: |-
-                        ResourceClaimTemplateName is the name of a ResourceClaimTemplate
-                        object in the same namespace as this pod.
-
-                        The template will be used to create a new ResourceClaim, which will
-                        be bound to this pod. When this pod is deleted, the ResourceClaim
-                        will also be deleted. The pod name and resource name, along with a
-                        generated component, will be used to form a unique name for the
-                        ResourceClaim, which will be recorded in pod.status.resourceClaimStatuses.
-
-                        This field is immutable and no changes will be made to the
-                        corresponding ResourceClaim by the control plane after creating the
-                        ResourceClaim.
-
-                        Exactly one of ResourceClaimName and ResourceClaimTemplateName must
-                        be set.
-=======
                         Uniquely identifies this resource claim inside the pod.
                         Must be a `DNS_LABEL`.
                       type: string
@@ -2929,7 +2799,6 @@
                         by the control plane after creating the ResourceClaim.
 
                         Exactly one of `ResourceClaimName` and `ResourceClaimTemplateName` must be set.
->>>>>>> 079d50f8
                       type: string
                   required:
                   - name
@@ -3343,12 +3212,7 @@
                           description: Path defines the path to disk file in the container
                           type: string
                         hotpluggable:
-<<<<<<< HEAD
-                          description: Hotpluggable indicates whether the volume can
-                            be hotplugged and hotunplugged.
-=======
                           description: Indicates whether the volume can be hotplugged and hotunplugged.
->>>>>>> 079d50f8
                           type: boolean
                       required:
                       - image
@@ -3362,12 +3226,7 @@
                           description: Indicates whether the volume can be hotplugged and hotunplugged.
                           type: boolean
                         name:
-<<<<<<< HEAD
-                          description: Name of both the DataVolume and the PVC in
-                            the same namespace.
-=======
                           description: Name of both the DataVolume and the PVC in the same namespace.
->>>>>>> 079d50f8
                           type: string
                       required:
                       - name
@@ -3723,42 +3582,6 @@
                   This feature is in alpha.
                 properties:
                   gpuStatuses:
-<<<<<<< HEAD
-                    description: GPUStatuses reflects the state of GPUs requested
-                      in spec.domain.devices.gpus
-                    items:
-                      properties:
-                        deviceResourceClaimStatus:
-                          description: DeviceResourceClaimStatus reflects the DRA
-                            related information for the device
-                          properties:
-                            attributes:
-                              description: |-
-                                Attributes are properties of the device that could be used by kubevirt and other copmonents to learn more
-                                about the device, like pciAddress or mdevUUID
-                              properties:
-                                mDevUUID:
-                                  description: MDevUUID is the mediated device uuid
-                                    of the allocated device
-                                  type: string
-                                pciAddress:
-                                  description: PCIAddress is the PCIe bus address
-                                    of the allocated device
-                                  type: string
-                              type: object
-                            name:
-                              description: Name is the name of actual device on the
-                                host provisioned by the driver as reflected in resourceclaim.status
-                              type: string
-                            resourceClaimName:
-                              description: ResourceClaimName is the name of the resource
-                                claims object used to provision this resource
-                              type: string
-                          type: object
-                        name:
-                          description: Name of the device as specified in spec.domain.devices.gpus.name
-                            or spec.domain.devices.hostDevices.name
-=======
                     description: State of GPUs requested in `spec.domain.devices.gpus`.
                     items:
                       properties:
@@ -3787,7 +3610,6 @@
                         name:
                           description: Name of the device as specified in `spec.domain.devices.gpus.name`
                             or `spec.domain.devices.hostDevices.name`.
->>>>>>> 079d50f8
                           type: string
                       required:
                       - name
@@ -3796,46 +3618,11 @@
                     x-kubernetes-list-type: atomic
                   hostDeviceStatuses:
                     description: |-
-<<<<<<< HEAD
-                      HostDeviceStatuses reflects the state of GPUs requested in spec.domain.devices.hostDevices
-=======
                       State of host devices requested in `spec.domain.devices.hostDevices`.
->>>>>>> 079d50f8
                       DRA
                     items:
                       properties:
                         deviceResourceClaimStatus:
-<<<<<<< HEAD
-                          description: DeviceResourceClaimStatus reflects the DRA
-                            related information for the device
-                          properties:
-                            attributes:
-                              description: |-
-                                Attributes are properties of the device that could be used by kubevirt and other copmonents to learn more
-                                about the device, like pciAddress or mdevUUID
-                              properties:
-                                mDevUUID:
-                                  description: MDevUUID is the mediated device uuid
-                                    of the allocated device
-                                  type: string
-                                pciAddress:
-                                  description: PCIAddress is the PCIe bus address
-                                    of the allocated device
-                                  type: string
-                              type: object
-                            name:
-                              description: Name is the name of actual device on the
-                                host provisioned by the driver as reflected in resourceclaim.status
-                              type: string
-                            resourceClaimName:
-                              description: ResourceClaimName is the name of the resource
-                                claims object used to provision this resource
-                              type: string
-                          type: object
-                        name:
-                          description: Name of the device as specified in spec.domain.devices.gpus.name
-                            or spec.domain.devices.hostDevices.name
-=======
                           description: DRA-related information for the device.
                           properties:
                             attributes:
@@ -3860,7 +3647,6 @@
                         name:
                           description: Name of the device as specified in `spec.domain.devices.gpus.name`
                             or `spec.domain.devices.hostDevices.name`.
->>>>>>> 079d50f8
                           type: string
                       required:
                       - name
@@ -3930,12 +3716,7 @@
                         type: string
                       type: array
                     linkState:
-<<<<<<< HEAD
-                      description: 'LinkState Reports the current operational link
-                        state''. values: up, down.'
-=======
                       description: 'Current operational link state. Values: up, down.'
->>>>>>> 079d50f8
                       type: string
                     mac:
                       description: Hardware address of a Virtual Machine interface.
@@ -4250,11 +4031,7 @@
                         type: boolean
                     type: object
                   migrationNetworkType:
-<<<<<<< HEAD
-                    description: The type of migration network, either 'pod' or 'migration'
-=======
                     description: Type of migration network, either 'pod' or 'migration'.
->>>>>>> 079d50f8
                     type: string
                   migrationPolicyName:
                     description: Name of the migration policy. If string is empty,
@@ -4273,11 +4050,7 @@
                     type: string
                   sourcePersistentStatePVCName:
                     description: If the VMI being migrated uses persistent features
-<<<<<<< HEAD
-                      (backend-storage), its source PVC name is saved here
-=======
                       (backend-storage), its source PVC name is saved here.
->>>>>>> 079d50f8
                     type: string
                   sourcePod:
                     type: string
@@ -4370,11 +4143,7 @@
                     type: string
                   targetPersistentStatePVCName:
                     description: If the VMI being migrated uses persistent features
-<<<<<<< HEAD
-                      (backend-storage), its target PVC name is saved here
-=======
                       (backend-storage), its target PVC name is saved here.
->>>>>>> 079d50f8
                     type: string
                   targetPod:
                     description: The target pod that the VMI is moving to
