---
<<<<<<< HEAD
{{- $version := "v1.60.3-v12n.9" }}
{{- $gitRepoUrl := "deckhouse/3p-containerized-data-importer" }}
=======
{{- $gitRepoName := "3p-containerized-data-importer" }}
{{- $gitRepoUrl := (printf "%s/%s" "deckhouse" $gitRepoName) }}
{{- $version := get $.Core $gitRepoName }}


image: {{ .ModuleNamePrefix }}{{ .ImageName }}-src-artifact
final: false
fromImage: builder/src
git:
  - add: {{ .ModuleDir }}/images/{{ .ImageName }}
    to: /src
    stageDependencies:
      install:
        - '**/*'
    excludePaths:
      - patches/README.md
secrets:
- id: SOURCE_REPO
  value: {{ $.SOURCE_REPO }}
shell:
  install:
  - |
    mkdir -p ~/.ssh && echo "StrictHostKeyChecking accept-new" > ~/.ssh/config
    echo "Git clone CDI repository..."
    git clone --depth 1 --branch {{ $version }} $(cat /run/secrets/SOURCE_REPO)/{{ $gitRepoUrl }} /src/containerized-data-importer

    rm -rf /src/containerized-data-importer/.git
>>>>>>> 8abd9c5c

---
image: {{ .ModuleNamePrefix }}{{ .ImageName }}
final: false
fromImage: {{ eq $.SVACE_ENABLED "false" | ternary "builder/golang-bookworm-1.23" "builder/alt-go-svace" }}
mount:
  - fromPath: ~/go-pkg-cache
    to: /go/pkg
import:
- image: {{ .ModuleNamePrefix }}{{ .ImageName }}-src-artifact
  add: /src/containerized-data-importer
  to: /containerized-data-importer
  before: install
secrets:
- id: SOURCE_REPO
  value: {{ $.SOURCE_REPO }}
- id: GOPROXY
  value: {{ .GOPROXY }}
shell:
  beforeInstall:
{{- if eq $.SVACE_ENABLED "false" }}
  {{- include "debian packages proxy" . | nindent 2 }}
  - apt-get install --yes libnbd-dev
  {{- include "debian packages clean" . | nindent 2 }}
{{- else }}
  {{- include "alt packages proxy" . | nindent 2 }}
  - apt-get -qq install -y libnbd-devel
  {{- include "alt packages clean" . | nindent 2 }}
{{- end }}

  install:
  - |
    export GOPROXY=$(cat /run/secrets/GOPROXY)
    mkdir -p ~/.ssh && echo "StrictHostKeyChecking accept-new" > ~/.ssh/config

  - |
    echo Download Go modules.
    cd /containerized-data-importer
    go mod download

    echo Update modules to mitigate CVEs...

    # CVE-2024-45337,CVE-2025-22869
    go get golang.org/x/crypto@v0.38.0
    # CVE-2025-22870, CVE-2025-22872
    go get golang.org/x/net@v0.40.0
    # CVE-2025-27144
    go get github.com/go-jose/go-jose/v3@v3.0.4
    # CVE-2025-22868
    go get golang.org/x/oauth2@v0.27.0

    go mod tidy
    go mod vendor
    # Apply patch for json-patch from 3p-cdi repo
    git apply --ignore-space-change --ignore-whitespace patches/replace-op-for-evanphx-json-patch-v5-lib.patch

  setup:
  - mkdir /cdi-binaries
  - cd /containerized-data-importer

  - export GOOS=linux
  - export GOARCH=amd64
  - export CGO_ENABLED=0
  - export X_FLAGS="-X kubevirt.io/containerized-data-importer/pkg/version.gitVersion=v{{ $version }}-patched"

  - echo ============== Build cdi-apiserver ===========
  - |
    {{- $_ := set $ "ProjectName" (list $.ImageName "cdi-apiserver" | join "/") }}
    {{- include "image-build.build" (set $ "BuildCommand" `go build -ldflags="-s -w $X_FLAGS" -o /cdi-binaries/cdi-apiserver ./cmd/cdi-apiserver`) | nindent 6 }}

  - echo ============== Build cdi-cloner ===========
  - |
    {{- $_ := set $ "ProjectName" (list $.ImageName "cdi-cloner" | join "/") }}
    {{- include "image-build.build" (set $ "BuildCommand" `go build -ldflags="-s -w" -o /cdi-binaries/cdi-cloner ./cmd/cdi-cloner`) | nindent 6 }}

  - echo ============== Build cdi-controller ===========
  - |
    {{- $_ := set $ "ProjectName" (list $.ImageName "cdi-controller" | join "/") }}
    {{- include "image-build.build" (set $ "BuildCommand" `go build -ldflags="-s -w" -o /cdi-binaries/cdi-controller ./cmd/cdi-controller`) | nindent 6 }}

  - echo ============== Build cdi-uploadproxy ===========
  - |
    {{- $_ := set $ "ProjectName" (list $.ImageName "cdi-uploadproxy" | join "/") }}
    {{- include "image-build.build" (set $ "BuildCommand" `go build -ldflags="-s -w" -o /cdi-binaries/cdi-uploadproxy ./cmd/cdi-uploadproxy`) | nindent 6 }}

  - echo ============== Build cdi-image-size-detection  ===========
  - |
    {{- $_ := set $ "ProjectName" (list $.ImageName "cdi-image-size-detection" | join "/") }}
    {{- include "image-build.build" (set $ "BuildCommand" `go build -ldflags="-s -w" -o /cdi-binaries/cdi-image-size-detection ./tools/cdi-image-size-detection`) | nindent 6 }}

  - echo ============== Build cdi-operator  ===========
  - |
    {{- $_ := set $ "ProjectName" (list $.ImageName "cdi-operator" | join "/") }}
    {{- include "image-build.build" (set $ "BuildCommand" `go build -ldflags="-s -w" -o /cdi-binaries/cdi-operator ./cmd/cdi-operator`) | nindent 6 }}

  - export CGO_ENABLED=1

  - echo ============== Build cdi-importer ===========
  - |
    {{- $_ := set $ "ProjectName" (list $.ImageName "cdi-importer" | join "/") }}
    {{- include "image-build.build" (set $ "BuildCommand" `go build -ldflags="-s -w" -o /cdi-binaries/cdi-importer ./cmd/cdi-importer`) | nindent 6 }}

  - echo ============== Build cdi-source-update-poller  ===========
  - |
    {{- $_ := set $ "ProjectName" (list $.ImageName "cdi-source-update-poller" | join "/") }}
    {{- include "image-build.build" (set $ "BuildCommand" `go build -ldflags="-s -w" -o /cdi-binaries/cdi-source-update-poller ./tools/cdi-source-update-poller`) | nindent 6 }}


  - chown -R 64535:64535 /cdi-binaries/*
  - ls -la /cdi-binaries

---
image: {{ .ModuleNamePrefix }}{{ .ImageName }}-cbuilder
final: false
fromImage: {{ eq $.SVACE_ENABLED "false" | ternary "builder/golang-bookworm-1.23" "builder/alt-go-svace" }}
git:
  - add: {{ .ModuleDir }}/images/{{ .ImageName }}
    to: /
    includePaths:
    - static_binaries
    stageDependencies:
      install:
        - '*.c'
shell:
  install:
{{- if eq $.SVACE_ENABLED "false" }}
  {{- include "debian packages proxy" . | nindent 2 }}
  - apt-get install --yes musl-dev musl-tools
  {{- include "debian packages clean" . | nindent 2 }}
{{- else }}
  {{- include "alt packages proxy" . | nindent 2 }}
  - apt-get -qq install -y musl-devel musl-devel-static
  {{- include "alt packages clean" . | nindent 2 }}
{{- end }}
  - |
    cd /static_binaries
    echo "Building simple app that prints hello cdi"
    mkdir -p /bins
    {{- $_ := set $ "ProjectName" (list $.ImageName "hello" | join "/") }}
    {{- include "image-build.build" (set $ "BuildCommand" `musl-gcc -static -Os -o /bins/hello hello.c`) | nindent 6 }}
    {{- $_ := set $ "ProjectName" (list $.ImageName "printFile" | join "/") }}
    {{- include "image-build.build" (set $ "BuildCommand" `musl-gcc -static -Os -o /bins/printFile print_file_context.c`) | nindent 6 }}
    strip /bins/hello
    strip /bins/printFile<|MERGE_RESOLUTION|>--- conflicted
+++ resolved
@@ -1,8 +1,4 @@
 ---
-<<<<<<< HEAD
-{{- $version := "v1.60.3-v12n.9" }}
-{{- $gitRepoUrl := "deckhouse/3p-containerized-data-importer" }}
-=======
 {{- $gitRepoName := "3p-containerized-data-importer" }}
 {{- $gitRepoUrl := (printf "%s/%s" "deckhouse" $gitRepoName) }}
 {{- $version := get $.Core $gitRepoName }}
@@ -30,7 +26,6 @@
     git clone --depth 1 --branch {{ $version }} $(cat /run/secrets/SOURCE_REPO)/{{ $gitRepoUrl }} /src/containerized-data-importer
 
     rm -rf /src/containerized-data-importer/.git
->>>>>>> 8abd9c5c
 
 ---
 image: {{ .ModuleNamePrefix }}{{ .ImageName }}
