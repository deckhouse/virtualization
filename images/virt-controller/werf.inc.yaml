---
image: {{ .ModuleNamePrefix }}{{ .ImageName }}
fromImage: {{ .ModuleNamePrefix }}distroless
<<<<<<< HEAD
fromCacheVersion: "{{ now | date "Mon Jan 2 15:04:05 MST 2006" }}"
=======
git:
  {{- include "image mount points" . }}
>>>>>>> c56bdbc7
import:
- image: {{ .ModuleNamePrefix }}virt-artifact
  add: /kubevirt-binaries/
  to: /usr/bin
  includePaths:
  - virt-controller
  before: setup
- image: {{ .ModuleNamePrefix }}virt-artifact
  add: /kubevirt-config-files/
  to: /etc
  includePaths:
  - passwd
  - group
  - .version
  before: setup
# Source https://github.com/kubevirt/kubevirt/blob/v1.3.1/cmd/virt-controller/BUILD.bazel
{{- if eq $.DEBUG_COMPONENT "delve/virt-controller" }}
- image: debuger
  add: /app/dlv
  to: /app/dlv
  after: install
{{- end }}
imageSpec:
  config:
    user: 64535
  {{- if eq $.DEBUG_COMPONENT "delve/virt-controller" }}
    env:
      PATH: "/usr/local/sbin:/usr/local/bin:/usr/sbin:/usr/bin:/sbin:/bin:/app/dlv"
      XDG_CONFIG_HOME: "/tmp"
    entrypoint: ["/app/dlv", "--listen=:2345", "--headless=true", "--continue", "--log=true", "--log-output=debugger,debuglineerr,gdbwire,lldbout,rpc", "--accept-multiclient", "--api-version=2", "exec", "/usr/bin/virt-controller", "--"]
  {{- else }}
    entrypoint: ["/usr/bin/virt-controller"]
  {{- end }}<|MERGE_RESOLUTION|>--- conflicted
+++ resolved
@@ -1,12 +1,8 @@
 ---
 image: {{ .ModuleNamePrefix }}{{ .ImageName }}
 fromImage: {{ .ModuleNamePrefix }}distroless
-<<<<<<< HEAD
-fromCacheVersion: "{{ now | date "Mon Jan 2 15:04:05 MST 2006" }}"
-=======
 git:
   {{- include "image mount points" . }}
->>>>>>> c56bdbc7
 import:
 - image: {{ .ModuleNamePrefix }}virt-artifact
   add: /kubevirt-binaries/
