---
{{- $gitRepoName := $.ImageName }}
{{- $version := get $.Firmware $gitRepoName }}
{{- $gitRepoUrl := "libvirt/libvirt.git" }}

image: {{ .ModuleNamePrefix }}{{ .ImageName }}-src-artifact
final: false
fromImage: builder/src
git:
- add: {{ .ModuleDir }}/images/{{ .ImageName }}
  to: /
  includePaths:
  - install-libvirt.sh
  - patches
  excludePaths:
    - patches/README.md
  stageDependencies:
    install:
      - '**/*'
secrets:
- id: SOURCE_REPO
  value: {{ $.SOURCE_REPO_GIT }}
shell:
  install:
  - |
    git clone --depth=1 $(cat /run/secrets/SOURCE_REPO)/{{ $gitRepoUrl }} --branch {{ $version }} /{{ $gitRepoName }}-{{ $version }}

    cd /{{ $gitRepoName }}-{{ $version }}

    if [[ "$(cat /run/secrets/SOURCE_REPO)" =~ "github.com" ]] ; then
      echo "Checkout submodules"
      git submodule update --init --recursive --depth=1
    else
      echo "Checkout submodules with URL rewrite"
      git \
        -c url."$(cat /run/secrets/SOURCE_REPO)/".insteadOf=https://github.com/  \
        -c url."$(cat /run/secrets/SOURCE_REPO)/".insteadOf=https://gitlab.com/  \
        submodule update --init --recursive --depth=1
    fi

---
{{- $name := print $.ImageName "-dependencies" -}}
{{- define "$name" -}}
altPackages:
- binutils
- gcc-c++
- git gettext
- bash-completion
- clang ccache
- make cmake
- meson ninja-build
- attr
- iproute iptables iptables-nft iptables-ipv6
- openvswitch ebtables
- pkgconfig
- polkit kmod
- parted
- qemu-img open-iscsi
- xml-utils xsltproc
- systemd-container polkit
- python3 python3-devel
- python3-module-pytest python3-module-docutils
- python3-tools python3-module-pip
- python3-module-black
- mdevctl tshark
- dmsetup pm-utils
altLibraries:
- libudev-devel
- libpciaccess-devel
- libyajl-devel sanlock-devel
- libpcap-devel libnl-devel
- libselinux-devel libsasl2-devel
- libssh-devel
- libssh2-devel
- libparted-devel
- libdevmapper-devel
- ceph-devel
- libiscsi-devel libglusterfs-devel
- libgnutls-devel libp11-kit-devel
- libreadline-devel libtasn1-devel
- libattr-devel libbsd-devel
- libsystemd-devel
- systemtap-sdt-devel
- libacl-devel glib2-devel glibc-utils
- libgio-devel libxml2-devel
- libtirpc-devel libsasl2-devel
- wireshark-devel
- zlib-devel libclocale
- libslirp-devel
- libyajl-devel libselinux-devel
packages:
- dmidecode lvm2 libattr libbsd libmd util-linux 
- libgcrypt libfuse3 libaudit libnbd libcap-ng 
- openssl libcurl e2fsprogs libxcrypt numactl
{{- end -}}

{{ $builderDependencies := include "$name" . | fromYaml }}
image: {{ .ModuleNamePrefix }}{{ .ImageName }}
final: false
fromImage: {{ eq $.SVACE_ENABLED "false" | ternary "builder/alt" "builder/alt-go-svace" }}
import:
- image: {{ .ModuleNamePrefix }}{{ .ImageName }}-src-artifact
  add: /{{ $gitRepoName }}-{{ $version }}
  to: /{{ $gitRepoName }}-{{ $version }}
  before: install
- image: {{ .ModuleNamePrefix }}{{ .ImageName }}-src-artifact
  add: /patches
  to: /patches
  before: install
- image: {{ .ModuleNamePrefix }}{{ .ImageName }}-src-artifact
  add: /install-libvirt.sh
  to: /install-libvirt.sh
  before: install
<<<<<<< HEAD
{{- $images := list "dmidecode" "lvm2" "libattr" "libbsd" "libmd" "libblkid" "libgcrypt" "libfuse3" "libaudit" "libcap-ng" "openssl" "libcurl" "e2fsprogs" "libxcrypt" "libjson-c5" "numactl" "keyutils" -}}
{{- include "importPackageImages" (list . $images "install") -}}
=======
{{- include "importPackageImages" (list . $builderDependencies.packages "install") -}}
>>>>>>> 5dc2ed5f
- image: {{ .ModuleNamePrefix }}qemu
  add: /qemu-img
  to: /qemu-img
  before: install
shell:
  beforeInstall:
  {{- include "alt packages proxy" . | nindent 2 }}
  - |
    apt-get install -y \
      {{ $builderDependencies.altPackages | join " " }} \
      {{ $builderDependencies.altLibraries | join " " }}

  {{- include "alt packages clean" . | nindent 2 }}
  - |
    rm -f /usr/lib*/python3*/EXTERNALLY-MANAGED
    rpm -qa | sort > /packages.txt
    mkdir -p /usr/libexec/ccache-wrappers
    ln -s /usr/bin/ccache /usr/libexec/ccache-wrappers/cc
    ln -s /usr/bin/ccache /usr/libexec/ccache-wrappers/clang
    ln -s /usr/bin/ccache /usr/libexec/ccache-wrappers/gcc

  install:
  - |
    # Install packages
    PKGS="{{ $builderDependencies.packages | join " " }}"
    PKGS+=" qemu-img"
    for pkg in $PKGS; do
      cp -a /$pkg/. /
      rm -rf /$pkg
    done
    mkdir -p ~/.ssh && echo "StrictHostKeyChecking accept-new" > ~/.ssh/config

    export CCACHE_WRAPPERSDIR="/usr/libexec/ccache-wrappers"
    export CCACHE_DIR="$CCACHE_BASEDIR/ccache"
    export CCACHE_BASEDIR="$(pwd)"
    export PATH="$CCACHE_WRAPPERSDIR:$PATH"
    export MAKE="/usr/bin/make"
    export NINJA="/usr/bin/ninja"
    export PYTHON="/usr/bin/python3"

    cd /{{ $gitRepoName }}-{{ $version }}

    for p in /patches/*.patch ; do
      echo -n "Apply ${p} ... "
      git apply  --ignore-space-change --ignore-whitespace ${p} && echo OK || (echo FAIL ; exit 1)
    done

    CFLAGS="-Wframe-larger-than=262144" meson setup build \
      -Dinit_script=systemd \
      -Dsystem=true \
      -Dremote_default_mode=direct \
      -Dpciaccess=enabled \
      -Dsasl=enabled \
      -Dpolkit=enabled \
      -Dlibssh=enabled \
      -Dlibssh2=enabled \
      -Dnumactl=enabled \
      -Dcapng=enabled \
      -Dudev=enabled \
      -Ddriver_network=enabled \
      -Ddriver_interface=enabled \
      -Ddriver_libvirtd=enabled \
      -Ddriver_qemu=enabled \
      -Ddriver_remote=enabled \
      -Dselinux=enabled \
      -Dselinux_mount=enabled \
      -Ddriver_esx=disabled -Dcurl=disabled \
      -Dfirewalld=disabled \
      -Dfirewalld_zone=disabled \
      -Ddocs=disabled \
      -Ddriver_ch=disabled \
      -Ddriver_lxc=disabled -Dlogin_shell=disabled \
      -Ddriver_openvz=disabled \
      -Ddriver_test=disabled \
      -Ddriver_vbox=disabled \
      -Ddriver_vmware=disabled \
      -Ddriver_hyperv=disabled -Dopenwsman=disabled \
      -Ddriver_vz=disabled \
      -Ddriver_bhyve=disabled \
      -Dvbox_xpcomc_dir=disabled \
      -Dwireshark_dissector=disabled \
      -Dwireshark_plugindir=disabled \
      -Dstorage_gluster=disabled -Dglusterfs=disabled \
      -Dstorage_fs=disabled \
      -Dstorage_lvm=disabled \
      -Dstorage_zfs=disabled \
      -Dstorage_vstorage=disabled \
      -Dstorage_rbd=disabled \
      -Dstorage_mpath=disabled \
      -Dstorage_iscsi=disabled \
      -Dstorage_iscsi_direct=disabled -Dlibiscsi=disabled \
      -Dlibiscsi=disabled


      {{- $_ := set $ "ProjectName" (list $.ImageName "libvirt" | join "/") }}
      {{- include "image-build.build" (set $ "BuildCommand" `ninja -C build -j$(nproc)`) | nindent 6 }}

  setup:
  - |
    /install-libvirt.sh --version-num "{{ $version }}" \
                        -s /{{ $gitRepoName }}-{{ $version }} \
                        -d /BINS \
                        -b build<|MERGE_RESOLUTION|>--- conflicted
+++ resolved
@@ -89,9 +89,10 @@
 - libslirp-devel
 - libyajl-devel libselinux-devel
 packages:
-- dmidecode lvm2 libattr libbsd libmd util-linux 
-- libgcrypt libfuse3 libaudit libnbd libcap-ng 
+- dmidecode lvm2 libattr libbsd libmd util-linux
+- libgcrypt libfuse3 libaudit libnbd libcap-ng
 - openssl libcurl e2fsprogs libxcrypt numactl
+- libjson-c5 keyutils
 {{- end -}}
 
 {{ $builderDependencies := include "$name" . | fromYaml }}
@@ -111,12 +112,7 @@
   add: /install-libvirt.sh
   to: /install-libvirt.sh
   before: install
-<<<<<<< HEAD
-{{- $images := list "dmidecode" "lvm2" "libattr" "libbsd" "libmd" "libblkid" "libgcrypt" "libfuse3" "libaudit" "libcap-ng" "openssl" "libcurl" "e2fsprogs" "libxcrypt" "libjson-c5" "numactl" "keyutils" -}}
-{{- include "importPackageImages" (list . $images "install") -}}
-=======
 {{- include "importPackageImages" (list . $builderDependencies.packages "install") -}}
->>>>>>> 5dc2ed5f
 - image: {{ .ModuleNamePrefix }}qemu
   add: /qemu-img
   to: /qemu-img
