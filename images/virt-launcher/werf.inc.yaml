--- conflicted
+++ resolved
@@ -127,14 +127,9 @@
 - util-linux libfuse3 nettle libgsasl
 - libnbd libcap-ng libcapstone libcurl
 - libjson-c5 keyutils libisofs
-<<<<<<< HEAD
-- zlib p11-kit linux-pam
+- zlib zstd p11-kit linux-pam
 - libssh libssh2
 - libpixman libqpl rdma-core
-=======
-- zlib zstd p11-kit linux-pam
-- libssh libssh2 libgcc1
->>>>>>> d49b0082
 {{- end -}}
 
 {{ $builderDependencies := include "$name" . | fromYaml }}
