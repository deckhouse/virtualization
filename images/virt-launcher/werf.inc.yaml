--- conflicted
+++ resolved
@@ -58,11 +58,6 @@
   - libpmem-devel
   - libdaxctl-devel
   - bzlib-devel
-<<<<<<< HEAD
-  - libsnappy-devel
-=======
-  - liblzo2-devel
->>>>>>> fb289ee8
   - libcacard-devel
   - libusbredir-devel
   - libepoxy-devel
@@ -85,11 +80,6 @@
   - systemtap-sdt-devel
   - glib2-devel
   - libgio-devel
-<<<<<<< HEAD
-  - libtirpc-devel
-=======
-  - libxml2-devel
->>>>>>> fb289ee8
   - libclocale
   - libLLVMSPIRVLib-devel
   - ethtool
@@ -132,16 +122,13 @@
 - zlib zstd p11-kit
 - libssh libssh2
 - libpixman libqpl rdma-core
-<<<<<<< HEAD
 - krb5 xz libxml2
-=======
 - readline
 - selinux
 - linux-pam
 - cyrus-sasl2
 - snappy
 - libtasn1 libtirpc
->>>>>>> fb289ee8
 {{- end -}}
 
 {{ $builderDependencies := include "$name" . | fromYaml }}
