---
image: {{ .ModuleNamePrefix }}{{ .ImageName }}
final: true
fromImage: {{ .ModuleNamePrefix }}distroless
import:
  - image: {{ .ModuleNamePrefix }}{{ .ImageName }}-binaries
    add: /relocate
    to: /
    after: install
  - image: tools/tini-v0.19.0
    add: /usr/bin/tini
    to: /usr/bin/tini
    after: install
imageSpec:
  config:
    user: 0

---
{{- $name := print $.ImageName "-dependencies" -}}
{{- define "$name" -}}
altLibs:
  - libxfs-devel
  - libpci-devel
  - libgvnc-devel
  - libfdt-devel
  - libpixman-devel
  - libuuid-devel
  - libtasn1-devel
  - libslirp-devel
  - libdrm-devel
  - libxdp-devel
  - libSDL2-devel
  - libSDL2_image-devel
  - libncursesw-devel
  - libalsa-devel
  - libpulseaudio-devel
  - pipewire-libs
  - pipewire-jack-libs-devel
  - libsoundio-devel
  - libsasl2-devel
  - libjpeg-devel
  - libpng-devel
  - libxkbcommon-devel
  - xkeyboard-config-devel
  - libgtk+3-devel
  - libvte
  - libvte-devel
  - libvte3-devel
  - libvirglrenderer-devel
  - libdbus
  - libusb-devel
  - liburing-devel
  - libbpf-devel
  - libspice-server-devel
  - ceph-devel
  - libnfs-devel
  - libzstd-devel
  - libseccomp-devel
  - libudev-devel
  - libmultipath-devel
  - libblkio-devel
  - libpmem-devel
  - libdaxctl-devel
  - rdma-core-devel
  - bzlib-devel
  - liblzo2-devel
  - libsnappy-devel
  - libcacard-devel
  - libusbredir-devel
  - libepoxy-devel
  - libgbm-devel
  - libvitastor-devel
  - libiscsi-devel
  - libaio-devel
  - libselinux-devel
  - libqpl-devel
  - libglusterfs11-api-devel
  - libvdeplug-devel
  - libpciaccess-devel
  - libyajl-devel
  - sanlock-devel
  - libpcap-devel
  - libnl-devel
  - libparted-devel
  - libdevmapper-devel
  - libglusterfs-devel
  - libfuse-devel
  - libreadline-devel
  - libsystemd-devel
  - systemtap-sdt-devel
  - glib2-devel
  - libgio-devel
  - libxml2-devel
  - libgcc1
  - libtirpc-devel
  - libclocale
  - libLLVMSPIRVLib-devel
  - ethtool
  - fdisk
  - glibc-gconv-modules
  - gnutls-utils
  - hwclock
  - iptables
  - passt
  - pcre
  - procps
  - policycoreutils
  - psmisc
  - msulogin
  - iproute2
binaries:
  # Gnu utils (requared for swtpm)
  - /usr/bin/certtool
  - /usr/bin/gnutls-cli
  - /usr/bin/ocsptool
  - /usr/bin/p11tool
  - /usr/bin/psktool
  # Xorriso (Creates an image of an ISO9660 filesystem)
  - /usr/bin/xorriso-dd-target /usr/bin/xorrisofs /usr/bin/xorriso
  # Swtpm
  - /usr/bin/swtpm /usr/bin/swtpm_bios /usr/bin/swtpm_cert /usr/bin/swtpm_ioctl /usr/bin/swtpm_localca /usr/bin/swtpm_setup
  # Dmidecode
  - /usr/sbin/biosdecode /usr/sbin/dmidecode
  # Numactl
  - /usr/bin/memhog /usr/bin/migratepages /usr/bin/migspeed /usr/bin/numactl /usr/bin/numastat
  # Iproute2
  - /usr/sbin/tc
packages:
- swtpm libtpms numactl dmidecode
- libisoburn libburn libattr libaudit
- gnutls acl libbsd libgcrypt libmd
- util-linux libfuse3 nettle libgsasl
- libnbd libcap-ng libcapstone libcurl
<<<<<<< HEAD
- zlib p11-kit linux-pam
- libssh libssh2
=======
- libjson-c5 keyutils libisofs
- zlib
>>>>>>> f15f896c
{{- end -}}

{{ $builderDependencies := include "$name" . | fromYaml }}

{{- $gitRepoName := "libvirt" }}
{{- $version := get $.Firmware $gitRepoName }}

image: {{ .ModuleNamePrefix }}{{ .ImageName }}-binaries
final: false
fromImage: {{ .ModuleNamePrefix }}base-alt-p11-binaries
git:
  # Add qemu and virtqemud configs
  - add: {{ .ModuleDir }}/images/{{ .ImageName }}/configs
    to: /relocate/etc/libvirt
    stageDependencies:
      setup:
      - qemu.conf
      - virtqemud.conf
    includePaths:
    - qemu.conf
    - virtqemud.conf
  - add: {{ .ModuleDir }}/images/{{ .ImageName }}/configs
    to: /relocate/etc
    stageDependencies:
      setup:
      - nsswitch.conf
    includePaths:
    - nsswitch.conf
import:
# Libvirt and QEMU libraries and binaries
- image: {{ .ModuleNamePrefix }}libvirt
  add: /BINS
  to: /libvirt-bins
  before: install
- image: {{ .ModuleNamePrefix }}qemu
  add: /BINS
  to: /qemu-bins
  before: install

# EDK2 (uefi firmware)
- image: {{ .ModuleNamePrefix }}edk2
  add: /FIRMWARE/
  to: /relocate/usr/share/edk2/ovmf
  before: install
  includePaths:
  - '*.fd'
  - '*.bin'
  - '*.efi'
  - '*.iso'
- image: {{ .ModuleNamePrefix }}edk2
  add: /FIRMWARE/
  to: /relocate/usr/share/qemu/firmware
  before: install
  includePaths:
  - '*.json'
# Import from virt artifact
- image: {{ .ModuleNamePrefix }}virt-artifact
  add: /kubevirt-config-files/.version
  to: /.version
  after: install

- image: {{ .ModuleNamePrefix }}virt-artifact
  add: /kubevirt-binaries/
  to: /relocate/usr/bin
  before: setup
  includePaths:
  - container-disk
  - virt-freezer
  - virt-launcher
  - virt-launcher-monitor
  - virt-probe
  - virt-tail
- image: {{ .ModuleNamePrefix }}{{ .ImageName }}-gobuilder
  add: /binaries
  to: /relocate/usr/bin
  before: setup
  includePaths:
  - node-labeller
  - vlctl

{{- include "importPackageImages" (list . $builderDependencies.packages "install") -}}

# Statically builded
- image: {{ .ModuleNamePrefix }}packages/openssl
  add: /openssl
  to: /relocate
  after: setup
  includePaths:
  - usr/bin/openssl
- image: tools/util-linux
  add: /
  to: /relocate/usr
  after: setup
  includePaths:
  - sbin/hwclock

# GNU utilities
- image: tools/coreutils
  add: /
  to: /relocate
  after: setup
  includePaths:
  - usr/bin/cp
  - usr/bin/sleep
  - usr/bin/coreutils

- image: {{ .ModuleNamePrefix }}{{ .ImageName }}-cbuilder
  add: /bins
  to: /relocate/usr/bin
  before: setup
  includePaths:
  - temp_pod
shell:
  beforeInstall:
  {{- include "alt packages proxy" . | nindent 2 }}
  - |
    apt-get install -y \
      {{ $builderDependencies.altLibs | join " " }} \
      {{ $builderDependencies.altPackages | join " " }}

    {{- include "alt packages clean" . | nindent 2 }}
  install:
  - |
    echo "Install packages"
    PKGS="{{ $builderDependencies.packages | join " " }}"
    for pkg in $PKGS; do
      cp -a /$pkg/. /
      rm -rf /$pkg
    done

    echo "Create folder hierarchy in VBINS"
    mkdir -p /VBINS/{etc,root}
    mkdir -p /VBINS/var/{log/libvirt/qemu,log/swtpm/libvirt/qemu,lib/libvirt/qemu,run/libvirt/qemu}

    echo "=====Copy libvirt binaries to temp folder======"
    cp -a /libvirt-bins/. /VBINS/

    echo "=====Copy qemu binaries to temp folder======"
    cp -a /qemu-bins/. /VBINS/


    echo "find and copy additional libs"
    FILES=$(find /VBINS/usr/bin/ -type f)
    FILES+=" $(find /VBINS/usr/sbin/ -type f)"

    LIBS="/usr/lib64/libbsd.s* /usr/lib64/libnbd.s* /usr/lib64/libfuse3.s*"
    LIBS+=" /usr/lib64/libjson-c.s* /usr/lib64/libssh.s* /usr/lib64/libssh2.s*"
    LIBS+=" /usr/lib64/libtpms* /usr/lib64/libjson* /usr/lib64/libfuse*"
    LIBS+=" /usr/lib64/libxml2.s* /usr/lib64/libgcc_s* /usr/lib64/libaudit*"
    LIBS+=" /usr/lib64/libisoburn.s* /usr/lib64/libacl.s*"

    echo "Relocate additional libs for files in /VBINS"
    ./relocate_binaries.sh -i "$FILES" -o /VBINS

    echo "Relocate additional libs to /VBINS"
    ./relocate_binaries.sh -i "$LIBS" -o /VBINS

    cp -a /VBINS/. /relocate

    echo "Show libs after relocation in /relocate/usr/lib64"
    ls -la /relocate/usr/lib64
    # Cleanup
    rm -rf /{VBINS,qemu-bins,libvirt-bins}

  setup:
  - |
    echo "Copy binaries to /relocate"
    ./relocate_binaries.sh -i "{{ $builderDependencies.binaries | join " " }}" -o /relocate

    echo "Copy additional config swtpm"
    cp -a /etc/{swtpm_setup.conf,swtpm-localca.conf,swtpm-localca.options} /relocate/etc/

    echo "Copy xattr config"
    cp -a /etc/xattr.conf /relocate/etc

    # glibc-gconv-modules
    # This package contains helper modules necessary to convert data between various charsets
    cp -a /usr/lib64/gconv /relocate/usr/lib64/gconv

    echo "root:x:0:0:root:/root:/bin/bash" >> /relocate/etc/passwd
    echo "root:x:0:" >> /relocate/etc/group
    echo "root:x:::::::" >> /relocate/etc/shadow

    echo "qemu:x:107:107::/home/qemu:/bin/bash" >> /relocate/etc/passwd
    echo "qemu:x:107:" >> /relocate/etc/group
    mkdir -p /relocate/home/qemu
    chown -R 107:107 /relocate/home/qemu

  - |
    echo "Create symlinks for OVMF"
    mkdir -p /relocate/usr/share/OVMF

    cd /relocate/usr/share/edk2/ovmf
    ln -sf OVMF_CODE.fd   OVMF_CODE.cc.fd

    cd /relocate
    ln -sf ../edk2/ovmf/OVMF_CODE.cc.fd       usr/share/OVMF/OVMF_CODE.cc.fd

    ln -s ../edk2/ovmf/OVMF_CODE.secboot.fd   usr/share/OVMF
    ln -s ../edk2/ovmf/OVMF_VARS.fd           usr/share/OVMF
    ln -s ../edk2/ovmf/OVMF_VARS.secboot.fd   usr/share/OVMF
    ln -s ../edk2/ovmf/UefiShell.iso          usr/share/OVMF

    cd /

  - |
    convert_version() {
      local version="${1#v}"
      IFS='.' read -r major minor patch <<< "$version"
      printf "%d%03d\n" "$major" "$minor"
    }

    libvirt_version=$(convert_version {{ $version }})

    echo "libvirt_version: $libvirt_version"

    SYMLINC_LIST=$(cat <<EOF
    libvirt.so.0.${libvirt_version}.0        libvirt.so.0
    libvirt.so.0                             libvirt.so
    libvirt-qemu.so.0.${libvirt_version}.0   libvirt-qemu.so.0
    libvirt-qemu.so.0                        libvirt-qemu.so
    libvirt-lxc.so.0.${libvirt_version}.0    libvirt-lxc.so.0
    libvirt-lxc.so.0                         libvirt-lxc.so
    libvirt-admin.so.0.${libvirt_version}.0  libvirt-admin.so.0
    libvirt-admin.so.0                       libvirt-admin.so
    EOF
    )

    cd /relocate

    while IFS= read -r LINE; do
      echo "Create symlinc for $LINE"
      TARGET=$(echo $LINE | awk -F' ' '{print $1}')
      SYMLINK=$(echo $LINE | awk -F' ' '{print $2}')
      ln -s ../local/lib64/$TARGET usr/lib64/$SYMLINK
    done <<< "$SYMLINC_LIST"

    echo "List files in /relocate/usr/local/lib64"
    ls -la usr/local/lib64

  - |
    cd /relocate

    echo "Create symlinks for container-disk"
    mkdir -p /relocate/init/usr/bin
    ln -s usr/bin/container-disk ./init/usr/bin/container-disk

    echo "Create symlink for run -> var/run "
    ln -s var/run run

  # /etc/libvirt-init will be copied back into /etc/libvirt at runtime. This is necessary because we configure libvirt to mount /etc/libvirt and set readOnlyRootFilesystem for other directories.
  # DO NOT REMOVE. node-labeler.sh uses /etc/libvirt.
  - |
    cp -a etc/libvirt etc/libvirt-init

---
image: {{ .ModuleNamePrefix }}{{ .ImageName }}-gobuilder
final: false
fromImage: {{ eq $.SVACE_ENABLED "false" | ternary "builder/golang-bookworm-1.24" "builder/alt-go-svace" }}
git:
  - add: {{ .ModuleDir }}/images/{{ .ImageName }}/node-labeller
    to: /node-labeller
    includePaths:
      - '**/*'
    stageDependencies:
      install:
      - '**/*'
  - add: {{ .ModuleDir }}/images/{{ .ImageName }}/vlctl
    to: /src-vlctl
    includePaths:
      - '**/*'
    stageDependencies:
      install:
      - '**/*'
import:
{{- include "importPackageImages" (list . $builderDependencies.packages "install") -}}
secrets:
- id: GOPROXY
  value: {{ .GOPROXY }}
shell:
  install:
  {{- include "debian packages proxy" . | nindent 2 }}
  - |
    echo "install deps libvirt-dev"
{{- if eq $.SVACE_ENABLED "false" }}
    apt-get install -y libvirt-dev
  {{- include "debian packages clean" . | nindent 2 }}
{{- else }}
  - apt-get -qq install -y libvirt-devel
  {{- include "alt packages clean" . | nindent 2 }}
{{- end }}
  - |
    # Install packages
    PKGS="{{ $builderDependencies.packages | join " " }}"
    for pkg in $PKGS; do
      cp -a /$pkg/. /
      rm -rf /$pkg
    done
  - mkdir -p /binaries
  - export GOPROXY=$(cat /run/secrets/GOPROXY)
  - |
    echo "Build node-labeller binaries"
    cd /node-labeller
    echo '== go build -ldflags="-s -w" -o /binaries/node-labeller ./cmd/node-labeller =='
    {{- $_ := set $ "ProjectName" (list $.ImageName "node-labeller" | join "/") }}
    {{- include "image-build.build" (set $ "BuildCommand" `go build -ldflags="-s -w" -o /binaries/node-labeller ./cmd/node-labeller`) | nindent 6 }}
    echo "Done"
  - |
    cd /src-vlctl
    export GOOS=linux
    export GOARCH=amd64
    export CGO_ENABLED=0
    echo '== go build -ldflags="-s -w" -o /binaries/vlctl ./cmd/vlctl/main.go =='
    {{- $_ := set $ "ProjectName" (list $.ImageName "vlctl" | join "/") }}
    {{- include "image-build.build" (set $ "BuildCommand" `go build -ldflags="-s -w" -o /binaries/vlctl ./cmd/vlctl/main.go`) | nindent 6 }}
    echo "Done"
---
image: {{ .ModuleNamePrefix }}{{ .ImageName }}-cbuilder
final: false
fromImage: {{ eq $.SVACE_ENABLED "false" | ternary "builder/golang-bookworm-1.23" "builder/alt-go-svace" }}
git:
  - add: {{ .ModuleDir }}/images/{{ .ImageName }}/static_binaries
    to: /static_binaries
    stageDependencies:
      install:
        - '*.c'
shell:
  beforeInstall:
{{- if eq $.SVACE_ENABLED "false" }}
  {{- include "debian packages proxy" . | nindent 2 }}
  - apt-get install --yes musl-dev musl-tools
  {{- include "debian packages clean" . | nindent 2 }}
{{- else }}
  {{- include "alt packages proxy" . | nindent 2 }}
  - apt-get -qq install -y musl-devel musl-devel-static
  {{- include "alt packages clean" . | nindent 2 }}
{{- end }}
  install:
  - |
    cd /static_binaries
    echo "Building simple app that prints I'am temp pod"
    mkdir -p /bins

    {{- $_ := set $ "ProjectName" (list $.ImageName "temp_pod" | join "/") }}
    {{- include "image-build.build" (set $ "BuildCommand" `musl-gcc -static -Os -o /bins/temp_pod temp_pod.c`) | nindent 6 }}
    strip /bins/temp_pod<|MERGE_RESOLUTION|>--- conflicted
+++ resolved
@@ -131,13 +131,9 @@
 - gnutls acl libbsd libgcrypt libmd
 - util-linux libfuse3 nettle libgsasl
 - libnbd libcap-ng libcapstone libcurl
-<<<<<<< HEAD
+- libjson-c5 keyutils libisofs
 - zlib p11-kit linux-pam
 - libssh libssh2
-=======
-- libjson-c5 keyutils libisofs
-- zlib
->>>>>>> f15f896c
 {{- end -}}
 
 {{ $builderDependencies := include "$name" . | fromYaml }}
