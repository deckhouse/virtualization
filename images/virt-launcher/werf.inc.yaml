---
image: {{ .ModuleNamePrefix }}{{ .ImageName }}
final: true
fromImage: {{ .ModuleNamePrefix }}distroless
import:
  - image: {{ .ModuleNamePrefix }}{{ .ImageName }}-binaries
    add: /relocate
    to: /
    after: install
  - image: tools/tini-v0.19.0
    add: /usr/bin/tini
    to: /usr/bin/tini
    after: install
imageSpec:
  config:
    user: 0

---
{{- $name := print $.ImageName "-dependencies" -}}
{{- define "$name" -}}
altLibs:
  - libssh-devel
  - libssh2-devel
  - libxfs-devel
  - zlib-devel
  - libpci-devel
  - libgvnc-devel
  - libfdt-devel
  - libpixman-devel
  - libuuid-devel
  - libpam0-devel
  - libtasn1-devel
  - libslirp-devel
  - libdrm-devel
  - libxdp-devel
  - libSDL2-devel
  - libSDL2_image-devel
  - libncursesw-devel
  - libalsa-devel
  - libpulseaudio-devel
  - pipewire-libs
  - pipewire-jack-libs-devel
  - libsoundio-devel
  - libsasl2-devel
  - libjpeg-devel
  - libpng-devel
  - libxkbcommon-devel
  - xkeyboard-config-devel
  - libgtk+3-devel
  - libvte
  - libvte-devel
  - libvte3-devel
  - libvirglrenderer-devel
  - libdbus
  - libusb-devel
  - liburing-devel
  - libbpf-devel
  - libspice-server-devel
  - ceph-devel
  - libnfs-devel
  - libzstd-devel
  - libseccomp-devel
  - libudev-devel
  - libmultipath-devel
  - libblkio-devel
  - libpmem-devel
  - libdaxctl-devel
  - rdma-core-devel
  - bzlib-devel
  - liblzo2-devel
  - libsnappy-devel
  - libcacard-devel
  - libusbredir-devel
  - libepoxy-devel
  - libgbm-devel
  - libvitastor-devel
  - libiscsi-devel
  - libaio-devel
  - libselinux-devel
  - libqpl-devel
  - libglusterfs11-api-devel
  - libvdeplug-devel
  - libpciaccess-devel
  - libyajl-devel
  - sanlock-devel
  - libpcap-devel
  - libnl-devel
  - libparted-devel
  - libdevmapper-devel
  - libglusterfs-devel
  - libfuse-devel
  - libp11-kit-devel
  - libreadline-devel
  - libsystemd-devel
  - systemtap-sdt-devel
  - glib2-devel
  - libgio-devel
  - libxml2-devel
  - libgcc1
  - libtirpc-devel
  - libclocale
  - libLLVMSPIRVLib-devel
<<<<<<< HEAD
  - libffi-devel
packages:
=======
  - libisofs
altPackages:
>>>>>>> 5dc2ed5f
  - ethtool
  - fdisk
  - glibc-gconv-modules
  - gnutls-utils
  - hwclock
  - iptables
  - passt
  - pcre
  - procps
  - policycoreutils
  - psmisc
  - msulogin
  - iproute2
binaries:
  # Gnu utils (requared for swtpm)
  - /usr/bin/certtool
  - /usr/bin/gnutls-cli
  - /usr/bin/ocsptool
  - /usr/bin/p11tool
  - /usr/bin/psktool
  # Xorriso (Creates an image of an ISO9660 filesystem)
  - /usr/bin/xorriso-dd-target /usr/bin/xorrisofs /usr/bin/xorriso
  # Swtpm
  - /usr/bin/swtpm /usr/bin/swtpm_bios /usr/bin/swtpm_cert /usr/bin/swtpm_ioctl /usr/bin/swtpm_localca /usr/bin/swtpm_setup
  # Dmidecode
  - /usr/sbin/biosdecode /usr/sbin/dmidecode
  # Numactl
  - /usr/bin/memhog /usr/bin/migratepages /usr/bin/migspeed /usr/bin/numactl /usr/bin/numastat
  # Iproute2
  - /usr/sbin/tc
packages:
- swtpm libtpms numactl dmidecode
- libisoburn libburn libattr libaudit
- gnutls acl libbsd libgcrypt libmd
- util-linux libfuse3 nettle libgsasl 
- libnbd libcap-ng libcapstone libcurl
{{- end -}}

{{ $builderDependencies := include "$name" . | fromYaml }}

{{- $gitRepoName := "libvirt" }}
{{- $version := get $.Firmware $gitRepoName }}

image: {{ .ModuleNamePrefix }}{{ .ImageName }}-binaries
final: false
fromImage: {{ .ModuleNamePrefix }}base-alt-p11-binaries
git:
  # Add qemu and virtqemud configs
  - add: {{ .ModuleDir }}/images/{{ .ImageName }}/configs
    to: /relocate/etc/libvirt
    stageDependencies:
      setup:
      - qemu.conf
      - virtqemud.conf
    includePaths:
    - qemu.conf
    - virtqemud.conf
  - add: {{ .ModuleDir }}/images/{{ .ImageName }}/configs
    to: /relocate/etc
    stageDependencies:
      setup:
      - nsswitch.conf
    includePaths:
    - nsswitch.conf
import:
# Libvirt and QEMU libraries and binaries
- image: {{ .ModuleNamePrefix }}libvirt
  add: /BINS
  to: /libvirt-bins
  before: install
- image: {{ .ModuleNamePrefix }}qemu
  add: /BINS
  to: /qemu-bins
  before: install

# EDK2 (uefi firmware)
- image: {{ .ModuleNamePrefix }}edk2
  add: /FIRMWARE/
  to: /relocate/usr/share/edk2/ovmf
  before: install
  includePaths:
  - '*.fd'
  - '*.bin'
  - '*.efi'
  - '*.iso'
- image: {{ .ModuleNamePrefix }}edk2
  add: /FIRMWARE/
  to: /relocate/usr/share/qemu/firmware
  before: install
  includePaths:
  - '*.json'
# Import from virt artifact
- image: {{ .ModuleNamePrefix }}virt-artifact
  add: /kubevirt-config-files/.version
  to: /.version
  after: install

- image: {{ .ModuleNamePrefix }}virt-artifact
  add: /kubevirt-binaries/
  to: /relocate/usr/bin
  before: setup
  includePaths:
  - container-disk
  - virt-freezer
  - virt-launcher
  - virt-launcher-monitor
  - virt-probe
  - virt-tail
- image: {{ .ModuleNamePrefix }}{{ .ImageName }}-gobuilder
  add: /binaries
  to: /relocate/usr/bin
  before: setup
  includePaths:
  - node-labeller
  - vlctl

<<<<<<< HEAD
{{- $images := list "swtpm" "libtpms" "numactl" "dmidecode" "libisoburn" "libburn" "libattr" "libaudit" "gnutls" "acl" "libbsd" "libgcrypt" "libmd" "libblkid" "libfuse3" "nettle" "libgsasl" "libcap-ng" "libcapstone" "libcurl" "libjson-c5" "keyutils" "libisofs" -}}
{{- include "importPackageImages" (list . $images "install") -}}
=======
{{- include "importPackageImages" (list . $builderDependencies.packages "install") -}}
>>>>>>> 5dc2ed5f

# Statically builded
- image: {{ .ModuleNamePrefix }}packages/openssl
  add: /openssl
  to: /relocate
  after: setup
  includePaths:
  - usr/bin/openssl
- image: tools/util-linux
  add: /
  to: /relocate/usr
  after: setup
  includePaths:
  - sbin/hwclock

# GNU utilities
- image: tools/coreutils
  add: /
  to: /relocate
  after: setup
  includePaths:
  - usr/bin/cp
  - usr/bin/sleep
  - usr/bin/coreutils

- image: {{ .ModuleNamePrefix }}{{ .ImageName }}-cbuilder
  add: /bins
  to: /relocate/usr/bin
  before: setup
  includePaths:
  - temp_pod
shell:
  beforeInstall:
  {{- include "alt packages proxy" . | nindent 2 }}
  - |
    apt-get install -y \
      {{ $builderDependencies.altLibs | join " " }} \
      {{ $builderDependencies.altPackages | join " " }}

    {{- include "alt packages clean" . | nindent 2 }}
  install:
  - |
    echo "Install packages"
    PKGS="{{ $builderDependencies.packages | join " " }}"
    for pkg in $PKGS; do
      cp -a /$pkg/. /
      rm -rf /$pkg
    done

    echo "Create folder hierarchy in VBINS"
    mkdir -p /VBINS/{etc,root}
    mkdir -p /VBINS/var/{log/libvirt/qemu,log/swtpm/libvirt/qemu,lib/libvirt/qemu,run/libvirt/qemu}

    echo "=====Copy libvirt binaries to temp folder======"
    cp -a /libvirt-bins/. /VBINS/

    echo "=====Copy qemu binaries to temp folder======"
    cp -a /qemu-bins/. /VBINS/


    echo "find and copy additional libs"
    FILES=$(find /VBINS/usr/bin/ -type f)
    FILES+=" $(find /VBINS/usr/sbin/ -type f)"

    LIBS="/usr/lib64/libbsd.s* /usr/lib64/libnbd.s* /usr/lib64/libfuse3.s*"
    LIBS+=" /usr/lib64/libjson-c.s* /usr/lib64/libssh.s* /usr/lib64/libssh2.s*"
    LIBS+=" /usr/lib64/libtpms* /usr/lib64/libjson* /usr/lib64/libfuse*"
    LIBS+=" /usr/lib64/libxml2.s* /usr/lib64/libgcc_s* /usr/lib64/libaudit*"
    LIBS+=" /usr/lib64/libisoburn.s* /usr/lib64/libacl.s*"

    echo "Relocate additional libs for files in /VBINS"
    ./relocate_binaries.sh -i "$FILES" -o /VBINS

    echo "Relocate additional libs to /VBINS"
    ./relocate_binaries.sh -i "$LIBS" -o /VBINS

    cp -a /VBINS/. /relocate

    echo "Show libs after relocation in /relocate/usr/lib64"
    ls -la /relocate/usr/lib64
    # Cleanup
    rm -rf /{VBINS,qemu-bins,libvirt-bins}

  setup:
  - |
    echo "Copy binaries to /relocate"
    ./relocate_binaries.sh -i "{{ $builderDependencies.binaries | join " " }}" -o /relocate

    echo "Copy additional config swtpm"
    cp -a /etc/{swtpm_setup.conf,swtpm-localca.conf,swtpm-localca.options} /relocate/etc/

    echo "Copy xattr config"
    cp -a /etc/xattr.conf /relocate/etc

    # glibc-gconv-modules
    # This package contains helper modules necessary to convert data between various charsets
    cp -a /usr/lib64/gconv /relocate/usr/lib64/gconv

    echo "root:x:0:0:root:/root:/bin/bash" >> /relocate/etc/passwd
    echo "root:x:0:" >> /relocate/etc/group
    echo "root:x:::::::" >> /relocate/etc/shadow

    echo "qemu:x:107:107::/home/qemu:/bin/bash" >> /relocate/etc/passwd
    echo "qemu:x:107:" >> /relocate/etc/group
    mkdir -p /relocate/home/qemu
    chown -R 107:107 /relocate/home/qemu

  - |
    echo "Create symlinks for OVMF"
    mkdir -p /relocate/usr/share/OVMF

    cd /relocate/usr/share/edk2/ovmf
    ln -sf OVMF_CODE.fd   OVMF_CODE.cc.fd

    cd /relocate
    ln -sf ../edk2/ovmf/OVMF_CODE.cc.fd       usr/share/OVMF/OVMF_CODE.cc.fd

    ln -s ../edk2/ovmf/OVMF_CODE.secboot.fd   usr/share/OVMF
    ln -s ../edk2/ovmf/OVMF_VARS.fd           usr/share/OVMF
    ln -s ../edk2/ovmf/OVMF_VARS.secboot.fd   usr/share/OVMF
    ln -s ../edk2/ovmf/UefiShell.iso          usr/share/OVMF

    cd /

  - |
    convert_version() {
      local version="${1#v}"
      IFS='.' read -r major minor patch <<< "$version"
      printf "%d%03d\n" "$major" "$minor"
    }

    libvirt_version=$(convert_version {{ $version }})

    echo "libvirt_version: $libvirt_version"

    SYMLINC_LIST=$(cat <<EOF
    libvirt.so.0.${libvirt_version}.0        libvirt.so.0
    libvirt.so.0                             libvirt.so
    libvirt-qemu.so.0.${libvirt_version}.0   libvirt-qemu.so.0
    libvirt-qemu.so.0                        libvirt-qemu.so
    libvirt-lxc.so.0.${libvirt_version}.0    libvirt-lxc.so.0
    libvirt-lxc.so.0                         libvirt-lxc.so
    libvirt-admin.so.0.${libvirt_version}.0  libvirt-admin.so.0
    libvirt-admin.so.0                       libvirt-admin.so
    EOF
    )

    cd /relocate

    while IFS= read -r LINE; do
      echo "Create symlinc for $LINE"
      TARGET=$(echo $LINE | awk -F' ' '{print $1}')
      SYMLINK=$(echo $LINE | awk -F' ' '{print $2}')
      ln -s ../local/lib64/$TARGET usr/lib64/$SYMLINK
    done <<< "$SYMLINC_LIST"

    echo "List files in /relocate/usr/local/lib64"
    ls -la usr/local/lib64

  - |
    cd /relocate

    echo "Create symlinks for container-disk"
    mkdir -p /relocate/init/usr/bin
    ln -s usr/bin/container-disk ./init/usr/bin/container-disk

    echo "Create symlink for run -> var/run "
    ln -s var/run run

  # /etc/libvirt-init will be copied back into /etc/libvirt at runtime. This is necessary because we configure libvirt to mount /etc/libvirt and set readOnlyRootFilesystem for other directories.
  # DO NOT REMOVE. node-labeler.sh uses /etc/libvirt.
  - |
    cp -a etc/libvirt etc/libvirt-init

---
image: {{ .ModuleNamePrefix }}{{ .ImageName }}-gobuilder
final: false
fromImage: {{ eq $.SVACE_ENABLED "false" | ternary "builder/golang-bookworm-1.24" "builder/alt-go-svace" }}
git:
  - add: {{ .ModuleDir }}/images/{{ .ImageName }}/node-labeller
    to: /node-labeller
    includePaths:
      - '**/*'
    stageDependencies:
      install:
      - '**/*'
  - add: {{ .ModuleDir }}/images/{{ .ImageName }}/vlctl
    to: /src-vlctl
    includePaths:
      - '**/*'
    stageDependencies:
      install:
      - '**/*'
import:
{{- $images := list "libcap-ng" "e2fsprogs" "libxcrypt" "openssl" "libisofs" "libjson-c5" "acl" -}}
{{- include "importPackageImages" (list . $images "install") -}}
secrets:
- id: GOPROXY
  value: {{ .GOPROXY }}
shell:
  install:
  {{- include "debian packages proxy" . | nindent 2 }}
  - |
    echo "install deps libvirt-dev"
{{- if eq $.SVACE_ENABLED "false" }}
    apt-get install -y libvirt-dev
  {{- include "debian packages clean" . | nindent 2 }}
{{- else }}
  - apt-get -qq install -y libvirt-devel
  {{- include "alt packages clean" . | nindent 2 }}
{{- end }}
  - |
    # Install packages
    PKGS="{{ $images | join " " }}"
    for pkg in $PKGS; do
      cp -a /$pkg/. /
      rm -rf /$pkg
    done
  - mkdir -p /binaries
  - export GOPROXY=$(cat /run/secrets/GOPROXY)
  - |
    echo "Build node-labeller binaries"
    cd /node-labeller
    echo '== go build -ldflags="-s -w" -o /binaries/node-labeller ./cmd/node-labeller =='
    {{- $_ := set $ "ProjectName" (list $.ImageName "node-labeller" | join "/") }}
    {{- include "image-build.build" (set $ "BuildCommand" `go build -ldflags="-s -w" -o /binaries/node-labeller ./cmd/node-labeller`) | nindent 6 }}
    echo "Done"
  - |
    cd /src-vlctl
    export GOOS=linux
    export GOARCH=amd64
    export CGO_ENABLED=0
    echo '== go build -ldflags="-s -w" -o /binaries/vlctl ./cmd/vlctl/main.go =='
    {{- $_ := set $ "ProjectName" (list $.ImageName "vlctl" | join "/") }}
    {{- include "image-build.build" (set $ "BuildCommand" `go build -ldflags="-s -w" -o /binaries/vlctl ./cmd/vlctl/main.go`) | nindent 6 }}
    echo "Done"
---
image: {{ .ModuleNamePrefix }}{{ .ImageName }}-cbuilder
final: false
fromImage: {{ eq $.SVACE_ENABLED "false" | ternary "builder/golang-bookworm-1.23" "builder/alt-go-svace" }}
git:
  - add: {{ .ModuleDir }}/images/{{ .ImageName }}/static_binaries
    to: /static_binaries
    stageDependencies:
      install:
        - '*.c'
shell:
  beforeInstall:
{{- if eq $.SVACE_ENABLED "false" }}
  {{- include "debian packages proxy" . | nindent 2 }}
  - apt-get install --yes musl-dev musl-tools
  {{- include "debian packages clean" . | nindent 2 }}
{{- else }}
  {{- include "alt packages proxy" . | nindent 2 }}
  - apt-get -qq install -y musl-devel musl-devel-static
  {{- include "alt packages clean" . | nindent 2 }}
{{- end }}
  install:
  - |
    cd /static_binaries
    echo "Building simple app that prints I'am temp pod"
    mkdir -p /bins

    {{- $_ := set $ "ProjectName" (list $.ImageName "temp_pod" | join "/") }}
    {{- include "image-build.build" (set $ "BuildCommand" `musl-gcc -static -Os -o /bins/temp_pod temp_pod.c`) | nindent 6 }}
    strip /bins/temp_pod<|MERGE_RESOLUTION|>--- conflicted
+++ resolved
@@ -100,13 +100,6 @@
   - libtirpc-devel
   - libclocale
   - libLLVMSPIRVLib-devel
-<<<<<<< HEAD
-  - libffi-devel
-packages:
-=======
-  - libisofs
-altPackages:
->>>>>>> 5dc2ed5f
   - ethtool
   - fdisk
   - glibc-gconv-modules
@@ -141,8 +134,9 @@
 - swtpm libtpms numactl dmidecode
 - libisoburn libburn libattr libaudit
 - gnutls acl libbsd libgcrypt libmd
-- util-linux libfuse3 nettle libgsasl 
+- util-linux libfuse3 nettle libgsasl
 - libnbd libcap-ng libcapstone libcurl
+- libjson-c5 keyutils libisofs
 {{- end -}}
 
 {{ $builderDependencies := include "$name" . | fromYaml }}
@@ -223,12 +217,7 @@
   - node-labeller
   - vlctl
 
-<<<<<<< HEAD
-{{- $images := list "swtpm" "libtpms" "numactl" "dmidecode" "libisoburn" "libburn" "libattr" "libaudit" "gnutls" "acl" "libbsd" "libgcrypt" "libmd" "libblkid" "libfuse3" "nettle" "libgsasl" "libcap-ng" "libcapstone" "libcurl" "libjson-c5" "keyutils" "libisofs" -}}
-{{- include "importPackageImages" (list . $images "install") -}}
-=======
 {{- include "importPackageImages" (list . $builderDependencies.packages "install") -}}
->>>>>>> 5dc2ed5f
 
 # Statically builded
 - image: {{ .ModuleNamePrefix }}packages/openssl
