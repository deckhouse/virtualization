/*
Copyright 2024 Flant JSC

Licensed under the Apache License, Version 2.0 (the "License");
you may not use this file except in compliance with the License.
You may obtain a copy of the License at

     http://www.apache.org/licenses/LICENSE-2.0

Unless required by applicable law or agreed to in writing, software
distributed under the License is distributed on an "AS IS" BASIS,
WITHOUT WARRANTIES OR CONDITIONS OF ANY KIND, either express or implied.
See the License for the specific language governing permissions and
limitations under the License.
*/

package common

const (
	// PodNamespaceVar is a name of variable with the namespace of the Pod (e.g. Pod with virtualization-controller).
	PodNamespaceVar = "POD_NAMESPACE"

	// FilesystemOverheadVar provides a constant to capture our env variable "FILESYSTEM_OVERHEAD"
	FilesystemOverheadVar = "FILESYSTEM_OVERHEAD"
	// OwnerUID provides the UID of the owner entity (either PVC or DV)
	OwnerUID = "OWNER_UID"

	// KeyAccess provides a constant to the accessKeyId label using in controller pkg and transport_test.go
	KeyAccess = "accessKeyId"
	// KeySecret provides a constant to the secretKey label using in controller pkg and transport_test.go
	KeySecret = "secretKey"

	// ImporterContainerName provides a constant to use as a name for importer Container
	ImporterContainerName = "importer"
	// UploaderContainerName provides a constant to use as a name for uploader Container
	UploaderContainerName = "uploader"
	// UploaderPortName provides a constant to use as a port name for uploader Service
	UploaderPortName = "uploader"
	// UploaderPort provides a constant to use as a port for uploader Service
	UploaderPort = 80
	// UploaderIngressHostVar is a env variable
	UploaderIngressHostVar = "UPLOADER_INGRESS_HOST"
	// UploaderIngressTLSSecretVar is a env variable
	UploaderIngressTLSSecretVar = "UPLOADER_INGRESS_TLS_SECRET"
	// UploaderIngressClassVar is a env variable
	UploaderIngressClassVar = "UPLOADER_INGRESS_CLASS"
	// UploaderIngressTLSSecretNS is a env variable
	UploaderIngressTLSSecretNS = "UPLOADER_INGRESS_TLS_SECRET_NAMESPACE"
	// ImporterPodImageNameVar is a name of variable with the image name for the importer Pod
	ImporterPodImageNameVar = "IMPORTER_IMAGE"
	// UploaderPodImageNameVar is a name of variable with the image name for the uploader Pod
	UploaderPodImageNameVar = "UPLOADER_IMAGE"
	// ImporterCertDir is where the configmap containing certs will be mounted
	ImporterCertDir = "/certs"
	// ImporterProxyCertDir is where the configmap containing proxy certs will be mounted
	ImporterProxyCertDir = "/proxycerts/"

	// QemuSubGid is the gid used as the qemu group in fsGroup
	QemuSubGid = int64(107)

	// AppKubernetesPartOfLabel is the Kubernetes recommended part-of label
	AppKubernetesPartOfLabel = "app.kubernetes.io/part-of"
	// AppKubernetesVersionLabel is the Kubernetes recommended version label
	AppKubernetesVersionLabel = "app.kubernetes.io/version"
	// AppKubernetesManagedByLabel is the Kubernetes recommended managed-by label
	AppKubernetesManagedByLabel = "app.kubernetes.io/managed-by"
	// AppKubernetesComponentLabel is the Kubernetes recommended component label
	AppKubernetesComponentLabel = "app.kubernetes.io/component"

	// PullPolicy provides a constant to capture our env variable "PULL_POLICY" (only used by cmd/cdi-controller/controller.go)
	PullPolicy = "PULL_POLICY"
	// ImporterSource provides a constant to capture our env variable "IMPORTER_SOURCE"
	ImporterSource = "IMPORTER_SOURCE"
	// ImporterContentType provides a constant to capture our env variable "IMPORTER_CONTENTTYPE"
	ImporterContentType = "IMPORTER_CONTENTTYPE"
	// ImporterEndpoint provides a constant to capture our env variable "IMPORTER_ENDPOINT"
	ImporterEndpoint = "IMPORTER_ENDPOINT"
	// ImporterAccessKeyID provides a constant to capture our env variable "IMPORTER_ACCES_KEY_ID"
	ImporterAccessKeyID = "IMPORTER_ACCESS_KEY_ID"
	// ImporterSecretKey provides a constant to capture our env variable "IMPORTER_SECRET_KEY"
	ImporterSecretKey = "IMPORTER_SECRET_KEY"
	// ImporterImageSize provides a constant to capture our env variable "IMPORTER_IMAGE_SIZE"
	ImporterImageSize = "IMPORTER_IMAGE_SIZE"
	// ImporterCertDirVar provides a constant to capture our env variable "IMPORTER_CERT_DIR"
	ImporterCertDirVar = "IMPORTER_CERT_DIR"
	// InsecureTLSVar provides a constant to capture our env variable "INSECURE_TLS"
	InsecureTLSVar = "INSECURE_TLS"
	// CiphersTLSVar provides a constant to capture our env variable "TLS_CIPHERS"
	CiphersTLSVar = "TLS_CIPHERS"
	// MinVersionTLSVar provides a constant to capture our env variable "TLS_MIN_VERSION"
	MinVersionTLSVar = "TLS_MIN_VERSION"
	// ImporterDiskID provides a constant to capture our env variable "IMPORTER_DISK_ID"
	ImporterDiskID = "IMPORTER_DISK_ID"
	// ImporterUUID provides a constant to capture our env variable "IMPORTER_UUID"
	ImporterUUID = "IMPORTER_UUID"
	// ImporterReadyFile provides a constant to capture our env variable "IMPORTER_READY_FILE"
	ImporterReadyFile = "IMPORTER_READY_FILE"
	// ImporterDoneFile provides a constant to capture our env variable "IMPORTER_DONE_FILE"
	ImporterDoneFile = "IMPORTER_DONE_FILE"
	// ImporterBackingFile provides a constant to capture our env variable "IMPORTER_BACKING_FILE"
	ImporterBackingFile = "IMPORTER_BACKING_FILE"
	// ImporterThumbprint provides a constant to capture our env variable "IMPORTER_THUMBPRINT"
	ImporterThumbprint = "IMPORTER_THUMBPRINT"
	// ImporterCurrentCheckpoint provides a constant to capture our env variable "IMPORTER_CURRENT_CHECKPOINT"
	ImporterCurrentCheckpoint = "IMPORTER_CURRENT_CHECKPOINT"
	// ImporterPreviousCheckpoint provides a constant to capture our env variable "IMPORTER_PREVIOUS_CHECKPOINT"
	ImporterPreviousCheckpoint = "IMPORTER_PREVIOUS_CHECKPOINT"
	// ImporterFinalCheckpoint provides a constant to capture our env variable "IMPORTER_FINAL_CHECKPOINT"
	ImporterFinalCheckpoint = "IMPORTER_FINAL_CHECKPOINT"
	// Preallocation provides a constant to capture out env variable "PREALLOCATION"
	Preallocation = "PREALLOCATION"
	// ImportProxyHTTP provides a constant to capture our env variable "http_proxy"
	ImportProxyHTTP = "http_proxy"
	// ImportProxyHTTPS provides a constant to capture our env variable "https_proxy"
	ImportProxyHTTPS = "https_proxy"
	// ImportProxyNoProxy provides a constant to capture our env variable "no_proxy"
	ImportProxyNoProxy = "no_proxy"
	// ImporterProxyCertDirVar provides a constant to capture our env variable "IMPORTER_PROXY_CERT_DIR"
	ImporterProxyCertDirVar = "IMPORTER_PROXY_CERT_DIR"
	// InstallerPartOfLabel provides a constant to capture our env variable "INSTALLER_PART_OF_LABEL"
	InstallerPartOfLabel = "INSTALLER_PART_OF_LABEL"
	// InstallerVersionLabel provides a constant to capture our env variable "INSTALLER_VERSION_LABEL"
	InstallerVersionLabel = "INSTALLER_VERSION_LABEL"
	// ImporterExtraHeader provides a constant to include extra HTTP headers, as the prefix to a format string
	ImporterExtraHeader = "IMPORTER_EXTRA_HEADER_"
	// ImporterSecretExtraHeadersDir is where the secrets containing extra HTTP headers will be mounted
	ImporterSecretExtraHeadersDir = "/extraheaders"

	// DVCRAddressVar is an env variable holds address to DVCR registry.
	DVCRRegistryURLVar = "DVCR_REGISTRY_URL"
	// DVCRAuthSecretVar is an env variable holds the name of the Secret with DVCR auth credentials.
	DVCRAuthSecretVar = "DVCR_AUTH_SECRET"
	// DVCRAuthSecretNSVar is an env variable holds the namespace for the Secret with DVCR auth credentials.
	DVCRAuthSecretNSVar = "DVCR_AUTH_SECRET_NAMESPACE"
	// DVCRCertsSecretVar is an env variable holds the name of the Secret with DVCR certificates.
	DVCRCertsSecretVar = "DVCR_CERTS_SECRET"
	// DVCRCertsSecretNSVar is an env variable holds the namespace for the Secret with DVCR certificates.
	DVCRCertsSecretNSVar = "DVCR_CERTS_SECRET_NAMESPACE"
	// DVCRInsecureTLSVar is an env variable holds the flag whether DVCR is insecure.
	DVCRInsecureTLSVar = "DVCR_INSECURE_TLS"

	// ImporterDestinationAuthConfigDir is a mount directory for auth Secret.
	ImporterDestinationAuthConfigDir = "/dvcr-auth"
	// ImporterDestinationAuthConfigVar is an environment variable with auth config file for Importer Pod.
	ImporterDestinationAuthConfigVar = "IMPORTER_DESTINATION_AUTH_CONFIG"
	// ImporterDestinationAuthConfigFile is a path to auth config file in mount directory.
	ImporterDestinationAuthConfigFile = "/dvcr-auth/.dockerconfigjson"
	// DestinationInsecureTLSVar is an environment variable for Importer Pod that defines whether DVCR is insecure.
	DestinationInsecureTLSVar   = "DESTINATION_INSECURE_TLS"
	ImporterSHA256Sum           = "IMPORTER_SHA256SUM"
	ImporterMD5Sum              = "IMPORTER_MD5SUM"
	ImporterAuthConfigVar       = "IMPORTER_AUTH_CONFIG"
	ImporterAuthConfigDir       = "/dvcr-src-auth"
	ImporterAuthConfigFile      = "/dvcr-src-auth/.dockerconfigjson"
	ImporterDestinationEndpoint = "IMPORTER_DESTINATION_ENDPOINT"

	UploaderDestinationEndpoint       = "UPLOADER_DESTINATION_ENDPOINT"
	UploaderDestinationAuthConfigVar  = "UPLOADER_DESTINATION_AUTH_CONFIG"
	UploaderExtraHeader               = "UPLOADER_EXTRA_HEADER_"
	UploaderDestinationAuthConfigDir  = "/dvcr-auth"
	UploaderDestinationAuthConfigFile = "/dvcr-auth/.dockerconfigjson"
	UploaderSecretExtraHeadersDir     = "/extraheaders"

	// ImporterGoogleCredentialFileVar provides a constant to capture our env variable "GOOGLE_APPLICATION_CREDENTIALS"
	ImporterGoogleCredentialFileVar = "GOOGLE_APPLICATION_CREDENTIALS"
	// ImporterGoogleCredentialDir provides a constant to capture our secret mount Dir
	ImporterGoogleCredentialDir = "/google"
	// ImporterGoogleCredentialFile provides a constant to capture our credentials.json file
	ImporterGoogleCredentialFile = "/google/credentials.json"

	// ClonerSourcePodNameSuffix (controller pkg only)
	ClonerSourcePodNameSuffix = "-source-pod"

	// VirtualMachineCIDRs is a list of CIDRs used to allocate static IP addresses for Virtual Machines.
	VirtualMachineCIDRs = "VIRTUAL_MACHINE_CIDRS"

	// VirtualMachineIPLeasesRetentionDuration is a parameter for configuring the Virtual Machine IP address lease lifetime
	VirtualMachineIPLeasesRetentionDuration = "VIRTUAL_MACHINE_IP_LEASES_RETENTION_DURATION"

	// VirtualImageStorageClass is a parameter for configuring the storage class for Virtual Image on PVC.
	VirtualImageStorageClass = "VIRTUAL_IMAGE_STORAGE_CLASS"

	DockerRegistrySchemePrefix = "docker://"

	KubevirtAPIServerEndpointVar     = "KUBEVIRT_APISERVER_ENDPOINT"
	KubevirtAPIServerCABundlePathVar = "KUBEVIRT_APISERVER_CABUNDLE"

	ProvisioningPodLimitsVar   = "PROVISIONING_POD_LIMITS"
	ProvisioningPodRequestsVar = "PROVISIONING_POD_REQUESTS"

	VirtualizationApiAuthServiceAccountNameVar      = "VIRTUALIZATION_API_AUTH_SERVICE_ACCOUNT_NAME"
	VirtualizationApiAuthServiceAccountNamespaceVar = "VIRTUALIZATION_API_AUTH_SERVICE_ACCOUNT_NAMESPACE"

	GcVmopTtlVar              = "GC_VMOP_TTL"
	GcVmopScheduleVar         = "GC_VMOP_SCHEDULE"
	GcVMIMigrationTtlVar      = "GC_VMI_MIGRATION_TTL"
	GcVMIMigrationScheduleVar = "GC_VMI_MIGRATION_SCHEDULE"

<<<<<<< HEAD
	CmpLesser  = -1
	CmpEqual   = 0
	CmpGreater = 1
=======
	VmBlockDeviceAttachedLimit = 16
>>>>>>> dc4555fc
)<|MERGE_RESOLUTION|>--- conflicted
+++ resolved
@@ -196,11 +196,9 @@
 	GcVMIMigrationTtlVar      = "GC_VMI_MIGRATION_TTL"
 	GcVMIMigrationScheduleVar = "GC_VMI_MIGRATION_SCHEDULE"
 
-<<<<<<< HEAD
 	CmpLesser  = -1
 	CmpEqual   = 0
 	CmpGreater = 1
-=======
+
 	VmBlockDeviceAttachedLimit = 16
->>>>>>> dc4555fc
 )