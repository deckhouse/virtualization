--- conflicted
+++ resolved
@@ -98,17 +98,17 @@
 	// AnnVMOPEvacuation is an annotation on vmop that represents a vmop created by evacuation controller
 	AnnVMOPEvacuation = AnnAPIGroupV + "/evacuation"
 
-<<<<<<< HEAD
+
 	// AnnVMOPRestore is an annotation on a resource that indicates it was created by the vmop snapshot controller; the value is the UID of the `VirtualMachineOperation` resource.
 	AnnVMOPRestore = AnnAPIGroupV + "/vmoprestore"
 	// AnnVMRestoreDeleted is an annotation on a resource that indicates it was deleted by the vmop snapshot controller; the value is the UID of the `VirtualMachineOperation` resource.
 	AnnVMOPRestoreDeleted = AnnAPIGroupV + "/vmoprestoredeleted"
-=======
+
 	// AnnUploadURL is an annotation on Ingress with full URL to upload image from outside the cluster.
 	AnnUploadURL = AnnAPIGroupV + "/upload.url"
 	// AnnUploadPath is an annotation on Ingress with the URL path to upload image.
 	AnnUploadPath = AnnAPIGroupV + "/upload.path"
->>>>>>> c570c82b
+
 
 	// LabelsPrefix is a prefix for virtualization-controller labels.
 	LabelsPrefix = "virtualization.deckhouse.io"
