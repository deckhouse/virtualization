/*
Copyright 2024 Flant JSC

Licensed under the Apache License, Version 2.0 (the "License");
you may not use this file except in compliance with the License.
You may obtain a copy of the License at

     http://www.apache.org/licenses/LICENSE-2.0

Unless required by applicable law or agreed to in writing, software
distributed under the License is distributed on an "AS IS" BASIS,
WITHOUT WARRANTIES OR CONDITIONS OF ANY KIND, either express or implied.
See the License for the specific language governing permissions and
limitations under the License.
*/

package dvcr

import (
	"fmt"
	"path"

	"sigs.k8s.io/controller-runtime/pkg/client"
)

type Settings struct {
	// AuthSecret is a name of the Secret with docker authentication.
	AuthSecret string
	// AuthSecretNamespace is a namespace for the AuthSecret.
	AuthSecretNamespace string
	// CertsSecret is a name of the TLS Secret with DVCR certificates (only CA cert is used).
	CertsSecret string
	// CertsSecretNamespace is a namespace for the CertsSecret.
	CertsSecretNamespace string
	// RegistryURL is a registry hostname with optional endpoint.
	RegistryURL string
	// InsecureTLS specifies if registry is insecure (trust all certificates). Works for destination only.
	InsecureTLS string
	// UploaderIngressSettings are settings for uploading images to the DVCR using ingress.
	UploaderIngressSettings UploaderIngressSettings
<<<<<<< HEAD
	// ImageMonitorSchedule is a cron schedule for periodic DVCR image presence checks.
	ImageMonitorSchedule string
=======
	// GCSchedule is a cron formatted schedule to periodically run a garbage collection.
	GCSchedule string
>>>>>>> 18bb5902
}

type UploaderIngressSettings struct {
	Host               string
	TLSSecret          string
	TLSSecretNamespace string
	Class              string
}

const (
	CVMIImageTmpl     = "cvi/%s:%s"
	VMIImageTmpl      = "vi/%s/%s:%s"
	VMDImageTmpl      = "vd/%s/%s:%s"
	DefaultGCSchedule = "0 2 * * *"
)

// RegistryImageForCVI returns image name for CVI.
func (s *Settings) RegistryImageForCVI(obj client.Object) string {
	imgPath := path.Clean(fmt.Sprintf(CVMIImageTmpl, obj.GetName(), obj.GetUID()))
	return path.Join(s.RegistryURL, imgPath)
}

// RegistryImageForVI returns image name for VI.
func (s *Settings) RegistryImageForVI(obj client.Object) string {
	imgPath := path.Clean(fmt.Sprintf(VMIImageTmpl, obj.GetNamespace(), obj.GetName(), obj.GetUID()))
	return path.Join(s.RegistryURL, imgPath)
}

// RegistryImageForVD returns image name for VD.
func (s *Settings) RegistryImageForVD(obj client.Object) string {
	imgPath := path.Clean(fmt.Sprintf(VMDImageTmpl, obj.GetNamespace(), obj.GetName(), obj.GetUID()))
	return path.Join(s.RegistryURL, imgPath)
}<|MERGE_RESOLUTION|>--- conflicted
+++ resolved
@@ -38,13 +38,10 @@
 	InsecureTLS string
 	// UploaderIngressSettings are settings for uploading images to the DVCR using ingress.
 	UploaderIngressSettings UploaderIngressSettings
-<<<<<<< HEAD
 	// ImageMonitorSchedule is a cron schedule for periodic DVCR image presence checks.
 	ImageMonitorSchedule string
-=======
 	// GCSchedule is a cron formatted schedule to periodically run a garbage collection.
 	GCSchedule string
->>>>>>> 18bb5902
 }
 
 type UploaderIngressSettings struct {
