package controller

import (
	"context"
	"encoding/json"
	"fmt"
	"strings"

	"github.com/go-logr/logr"
	corev1 "k8s.io/api/core/v1"
	apiextensionsv1 "k8s.io/apiextensions-apiserver/pkg/apis/apiextensions/v1"
	k8serrors "k8s.io/apimachinery/pkg/api/errors"
	"k8s.io/apimachinery/pkg/labels"
	"k8s.io/apimachinery/pkg/types"
	virtv1 "kubevirt.io/api/core/v1"
	"sigs.k8s.io/controller-runtime/pkg/cache"
	"sigs.k8s.io/controller-runtime/pkg/client"
	"sigs.k8s.io/controller-runtime/pkg/controller/controllerutil"
	"sigs.k8s.io/controller-runtime/pkg/reconcile"

	merger "github.com/deckhouse/virtualization-controller/pkg/common"
	kvvmutil "github.com/deckhouse/virtualization-controller/pkg/common/kvvm"
	"github.com/deckhouse/virtualization-controller/pkg/controller/common"
	"github.com/deckhouse/virtualization-controller/pkg/controller/kvbuilder"
	"github.com/deckhouse/virtualization-controller/pkg/controller/powerstate"
	"github.com/deckhouse/virtualization-controller/pkg/controller/vmchange"
	"github.com/deckhouse/virtualization-controller/pkg/sdk/framework/helper"
	virtv2 "github.com/deckhouse/virtualization/api/core/v1alpha2"
)

type VMReconcilerState struct {
	Client     client.Client
	VM         *helper.Resource[*virtv2.VirtualMachine, virtv2.VirtualMachineStatus]
	KVVM       *virtv1.VirtualMachine
	KVVMI      *virtv1.VirtualMachineInstance
	KVPods     *corev1.PodList
	VMPod      *corev1.Pod
	VMDByName  map[string]*virtv2.VirtualDisk
	VMIByName  map[string]*virtv2.VirtualImage
	CVMIByName map[string]*virtv2.ClusterVirtualImage

	IPAddressClaim *virtv2.VirtualMachineIPAddressClaim
	CPUModel       *virtv2.VirtualMachineCPUModel

	VMPodCompleted   bool
	VMShutdownReason string

	Result                 *reconcile.Result
	StatusMessage          string
	RestartAwaitingChanges []apiextensionsv1.JSON
}

func NewVMReconcilerState(name types.NamespacedName, log logr.Logger, client client.Client, cache cache.Cache) *VMReconcilerState {
	return &VMReconcilerState{
		Client: client,
		VM: helper.NewResource(
			name, log, client, cache,
			func() *virtv2.VirtualMachine { return &virtv2.VirtualMachine{} },
			func(obj *virtv2.VirtualMachine) virtv2.VirtualMachineStatus { return obj.Status },
		),
	}
}

func (state *VMReconcilerState) ApplySync(ctx context.Context, _ logr.Logger) error {
	if err := state.VM.UpdateMeta(ctx); err != nil {
		return fmt.Errorf("unable to update VM %q meta: %w", state.VM.Name(), err)
	}
	return nil
}

func (state *VMReconcilerState) ApplyUpdateStatus(ctx context.Context, _ logr.Logger) error {
	return state.VM.UpdateStatus(ctx)
}

func (state *VMReconcilerState) SetReconcilerResult(result *reconcile.Result) {
	state.Result = result
}

func (state *VMReconcilerState) GetReconcilerResult() *reconcile.Result {
	return state.Result
}

func (state *VMReconcilerState) Reload(ctx context.Context, req reconcile.Request, log logr.Logger, _ client.Client) error {
	err := state.VM.Fetch(ctx)
	if err != nil {
		return fmt.Errorf("unable to get %q: %w", req.NamespacedName, err)
	}

	if state.VM.IsEmpty() {
		log.Info("Reconcile observe an absent VM: it may be deleted", "VM", req.NamespacedName)
		return nil
	}

	claimName := state.VM.Current().Spec.VirtualMachineIPAddressClaim
	if claimName == "" {
		claimName = state.VM.Name().Name
	}

	claimKey := types.NamespacedName{Name: claimName, Namespace: state.VM.Name().Namespace}
	state.IPAddressClaim, err = helper.FetchObject(ctx, claimKey, state.Client, &virtv2.VirtualMachineIPAddressClaim{})
	if err != nil {
		return fmt.Errorf("unable to get Claim %s: %w", claimKey, err)
	}

	vmcpuKey := types.NamespacedName{Name: state.VM.Current().Spec.CPU.VirtualMachineCPUModel}
	state.CPUModel, err = helper.FetchObject(ctx, vmcpuKey, state.Client, &virtv2.VirtualMachineCPUModel{})
	if err != nil {
		return fmt.Errorf("unable to get cpu model %s: %w", claimKey, err)
	}

	kvvmName := state.VM.Name()
	kvvm, err := helper.FetchObject(ctx, kvvmName, state.Client, &virtv1.VirtualMachine{})
	if err != nil {
		return fmt.Errorf("unable to get KubeVirt VM %q: %w", kvvmName, err)
	}
	state.KVVM = kvvm

	if state.KVVM != nil && state.vmIsCreated() {
		// FIXME(VM): ObservedGeneration & DesiredGeneration only available since KubeVirt 1.0.0 which is only prereleased at the moment
		// FIXME(VM): Uncomment following check when KubeVirt updated to 1.0.0
		kvvmi, err := helper.FetchObject(ctx, kvvmName, state.Client, &virtv1.VirtualMachineInstance{})
		if err != nil {
			return fmt.Errorf("unable to get KubeVirt VMI %q: %w", kvvmName, err)
		}
		state.KVVMI = kvvmi
	}

	// Search for virt-launcher Pods if KubeVirt VMI exists for VM.
	if state.KVVMI != nil {
		podList := new(corev1.PodList)
		selector := labels.SelectorFromSet(map[string]string{"vm.kubevirt.io/name": state.KVVM.GetName()})
		err = state.Client.List(ctx, podList, &client.ListOptions{
			LabelSelector: selector,
			Namespace:     kvvm.Namespace,
		})
		if err != nil && !k8serrors.IsNotFound(err) {
			return fmt.Errorf("unable to list virt-launcher Pod for KubeVirt VM %q: %w", kvvmName, err)
		}
		if len(podList.Items) > 0 {
			state.KVPods = podList
			// Find Pod with actual VM.
			state.VMPod = kvvmutil.GetVMPod(state.KVVMI, podList)
		}
	}

	// Get shutdown reason if VM is completed.
	state.VMPodCompleted, state.VMShutdownReason = powerstate.ShutdownReason(state.KVVMI, state.KVPods)

	var vmdByName map[string]*virtv2.VirtualDisk
	var vmiByName map[string]*virtv2.VirtualImage
	var cvmiByName map[string]*virtv2.ClusterVirtualImage

	for _, bd := range state.VM.Current().Spec.BlockDeviceRefs {
		switch bd.Kind {
		case virtv2.ImageDevice:
			vmi, err := helper.FetchObject(ctx, types.NamespacedName{
				Name:      bd.Name,
				Namespace: state.VM.Name().Namespace,
			}, state.Client, &virtv2.VirtualImage{})
			if err != nil {
<<<<<<< HEAD
				return fmt.Errorf("unable to get VMI %q: %w", bd.Name, err)
=======
				return fmt.Errorf("unable to get VI %q: %w", bd.Name, err)
>>>>>>> 7cfe20b2
			}
			if vmi == nil {
				continue
			}
			if vmiByName == nil {
				vmiByName = make(map[string]*virtv2.VirtualImage)
			}
			vmiByName[bd.Name] = vmi

		case virtv2.ClusterImageDevice:
			cvmi, err := helper.FetchObject(ctx, types.NamespacedName{
				Name: bd.Name,
			}, state.Client, &virtv2.ClusterVirtualImage{})
			if err != nil {
				return fmt.Errorf("unable to get CVI %q: %w", bd.Name, err)
			}
			if cvmi == nil {
				continue
			}
			if cvmiByName == nil {
				cvmiByName = make(map[string]*virtv2.ClusterVirtualImage)
			}
			cvmiByName[bd.Name] = cvmi

		case virtv2.DiskDevice:
			vmd, err := helper.FetchObject(ctx, types.NamespacedName{
				Name:      bd.Name,
				Namespace: state.VM.Name().Namespace,
			}, state.Client, &virtv2.VirtualDisk{})
			if err != nil {
<<<<<<< HEAD
				return fmt.Errorf("unable to get VMD %q: %w", bd.Name, err)
=======
				return fmt.Errorf("unable to get virtual disk %q: %w", bd.Name, err)
>>>>>>> 7cfe20b2
			}
			if vmd == nil {
				continue
			}
			if vmdByName == nil {
				vmdByName = make(map[string]*virtv2.VirtualDisk)
			}
			vmdByName[bd.Name] = vmd

		default:
			return fmt.Errorf("unexpected block device kind %q. %w", bd.Kind, common.ErrUnknownType)
		}
	}

	state.VMDByName = vmdByName
	state.VMIByName = vmiByName
	state.CVMIByName = cvmiByName
	state.StatusMessage = state.VM.Current().Status.Message
	state.RestartAwaitingChanges = state.VM.Current().Status.RestartAwaitingChanges

	return nil
}

func (state *VMReconcilerState) ShouldReconcile(_ logr.Logger) bool {
	return !state.VM.IsEmpty()
}

func (state *VMReconcilerState) SetStatusMessage(msg string) {
	state.StatusMessage = msg
}

func (state *VMReconcilerState) SetChangesInfo(changes *vmchange.SpecChanges) error {
	statusChanges, err := changes.ConvertPendingChanges()
	if err != nil {
		return fmt.Errorf("convert pending changes for status: %w", err)
	}
	state.RestartAwaitingChanges = statusChanges

	statusMessage := ""
	if changes.ActionType() == vmchange.ActionRestart {
		statusMessage = "VM restart required to apply changes."
	}
	state.StatusMessage = statusMessage
	return nil
}

func (state *VMReconcilerState) ResetChangesInfo() {
	state.RestartAwaitingChanges = nil
	state.StatusMessage = ""
}

func (state *VMReconcilerState) FindAttachedBlockDevice(spec virtv2.BlockDeviceSpecRef) *virtv2.BlockDeviceStatusRef {
	for i := range state.VM.Current().Status.BlockDeviceRefs {
		bda := &state.VM.Current().Status.BlockDeviceRefs[i]
		if bda.Kind == spec.Kind && bda.Name == spec.Name {
			return bda
		}
	}

	return nil
}

func (state *VMReconcilerState) CreateAttachedBlockDevice(spec virtv2.BlockDeviceSpecRef) *virtv2.BlockDeviceStatusRef {
	switch spec.Kind {
	case virtv2.ImageDevice:
		vs := state.FindVolumeStatus(kvbuilder.GenerateVMIDiskName(spec.Name))
		if vs == nil {
			return nil
		}

		vmi, hasVMI := state.VMIByName[spec.Name]
		if !hasVMI {
			return nil
		}

		return &virtv2.BlockDeviceStatusRef{
			Kind:   virtv2.ImageDevice,
			Name:   spec.Name,
			Target: vs.Target,
			Size:   vmi.Status.Capacity,
		}

	case virtv2.DiskDevice:
		vs := state.FindVolumeStatus(kvbuilder.GenerateVMDDiskName(spec.Name))
		if vs == nil {
			return nil
		}

		vmd, hasVmd := state.VMDByName[spec.Name]
		if !hasVmd {
			return nil
		}

		return &virtv2.BlockDeviceStatusRef{
			Kind:   virtv2.DiskDevice,
			Name:   spec.Name,
			Target: vs.Target,
			Size:   vmd.Status.Capacity,
		}

	case virtv2.ClusterImageDevice:
		vs := state.FindVolumeStatus(kvbuilder.GenerateCVMIDiskName(spec.Name))
		if vs == nil {
			return nil
		}

		cvmi, hasCvmi := state.CVMIByName[spec.Name]
		if !hasCvmi {
			return nil
		}

		return &virtv2.BlockDeviceStatusRef{
			Kind:   virtv2.ClusterImageDevice,
			Name:   spec.Name,
			Target: vs.Target,
			Size:   cvmi.Status.Size.Unpacked,
		}
	}
	return nil
}

func (state *VMReconcilerState) FindVolumeStatus(volumeName string) *virtv1.VolumeStatus {
	for i := range state.KVVMI.Status.VolumeStatus {
		vs := state.KVVMI.Status.VolumeStatus[i]
		if vs.Name == volumeName {
			return &vs
		}
	}
	return nil
}

// SetFinalizersOnBlockDevices sets protection finalizers on CVMI and VMD attached to the VM.
func (state *VMReconcilerState) SetFinalizersOnBlockDevices(ctx context.Context) error {
	for _, bd := range state.VM.Current().Spec.BlockDeviceRefs {
		switch bd.Kind {
		case virtv2.ImageDevice:
			if vmi, hasKey := state.VMIByName[bd.Name]; hasKey {
				if controllerutil.AddFinalizer(vmi, virtv2.FinalizerVMIProtection) {
					if err := state.Client.Update(ctx, vmi); err != nil {
						return fmt.Errorf("error setting finalizer on a VI %q: %w", vmi.Name, err)
					}
				}
			}
		case virtv2.ClusterImageDevice:
			if cvmi, hasKey := state.CVMIByName[bd.Name]; hasKey {
				if controllerutil.AddFinalizer(cvmi, virtv2.FinalizerCVMIProtection) {
					if err := state.Client.Update(ctx, cvmi); err != nil {
						return fmt.Errorf("error setting finalizer on a CVI %q: %w", cvmi.Name, err)
					}
				}
			}
		case virtv2.DiskDevice:
			if vmd, hasKey := state.VMDByName[bd.Name]; hasKey {
				if controllerutil.AddFinalizer(vmd, virtv2.FinalizerVMDProtection) {
					if err := state.Client.Update(ctx, vmd); err != nil {
						return fmt.Errorf("error setting finalizer on a virtual disk %q: %w", vmd.Name, err)
					}
				}
			}
		default:
			return fmt.Errorf("unexpected block device kind %q. %w", bd.Kind, common.ErrUnknownType)
		}
	}

	return nil
}

// BlockDevicesReady check if all attached images and disks are ready to use by the VM.
func (state *VMReconcilerState) BlockDevicesReady() bool {
	for _, bd := range state.VM.Current().Spec.BlockDeviceRefs {
		switch bd.Kind {
		case virtv2.ImageDevice:
			if vmi, hasKey := state.VMIByName[bd.Name]; hasKey {
				if vmi.Status.Phase != virtv2.ImageReady {
					return false
				}
			} else {
				return false
			}

		case virtv2.ClusterImageDevice:
			if cvmi, hasKey := state.CVMIByName[bd.Name]; hasKey {
				if cvmi.Status.Phase != virtv2.ImageReady {
					return false
				}
			} else {
				return false
			}

		case virtv2.DiskDevice:
			if vmd, hasKey := state.VMDByName[bd.Name]; hasKey {
				if vmd.Status.Phase != virtv2.DiskReady {
					return false
				}
			} else {
				return false
			}
		}
	}

	return true
}

func (state *VMReconcilerState) GetKVVMErrors() (res []error) {
	if state.KVVM.Status.PrintableStatus == virtv1.VirtualMachineStatusUnschedulable {
		res = append(res, fmt.Errorf("%s", virtv1.VirtualMachineStatusUnschedulable))
	}
	return
}

func (state *VMReconcilerState) EnsureRunStrategy(ctx context.Context, desiredRunStrategy virtv1.VirtualMachineRunStrategy) error {
	kvvmRunStrategy := kvvmutil.GetRunStrategy(state.KVVM)

	if kvvmRunStrategy == desiredRunStrategy {
		return nil
	}
	patch := kvvmutil.PatchRunStrategy(desiredRunStrategy)
	err := state.Client.Patch(ctx, state.KVVM, patch)
	if err != nil {
		return fmt.Errorf("patch KVVM with runStrategy %s: %w", desiredRunStrategy, err)
	}

	return nil
}

func (state *VMReconcilerState) isDeletion() bool {
	return !state.VM.Current().ObjectMeta.DeletionTimestamp.IsZero()
}

func (state *VMReconcilerState) vmIsCreated() bool {
	return state.KVVM != nil && state.KVVM.Status.Created
}

func (state *VMReconcilerState) vmIsStopped() bool {
	return state.KVVM != nil && state.KVVM.Status.PrintableStatus == virtv1.VirtualMachineStatusStopped
}

func (state *VMReconcilerState) vmIsStopping() bool {
	return state.KVVM != nil && state.KVVM.Status.PrintableStatus == virtv1.VirtualMachineStatusStopping
}

func (state *VMReconcilerState) vmIsScheduling() bool {
	return state.KVVM != nil && state.KVVM.Status.PrintableStatus == virtv1.VirtualMachineStatusProvisioning
}

func (state *VMReconcilerState) vmIsStarting() bool {
	return state.KVVM != nil && state.KVVM.Status.PrintableStatus == virtv1.VirtualMachineStatusStarting
}

func (state *VMReconcilerState) vmIsRunning() bool {
	return state.KVVMI != nil && state.KVVMI.Status.Phase == virtv1.Running
}

func (state *VMReconcilerState) vmIsMigrating() bool {
	return state.KVVM != nil && state.KVVM.Status.PrintableStatus == virtv1.VirtualMachineStatusMigrating
}

func (state *VMReconcilerState) vmIsPaused() bool {
	return state.KVVM != nil && state.KVVM.Status.PrintableStatus == virtv1.VirtualMachineStatusPaused
}

func (state *VMReconcilerState) vmIsFailed() bool {
	return state.KVVM != nil &&
		(state.KVVM.Status.PrintableStatus == virtv1.VirtualMachineStatusCrashLoopBackOff ||
			state.KVVM.Status.PrintableStatus == virtv1.VirtualMachineStatusUnschedulable ||
			state.KVVM.Status.PrintableStatus == virtv1.VirtualMachineStatusErrImagePull ||
			state.KVVM.Status.PrintableStatus == virtv1.VirtualMachineStatusImagePullBackOff ||
			state.KVVM.Status.PrintableStatus == virtv1.VirtualMachineStatusPvcNotFound ||
			state.KVVM.Status.PrintableStatus == virtv1.VirtualMachineStatusDataVolumeError)
}

func (state *VMReconcilerState) vmIsPending() bool {
	return state.KVVM != nil &&
		(state.KVVM.Status.PrintableStatus == "" || state.KVVM.Status.PrintableStatus == virtv1.VirtualMachineStatusWaitingForVolumeBinding)
}

// RemoveNonPropagatableAnnotations removes well known annotations that are dangerous to propagate.
func RemoveNonPropagatableAnnotations(anno map[string]string) map[string]string {
	res := make(map[string]string)

	for k, v := range anno {
		if k == common.LastPropagatedVMAnnotationsAnnotation || k == common.LastPropagatedVMLabelsAnnotation {
			continue
		}

		if strings.HasPrefix(k, "kubectl.kubernetes.io") {
			continue
		}

		res[k] = v
	}

	return res
}

// PropagateVMMetadata merges labels and annotations from the input VM into destination object.
// Attach related labels and some dangerous annotations are not copied.
// Return true if destination object was changed.
func PropagateVMMetadata(vm *virtv2.VirtualMachine, kvvm *virtv1.VirtualMachine, destObj client.Object) (bool, error) {
	// No changes if dest is nil.
	if destObj == nil {
		return false, nil
	}

	// 1. Propagate labels.
	lastPropagatedLabels, err := GetLastPropagatedLabels(kvvm)
	if err != nil {
		return false, err
	}

	newLabels, labelsChanged := merger.ApplyMapChanges(destObj.GetLabels(), lastPropagatedLabels, vm.GetLabels())
	if labelsChanged {
		destObj.SetLabels(newLabels)
	}

	// 1. Propagate annotations.
	lastPropagatedAnno, err := GetLastPropagatedAnnotations(kvvm)
	if err != nil {
		return false, err
	}

	// Remove dangerous annotations.
	curAnno := RemoveNonPropagatableAnnotations(vm.GetAnnotations())

	newAnno, annoChanged := merger.ApplyMapChanges(destObj.GetAnnotations(), lastPropagatedAnno, curAnno)
	if annoChanged {
		destObj.SetAnnotations(newAnno)
	}

	return labelsChanged || annoChanged, nil
}

func GetLastPropagatedLabels(kvvm *virtv1.VirtualMachine) (map[string]string, error) {
	var lastPropagatedLabels map[string]string

	if kvvm.Annotations[common.LastPropagatedVMLabelsAnnotation] != "" {
		err := json.Unmarshal([]byte(kvvm.Annotations[common.LastPropagatedVMLabelsAnnotation]), &lastPropagatedLabels)
		if err != nil {
			return nil, err
		}
	}

	return lastPropagatedLabels, nil
}

func SetLastPropagatedLabels(kvvm *virtv1.VirtualMachine, vm *virtv2.VirtualMachine) (bool, error) {
	data, err := json.Marshal(vm.GetLabels())
	if err != nil {
		return false, err
	}

	newAnnoValue := string(data)

	if kvvm.Annotations[common.LastPropagatedVMLabelsAnnotation] == newAnnoValue {
		return false, nil
	}

	common.AddAnnotation(kvvm, common.LastPropagatedVMLabelsAnnotation, newAnnoValue)
	return true, nil
}

func GetLastPropagatedAnnotations(kvvm *virtv1.VirtualMachine) (map[string]string, error) {
	var lastPropagatedAnno map[string]string

	if kvvm.Annotations[common.LastPropagatedVMAnnotationsAnnotation] != "" {
		err := json.Unmarshal([]byte(kvvm.Annotations[common.LastPropagatedVMAnnotationsAnnotation]), &lastPropagatedAnno)
		if err != nil {
			return nil, err
		}
	}

	return lastPropagatedAnno, nil
}

func SetLastPropagatedAnnotations(kvvm *virtv1.VirtualMachine, vm *virtv2.VirtualMachine) (bool, error) {
	data, err := json.Marshal(RemoveNonPropagatableAnnotations(vm.GetAnnotations()))
	if err != nil {
		return false, err
	}

	newAnnoValue := string(data)

	if kvvm.Annotations[common.LastPropagatedVMAnnotationsAnnotation] == newAnnoValue {
		return false, nil
	}

	common.AddAnnotation(kvvm, common.LastPropagatedVMAnnotationsAnnotation, newAnnoValue)
	return true, nil
}<|MERGE_RESOLUTION|>--- conflicted
+++ resolved
@@ -158,11 +158,7 @@
 				Namespace: state.VM.Name().Namespace,
 			}, state.Client, &virtv2.VirtualImage{})
 			if err != nil {
-<<<<<<< HEAD
-				return fmt.Errorf("unable to get VMI %q: %w", bd.Name, err)
-=======
 				return fmt.Errorf("unable to get VI %q: %w", bd.Name, err)
->>>>>>> 7cfe20b2
 			}
 			if vmi == nil {
 				continue
@@ -193,11 +189,7 @@
 				Namespace: state.VM.Name().Namespace,
 			}, state.Client, &virtv2.VirtualDisk{})
 			if err != nil {
-<<<<<<< HEAD
-				return fmt.Errorf("unable to get VMD %q: %w", bd.Name, err)
-=======
 				return fmt.Errorf("unable to get virtual disk %q: %w", bd.Name, err)
->>>>>>> 7cfe20b2
 			}
 			if vmd == nil {
 				continue
