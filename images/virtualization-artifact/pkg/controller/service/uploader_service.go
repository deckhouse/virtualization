/*
Copyright 2024 Flant JSC

Licensed under the Apache License, Version 2.0 (the "License");
you may not use this file except in compliance with the License.
You may obtain a copy of the License at

     http://www.apache.org/licenses/LICENSE-2.0

Unless required by applicable law or agreed to in writing, software
distributed under the License is distributed on an "AS IS" BASIS,
WITHOUT WARRANTIES OR CONDITIONS OF ANY KIND, either express or implied.
See the License for the specific language governing permissions and
limitations under the License.
*/

package service

import (
	"context"
	"fmt"

	corev1 "k8s.io/api/core/v1"
	netv1 "k8s.io/api/networking/v1"
	k8serrors "k8s.io/apimachinery/pkg/api/errors"
	metav1 "k8s.io/apimachinery/pkg/apis/meta/v1"
	"sigs.k8s.io/controller-runtime/pkg/client"

	"github.com/deckhouse/virtualization-controller/pkg/common/annotations"
	"github.com/deckhouse/virtualization-controller/pkg/common/datasource"
	networkpolicy "github.com/deckhouse/virtualization-controller/pkg/common/network_policy"
	"github.com/deckhouse/virtualization-controller/pkg/controller/supplements"
	"github.com/deckhouse/virtualization-controller/pkg/controller/uploader"
	"github.com/deckhouse/virtualization-controller/pkg/dvcr"
	"github.com/deckhouse/virtualization-controller/pkg/logger"
)

type UploaderService struct {
	client         client.Client
	dvcrSettings   *dvcr.Settings
	protection     *ProtectionService
	image          string
	pullPolicy     string
	verbose        string
	controllerName string
	requirements   corev1.ResourceRequirements
}

func NewUploaderService(
	dvcrSettings *dvcr.Settings,
	client client.Client,
	image string,
	requirements corev1.ResourceRequirements,
	pullPolicy string,
	verbose string,
	controllerName string,
	protection *ProtectionService,
) *UploaderService {
	return &UploaderService{
		dvcrSettings:   dvcrSettings,
		client:         client,
		image:          image,
		requirements:   requirements,
		pullPolicy:     pullPolicy,
		verbose:        verbose,
		controllerName: controllerName,
		protection:     protection,
	}
}

func (s UploaderService) Start(
	ctx context.Context,
	settings *uploader.Settings,
	obj client.Object,
	sup supplements.Generator,
	caBundle *datasource.CABundle,
	opts ...Option,
) error {
	options := newGenericOptions(opts...)

	ownerRef := metav1.NewControllerRef(obj, obj.GetObjectKind().GroupVersionKind())
	settings.Verbose = s.verbose

	podSettings := s.getPodSettings(ownerRef, sup)
	if options.nodePlacement != nil {
		podSettings.NodePlacement = options.nodePlacement
	}

	pod, err := uploader.NewPod(podSettings, settings).GetOrCreate(ctx, s.client)
	if err != nil {
		return err
	}

	err = networkpolicy.CreateNetworkPolicy(ctx, s.client, pod, sup, s.protection.GetFinalizer())
	if err != nil {
		return fmt.Errorf("failed to create NetworkPolicy: %w", err)
	}

	err = supplements.EnsureForPod(ctx, s.client, sup, pod, caBundle, s.dvcrSettings)
	if err != nil {
		return err
	}

	_, err = uploader.NewService(s.getServiceSettings(ownerRef, sup)).Create(ctx, s.client)
	if err != nil && !k8serrors.IsAlreadyExists(err) {
		return err
	}

	ing, err := uploader.NewIngress(s.getIngressSettings(ownerRef, sup)).Create(ctx, s.client)
	if err != nil && !k8serrors.IsAlreadyExists(err) {
		return err
	}

	return supplements.EnsureForIngress(ctx, s.client, sup, ing, s.dvcrSettings)
}

func (s UploaderService) CleanUp(ctx context.Context, sup supplements.Generator) (bool, error) {
	return s.CleanUpSupplements(ctx, sup)
}

func (s UploaderService) CleanUpSupplements(ctx context.Context, sup supplements.Generator) (bool, error) {
	pod, err := s.GetPod(ctx, sup)
	if err != nil {
		return false, err
	}
	svc, err := s.GetService(ctx, sup)
	if err != nil {
		return false, err
	}
	ing, err := s.GetIngress(ctx, sup)
	if err != nil {
		return false, err
	}
	np := &netv1.NetworkPolicy{}
	networkPolicy, err := supplements.FetchSupplement(ctx, s.client, sup, supplements.SupplementNetworkPolicy, np)
	if err != nil {
		return false, err
	}

	err = s.protection.RemoveProtection(ctx, pod, svc, ing, networkPolicy)
	if err != nil {
		return false, err
	}

	var haveDeleted bool

	if pod != nil {
		haveDeleted = true
		err = s.client.Delete(ctx, pod)
		if err != nil && !k8serrors.IsNotFound(err) {
			return false, err
		}
	}

	if networkPolicy != nil {
		haveDeleted = true
		err = s.client.Delete(ctx, networkPolicy)
		if err != nil && !k8serrors.IsNotFound(err) {
			return false, err
		}
	}

	if svc != nil {
		haveDeleted = true
		err = s.client.Delete(ctx, svc)
		if err != nil && !k8serrors.IsNotFound(err) {
			return false, err
		}
	}

	if ing != nil {
		haveDeleted = true
		err = s.client.Delete(ctx, ing)
		if err != nil && !k8serrors.IsNotFound(err) {
			return false, err
		}
	}

	return haveDeleted, nil
}

func (s UploaderService) Protect(ctx context.Context, pod *corev1.Pod, svc *corev1.Service, ing *netv1.Ingress) (err error) {
	var networkPolicy *netv1.NetworkPolicy

	if pod != nil {
		networkPolicy, err = networkpolicy.GetNetworkPolicyFromObject(ctx, s.client, pod)
		if err != nil {
			return fmt.Errorf("failed to get networkPolicy for removing importer's supplements protection: %w", err)
		}
	}
	err = s.protection.AddProtection(ctx, networkPolicy, pod, svc, ing)
	if err != nil {
		return fmt.Errorf("failed to add protection for uploader's supplements: %w", err)
	}

	return nil
}

func (s UploaderService) Unprotect(ctx context.Context, pod *corev1.Pod, svc *corev1.Service, ing *netv1.Ingress) (err error) {
	var networkPolicy *netv1.NetworkPolicy

	if pod != nil {
		networkPolicy, err = networkpolicy.GetNetworkPolicyFromObject(ctx, s.client, pod)
		if err != nil {
			return fmt.Errorf("failed to get networkPolicy for removing importer's supplements protection: %w", err)
		}
	}
	err = s.protection.RemoveProtection(ctx, networkPolicy, pod, svc, ing)
	if err != nil {
		return fmt.Errorf("failed to remove protection for uploader's supplements: %w", err)
	}

	return nil
}

<<<<<<< HEAD
func (s UploaderService) GetPod(ctx context.Context, sup *supplements.Generator) (*corev1.Pod, error) {
	pod := &corev1.Pod{}
	return supplements.FetchSupplement(ctx, s.client, sup, supplements.SupplementUploaderPod, pod)
}

func (s UploaderService) GetService(ctx context.Context, sup *supplements.Generator) (*corev1.Service, error) {
	svc := &corev1.Service{}
	return supplements.FetchSupplement(ctx, s.client, sup, supplements.SupplementUploaderService, svc)
}

func (s UploaderService) GetIngress(ctx context.Context, sup *supplements.Generator) (*netv1.Ingress, error) {
	ing := &netv1.Ingress{}
	return supplements.FetchSupplement(ctx, s.client, sup, supplements.SupplementUploaderIngress, ing)
=======
func (s UploaderService) GetPod(ctx context.Context, sup supplements.Generator) (*corev1.Pod, error) {
	pod, err := uploader.FindPod(ctx, s.client, sup)
	if err != nil {
		return nil, err
	}

	return pod, nil
}

func (s UploaderService) GetService(ctx context.Context, sup supplements.Generator) (*corev1.Service, error) {
	svc, err := uploader.FindService(ctx, s.client, sup)
	if err != nil {
		return nil, err
	}

	return svc, nil
}

func (s UploaderService) GetIngress(ctx context.Context, sup supplements.Generator) (*netv1.Ingress, error) {
	ing, err := uploader.FindIngress(ctx, s.client, sup)
	if err != nil {
		return nil, err
	}

	return ing, nil
>>>>>>> dbd47778
}

func (s UploaderService) GetExternalURL(ctx context.Context, ing *netv1.Ingress) string {
	url := ing.Annotations[annotations.AnnUploadURL]
	if url == "" {
		// Fallback to deprecated annotation.
		url = ing.Annotations[annotations.AnnUploadURLDeprecated]
	}
	if url == "" {
		logger.FromContext(ctx).Error("unexpected empty upload url, please report a bug")
		return ""
	}

	return url
}

func (s UploaderService) GetInClusterURL(ctx context.Context, svc *corev1.Service) string {
	if svc.Spec.ClusterIP == "" {
		logger.FromContext(ctx).Error("unexpected empty cluster ip, please report a bug", "clusterIP", svc.Spec.ClusterIP)
		return ""
	}

	return fmt.Sprintf("http://%s/upload", svc.Spec.ClusterIP)
}

func (s UploaderService) getPodSettings(ownerRef *metav1.OwnerReference, sup supplements.Generator) *uploader.PodSettings {
	uploaderPod := sup.UploaderPod()
	uploaderSvc := sup.UploaderService()
	return &uploader.PodSettings{
		Name:                 uploaderPod.Name,
		Image:                s.image,
		PullPolicy:           s.pullPolicy,
		Namespace:            uploaderPod.Namespace,
		OwnerReference:       *ownerRef,
		ControllerName:       s.controllerName,
		InstallerLabels:      map[string]string{},
		ServiceName:          uploaderSvc.Name,
		ResourceRequirements: &s.requirements,
	}
}

func (s UploaderService) getServiceSettings(ownerRef *metav1.OwnerReference, sup supplements.Generator) *uploader.ServiceSettings {
	uploaderSvc := sup.UploaderService()
	return &uploader.ServiceSettings{
		Name:           uploaderSvc.Name,
		Namespace:      uploaderSvc.Namespace,
		OwnerReference: *ownerRef,
	}
}

func (s UploaderService) getIngressSettings(ownerRef *metav1.OwnerReference, sup supplements.Generator) *uploader.IngressSettings {
	uploaderIng := sup.UploaderIngress()
	uploaderSvc := sup.UploaderService()
	secretName := s.dvcrSettings.UploaderIngressSettings.TLSSecret
	if supplements.ShouldCopyUploaderTLSSecret(s.dvcrSettings, sup) {
		secretName = sup.UploaderTLSSecretForIngress().Name
	}
	var class *string
	if c := s.dvcrSettings.UploaderIngressSettings.Class; c != "" {
		class = &c
	}
	return &uploader.IngressSettings{
		Name:           uploaderIng.Name,
		Namespace:      uploaderIng.Namespace,
		Host:           s.dvcrSettings.UploaderIngressSettings.Host,
		TLSSecretName:  secretName,
		ServiceName:    uploaderSvc.Name,
		ClassName:      class,
		OwnerReference: *ownerRef,
	}
}<|MERGE_RESOLUTION|>--- conflicted
+++ resolved
@@ -213,7 +213,6 @@
 	return nil
 }
 
-<<<<<<< HEAD
 func (s UploaderService) GetPod(ctx context.Context, sup *supplements.Generator) (*corev1.Pod, error) {
 	pod := &corev1.Pod{}
 	return supplements.FetchSupplement(ctx, s.client, sup, supplements.SupplementUploaderPod, pod)
@@ -227,33 +226,6 @@
 func (s UploaderService) GetIngress(ctx context.Context, sup *supplements.Generator) (*netv1.Ingress, error) {
 	ing := &netv1.Ingress{}
 	return supplements.FetchSupplement(ctx, s.client, sup, supplements.SupplementUploaderIngress, ing)
-=======
-func (s UploaderService) GetPod(ctx context.Context, sup supplements.Generator) (*corev1.Pod, error) {
-	pod, err := uploader.FindPod(ctx, s.client, sup)
-	if err != nil {
-		return nil, err
-	}
-
-	return pod, nil
-}
-
-func (s UploaderService) GetService(ctx context.Context, sup supplements.Generator) (*corev1.Service, error) {
-	svc, err := uploader.FindService(ctx, s.client, sup)
-	if err != nil {
-		return nil, err
-	}
-
-	return svc, nil
-}
-
-func (s UploaderService) GetIngress(ctx context.Context, sup supplements.Generator) (*netv1.Ingress, error) {
-	ing, err := uploader.FindIngress(ctx, s.client, sup)
-	if err != nil {
-		return nil, err
-	}
-
-	return ing, nil
->>>>>>> dbd47778
 }
 
 func (s UploaderService) GetExternalURL(ctx context.Context, ing *netv1.Ingress) string {
