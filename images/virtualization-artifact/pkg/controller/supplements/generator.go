--- conflicted
+++ resolved
@@ -24,7 +24,6 @@
 	"k8s.io/utils/strings"
 )
 
-<<<<<<< HEAD
 const (
 	tplCommon            = "d8v-%s-%s-%s"
 	tplDVCRAuthSecret    = "d8v-%s-dvcr-auth-%s-%s"
@@ -54,41 +53,6 @@
 	return types.NamespacedName{
 		Name:      name,
 		Namespace: g.Namespace,
-=======
-type Generator interface {
-	Namespace() string
-	Name() string
-	UID() types.UID
-	BounderPod() types.NamespacedName
-	ImporterPod() types.NamespacedName
-	UploaderPod() types.NamespacedName
-	UploaderService() types.NamespacedName
-	UploaderIngress() types.NamespacedName
-	DataVolume() types.NamespacedName
-	PersistentVolumeClaim() types.NamespacedName
-	CABundleConfigMap() types.NamespacedName
-	DVCRAuthSecret() types.NamespacedName
-	DVCRCABundleConfigMapForDV() types.NamespacedName
-	DVCRAuthSecretForDV() types.NamespacedName
-	UploaderTLSSecretForIngress() types.NamespacedName
-	ImagePullSecret() types.NamespacedName
-}
-
-// Generator calculates names for supplemental resources, e.g. ImporterPod, AuthSecret or CABundleConfigMap.
-type generator struct {
-	prefix    string
-	name      string
-	namespace string
-	uid       types.UID
-}
-
-func NewGenerator(prefix, name, namespace string, uid types.UID) Generator {
-	return &generator{
-		prefix:    prefix,
-		name:      name,
-		namespace: namespace,
-		uid:       uid,
->>>>>>> dbd47778
 	}
 }
 
@@ -105,19 +69,12 @@
 }
 
 // DVCRAuthSecret returns name and namespace for auth Secret copy.
-<<<<<<< HEAD
 func (g *Generator) DVCRAuthSecret() types.NamespacedName {
 	return g.generateName(tplDVCRAuthSecret, kvalidation.DNS1123SubdomainMaxLength)
-=======
-func (g *generator) DVCRAuthSecret() types.NamespacedName {
-	name := fmt.Sprintf("%s-dvcr-auth-%s", g.prefix, g.name)
-	return g.shortenNamespaced(name)
->>>>>>> dbd47778
 }
 
 // DVCRAuthSecretForDV returns name and namespace for auth Secret copy
 // compatible with DataVolume: with accessKeyId and secretKey fields.
-<<<<<<< HEAD
 func (g *Generator) DVCRAuthSecretForDV() types.NamespacedName {
 	return g.generateName(tplDVCRAuthSecret, kvalidation.DNS1123SubdomainMaxLength)
 }
@@ -165,92 +122,19 @@
 // UploaderTLSSecretForIngress generates name for uploader tls secret.
 func (g *Generator) UploaderTLSSecretForIngress() types.NamespacedName {
 	return g.generateName(tplUploaderTLSSecret, kvalidation.DNS1123SubdomainMaxLength)
-=======
-func (g *generator) DVCRAuthSecretForDV() types.NamespacedName {
-	name := fmt.Sprintf("%s-dvcr-auth-dv-%s", g.prefix, g.name)
-	return g.shortenNamespaced(name)
-}
-
-// DVCRCABundleConfigMapForDV returns name and namespace for ConfigMap with ca.crt.
-func (g *generator) DVCRCABundleConfigMapForDV() types.NamespacedName {
-	name := fmt.Sprintf("%s-dvcr-ca-dv-%s", g.prefix, g.name)
-	return g.shortenNamespaced(name)
-}
-
-// CABundleConfigMap returns name and namespace for ConfigMap which contains caBundle from dataSource.
-func (g *generator) CABundleConfigMap() types.NamespacedName {
-	name := fmt.Sprintf("%s-ca-%s", g.prefix, g.name)
-	return g.shortenNamespaced(name)
-}
-
-// ImagePullSecret returns name and namespace for image pull secret for the containerImage dataSource.
-func (g *generator) ImagePullSecret() types.NamespacedName {
-	name := fmt.Sprintf("%s-pull-image-%s", g.prefix, g.name)
-	return g.shortenNamespaced(name)
-}
-
-// ImporterPod generates name for importer Pod.
-func (g *generator) ImporterPod() types.NamespacedName {
-	name := fmt.Sprintf("%s-importer-%s", g.prefix, g.name)
-	return g.shortenNamespaced(name)
-}
-
-// ImporterPod generates name for importer Pod.
-func (g *generator) BounderPod() types.NamespacedName {
-	name := fmt.Sprintf("%s-bounder-%s", g.prefix, g.name)
-	return g.shortenNamespaced(name)
-}
-
-// UploaderPod generates name for uploader Pod.
-func (g *generator) UploaderPod() types.NamespacedName {
-	name := fmt.Sprintf("%s-uploader-%s", g.prefix, g.name)
-	return g.shortenNamespaced(name)
-}
-
-// UploaderService generates name for uploader Service.
-func (g *generator) UploaderService() types.NamespacedName {
-	name := fmt.Sprintf("%s-uploader-svc-%s", g.prefix, g.uid)
-	return g.shortenNamespaced(name)
-}
-
-// UploaderIngress generates name for uploader Ingress.
-func (g *generator) UploaderIngress() types.NamespacedName {
-	name := fmt.Sprintf("%s-uploader-ingress-%s", g.prefix, g.uid)
-	return g.shortenNamespaced(name)
-}
-
-// UploaderTLSSecretForIngress generates name for uploader tls secret.
-func (g *generator) UploaderTLSSecretForIngress() types.NamespacedName {
-	name := fmt.Sprintf("%s-uploader-tls-ing-%s", g.prefix, g.name)
-	return g.shortenNamespaced(name)
->>>>>>> dbd47778
 }
 
 // DataVolume generates name for underlying DataVolume.
 // DataVolume is always one for vmd/vmi, so prefix is used.
-<<<<<<< HEAD
 func (g *Generator) DataVolume() types.NamespacedName {
 	return g.generateName(tplCommon, kvalidation.DNS1123SubdomainMaxLength)
-=======
-func (g *generator) DataVolume() types.NamespacedName {
-	dvName := fmt.Sprintf("%s-%s-%s", g.prefix, g.name, g.uid)
-	return g.shortenNamespaced(dvName)
->>>>>>> dbd47778
 }
 
 func (g *generator) PersistentVolumeClaim() types.NamespacedName {
 	return g.DataVolume()
 }
 
-<<<<<<< HEAD
 // NetworkPolicy generates name for NetworkPolicy.
 func (g *Generator) NetworkPolicy() types.NamespacedName {
 	return g.generateName(tplCommon, kvalidation.DNS1123SubdomainMaxLength)
-=======
-func (g *generator) shortenNamespaced(name string) types.NamespacedName {
-	return types.NamespacedName{
-		Name:      strings.ShortenString(name, kvalidation.DNS1123SubdomainMaxLength),
-		Namespace: g.namespace,
-	}
->>>>>>> dbd47778
 }