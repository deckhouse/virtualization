--- conflicted
+++ resolved
@@ -123,22 +123,10 @@
 		}
 	}
 
-<<<<<<< HEAD
-	if storageClassReadyCondition.Status == metav1.ConditionTrue || readyCondition.Status == metav1.ConditionTrue {
-		requeue, err := ds.Sync(ctx, vd)
-		if err != nil {
-			return reconcile.Result{}, fmt.Errorf("failed to sync virtual disk data source %s: %w", ds.Name(), err)
-		}
-		return reconcile.Result{Requeue: requeue}, nil
-	}
-
-	return reconcile.Result{}, nil
-=======
 	result, err := ds.Sync(ctx, vd)
 	if err != nil {
 		return reconcile.Result{}, fmt.Errorf("failed to sync virtual disk data source %s: %w", ds.Name(), err)
 	}
 
 	return result, nil
->>>>>>> 56a26c6b
 }