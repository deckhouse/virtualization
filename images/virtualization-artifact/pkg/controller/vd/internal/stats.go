/*
Copyright 2024 Flant JSC

Licensed under the Apache License, Version 2.0 (the "License");
you may not use this file except in compliance with the License.
You may obtain a copy of the License at

     http://www.apache.org/licenses/LICENSE-2.0

Unless required by applicable law or agreed to in writing, software
distributed under the License is distributed on an "AS IS" BASIS,
WITHOUT WARRANTIES OR CONDITIONS OF ANY KIND, either express or implied.
See the License for the specific language governing permissions and
limitations under the License.
*/

package internal

import (
	"context"
	"time"

	corev1 "k8s.io/api/core/v1"
	metav1 "k8s.io/apimachinery/pkg/apis/meta/v1"
	"sigs.k8s.io/controller-runtime/pkg/reconcile"

	"github.com/deckhouse/virtualization-controller/pkg/controller/conditions"
	"github.com/deckhouse/virtualization-controller/pkg/controller/service"
	"github.com/deckhouse/virtualization-controller/pkg/controller/vd/internal/source"
	vdsupplements "github.com/deckhouse/virtualization-controller/pkg/controller/vd/internal/supplements"
	"github.com/deckhouse/virtualization/api/core/v1alpha2"
	"github.com/deckhouse/virtualization/api/core/v1alpha2/vdcondition"
)

type StatsHandler struct {
	stat     *service.StatService
	importer *service.ImporterService
	uploader *service.UploaderService
}

func NewStatsHandler(stat *service.StatService, importer *service.ImporterService, uploader *service.UploaderService) *StatsHandler {
	return &StatsHandler{
		stat:     stat,
		importer: importer,
		uploader: uploader,
	}
}

func (h StatsHandler) Handle(ctx context.Context, vd *v1alpha2.VirtualDisk) (reconcile.Result, error) {
	sinceCreation := time.Since(vd.CreationTimestamp.Time).Truncate(time.Second)

	readyCondition, _ := conditions.GetCondition(vdcondition.ReadyType, vd.Status.Conditions)
	var isDatasourceReady bool
	if source.IsDiskProvisioningFinished(readyCondition) {
		isDatasourceReady = true
	} else {
		datasourceReadyCondition, _ := conditions.GetCondition(vdcondition.DatasourceReadyType, vd.Status.Conditions)
		isDatasourceReady = datasourceReadyCondition.Status == metav1.ConditionTrue && conditions.IsLastUpdated(datasourceReadyCondition, vd)
	}

	if isDatasourceReady &&
		vd.Status.Stats.CreationDuration.WaitingForDependencies == nil {
		vd.Status.Stats.CreationDuration.WaitingForDependencies = &metav1.Duration{
			Duration: sinceCreation,
		}
	}

	if readyCondition.Status == metav1.ConditionTrue &&
		conditions.IsLastUpdated(readyCondition, vd) &&
		vd.Status.Stats.CreationDuration.TotalProvisioning == nil {
		duration := sinceCreation

		if vd.Status.Stats.CreationDuration.WaitingForDependencies != nil {
			duration -= vd.Status.Stats.CreationDuration.WaitingForDependencies.Duration
		}

		vd.Status.Stats.CreationDuration.TotalProvisioning = &metav1.Duration{
			Duration: duration,
		}
	}

	if vd.Spec.DataSource == nil {
		return reconcile.Result{}, nil
	}

	supgen := vdsupplements.NewGenerator(vd)

	var pod *corev1.Pod
	var err error

	switch vd.Spec.DataSource.Type {
<<<<<<< HEAD
	case virtv2.DataSourceTypeUpload:
		pod, err = h.uploader.GetPod(ctx, supgen.Generator)
=======
	case v1alpha2.DataSourceTypeUpload:
		pod, err = h.uploader.GetPod(ctx, supgen)
>>>>>>> 21b3b137
		if err != nil {
			return reconcile.Result{}, err
		}
	default:
		pod, err = h.importer.GetPod(ctx, supgen.Generator)
		if err != nil {
			return reconcile.Result{}, err
		}
	}

	if pod == nil {
		return reconcile.Result{}, nil
	}

	vd.Status.Stats.CreationDuration.DVCRProvisioning = &metav1.Duration{
		Duration: h.stat.GetImportDuration(pod),
	}

	return reconcile.Result{}, nil
}<|MERGE_RESOLUTION|>--- conflicted
+++ resolved
@@ -89,13 +89,8 @@
 	var err error
 
 	switch vd.Spec.DataSource.Type {
-<<<<<<< HEAD
 	case virtv2.DataSourceTypeUpload:
 		pod, err = h.uploader.GetPod(ctx, supgen.Generator)
-=======
-	case v1alpha2.DataSourceTypeUpload:
-		pod, err = h.uploader.GetPod(ctx, supgen)
->>>>>>> 21b3b137
 		if err != nil {
 			return reconcile.Result{}, err
 		}
