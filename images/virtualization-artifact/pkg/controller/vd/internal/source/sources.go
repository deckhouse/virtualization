--- conflicted
+++ resolved
@@ -102,13 +102,8 @@
 func setPhaseConditionForFinishedDisk(
 	pvc *corev1.PersistentVolumeClaim,
 	cb *conditions.ConditionBuilder,
-<<<<<<< HEAD
 	phase *virtv2.DiskPhase,
 	supgen *supplements.Generator,
-=======
-	phase *v1alpha2.DiskPhase,
-	supgen supplements.Generator,
->>>>>>> 21b3b137
 ) {
 	var newPhase v1alpha2.DiskPhase
 	switch {
