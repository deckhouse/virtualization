--- conflicted
+++ resolved
@@ -81,133 +81,7 @@
 		}
 	}
 
-<<<<<<< HEAD
-	supgen := supplements.NewGenerator(common.VDShortName, vd.Name, vd.Namespace, vd.UID)
-	dv, err := ds.diskService.GetDataVolume(ctx, supgen)
-	if err != nil {
-		return false, err
-	}
-	pvc, err := ds.diskService.GetPersistentVolumeClaim(ctx, supgen)
-	if err != nil {
-		return false, err
-	}
-
-	switch {
-	case isDiskProvisioningFinished(condition):
-		log.Debug("Disk provisioning finished: clean up")
-
-		setPhaseConditionForFinishedDisk(pvc, &condition, &vd.Status.Phase, supgen)
-
-		// Protect Ready Disk and underlying PVC.
-		err = ds.diskService.Protect(ctx, vd, nil, pvc)
-		if err != nil {
-			return false, err
-		}
-
-		err = ds.diskService.Unprotect(ctx, dv)
-		if err != nil {
-			return false, err
-		}
-
-		return CleanUpSupplements(ctx, vd, ds)
-	case common.AnyTerminating(dv, pvc):
-		log.Info("Waiting for supplements to be terminated")
-	case dv == nil:
-		log.Info("Start import to PVC")
-
-		var dvcrDataSource controller.DVCRDataSource
-		dvcrDataSource, err = controller.NewDVCRDataSourcesForVMD(ctx, vd.Spec.DataSource, vd, ds.client)
-		if err != nil {
-			return false, err
-		}
-
-		if !dvcrDataSource.IsReady() {
-			condition.Status = metav1.ConditionFalse
-			condition.Reason = vdcondition.ProvisioningFailed
-			condition.Message = "Failed to get stats from non-ready datasource: waiting for the DataSource to be ready."
-			return false, nil
-		}
-
-		vd.Status.Progress = "0%"
-		vd.Status.SourceUID = util.GetPointer(dvcrDataSource.GetUID())
-
-		if imageformat.IsISO(dvcrDataSource.GetFormat()) {
-			setPhaseConditionToFailed(&condition, &vd.Status.Phase, ErrISOSourceNotSupported)
-			return false, nil
-		}
-
-		var diskSize resource.Quantity
-		diskSize, err = ds.getPVCSize(vd, dvcrDataSource)
-		if err != nil {
-			setPhaseConditionToFailed(&condition, &vd.Status.Phase, err)
-
-			if errors.Is(err, service.ErrInsufficientPVCSize) {
-				return false, nil
-			}
-
-			return false, err
-		}
-
-		var source *cdiv1.DataVolumeSource
-		source, err = ds.getSource(supgen, dvcrDataSource)
-		if err != nil {
-			return false, err
-		}
-
-		err = ds.diskService.Start(ctx, diskSize, &vd.Status.StorageClassName, source, vd, supgen)
-		if updated, err := setPhaseConditionFromStorageError(err, vd, &condition); err != nil || updated {
-			return false, err
-		}
-
-		vd.Status.Phase = virtv2.DiskProvisioning
-		condition.Status = metav1.ConditionFalse
-		condition.Reason = vdcondition.Provisioning
-		condition.Message = "PVC Provisioner not found: create the new one."
-
-		return true, nil
-	case pvc == nil:
-		vd.Status.Phase = virtv2.DiskProvisioning
-		condition.Status = metav1.ConditionFalse
-		condition.Reason = vdcondition.Provisioning
-		condition.Message = "PVC not found: waiting for creation."
-		return true, nil
-	case ds.diskService.IsImportDone(dv, pvc):
-		log.Info("Import has completed", "dvProgress", dv.Status.Progress, "dvPhase", dv.Status.Phase, "pvcPhase", pvc.Status.Phase)
-
-		vd.Status.Phase = virtv2.DiskReady
-		condition.Status = metav1.ConditionTrue
-		condition.Reason = vdcondition.Ready
-		condition.Message = ""
-
-		vd.Status.Progress = "100%"
-		vd.Status.Capacity = ds.diskService.GetCapacity(pvc)
-		vd.Status.Target.PersistentVolumeClaim = dv.Status.ClaimName
-	default:
-		log.Info("Provisioning to PVC is in progress", "dvProgress", dv.Status.Progress, "dvPhase", dv.Status.Phase, "pvcPhase", pvc.Status.Phase)
-
-		vd.Status.Progress = ds.diskService.GetProgress(dv, vd.Status.Progress, service.NewScaleOption(0, 100))
-		vd.Status.Capacity = ds.diskService.GetCapacity(pvc)
-		vd.Status.Target.PersistentVolumeClaim = dv.Status.ClaimName
-
-		err = ds.diskService.Protect(ctx, vd, dv, pvc)
-		if err != nil {
-			return false, err
-		}
-		sc, err := ds.diskService.GetStorageClass(ctx, pvc.Spec.StorageClassName)
-		if updated, err := setPhaseConditionFromStorageError(err, vd, &condition); err != nil || updated {
-			return false, err
-		}
-		if err = setPhaseConditionForPVCProvisioningDisk(ctx, dv, vd, pvc, sc, &condition, ds.diskService); err != nil {
-			return false, err
-		}
-
-		return false, nil
-	}
-
-	return true, nil
-=======
 	return reconcile.Result{}, fmt.Errorf("unexpected object ref kind %s, please report a bug", vd.Spec.DataSource.ObjectRef.Kind)
->>>>>>> 56a26c6b
 }
 
 func (ds ObjectRefDataSource) CleanUp(ctx context.Context, vd *virtv2.VirtualDisk) (bool, error) {
