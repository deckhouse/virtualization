/*
Copyright 2025 Flant JSC

Licensed under the Apache License, Version 2.0 (the "License");
you may not use this file except in compliance with the License.
You may obtain a copy of the License at

     http://www.apache.org/licenses/LICENSE-2.0

Unless required by applicable law or agreed to in writing, software
distributed under the License is distributed on an "AS IS" BASIS,
WITHOUT WARRANTIES OR CONDITIONS OF ANY KIND, either express or implied.
See the License for the specific language governing permissions and
limitations under the License.
*/

package step

import (
	"context"
	"fmt"

	corev1 "k8s.io/api/core/v1"
	metav1 "k8s.io/apimachinery/pkg/apis/meta/v1"
	cdiv1 "kubevirt.io/containerized-data-importer-api/pkg/apis/core/v1beta1"
	"sigs.k8s.io/controller-runtime/pkg/client"
	"sigs.k8s.io/controller-runtime/pkg/reconcile"

	"github.com/deckhouse/virtualization-controller/pkg/common/annotations"
	"github.com/deckhouse/virtualization-controller/pkg/common/object"
	"github.com/deckhouse/virtualization-controller/pkg/controller/conditions"
	"github.com/deckhouse/virtualization-controller/pkg/controller/supplements"
	vdsupplements "github.com/deckhouse/virtualization-controller/pkg/controller/vd/internal/supplements"
	"github.com/deckhouse/virtualization-controller/pkg/logger"
	virtv2 "github.com/deckhouse/virtualization/api/core/v1alpha2"
	"github.com/deckhouse/virtualization/api/core/v1alpha2/vdcondition"
)

const readyStep = "ready"

type ReadyStepDiskService interface {
	GetCapacity(pvc *corev1.PersistentVolumeClaim) string
<<<<<<< HEAD
	CleanUpSupplements(ctx context.Context, sup *supplements.Generator) (bool, error)
	Protect(ctx context.Context, sup *supplements.Generator, owner client.Object, dv *cdiv1.DataVolume, pvc *corev1.PersistentVolumeClaim) error
=======
	CleanUpSupplements(ctx context.Context, sup supplements.Generator) (bool, error)
	Protect(ctx context.Context, owner client.Object, dv *cdiv1.DataVolume, pvc *corev1.PersistentVolumeClaim) error
>>>>>>> dbd47778
}

type ReadyStep struct {
	diskService ReadyStepDiskService
	pvc         *corev1.PersistentVolumeClaim
	cb          *conditions.ConditionBuilder
}

func NewReadyStep(
	diskService ReadyStepDiskService,
	pvc *corev1.PersistentVolumeClaim,
	cb *conditions.ConditionBuilder,
) *ReadyStep {
	return &ReadyStep{
		diskService: diskService,
		pvc:         pvc,
		cb:          cb,
	}
}

func (s ReadyStep) Take(ctx context.Context, vd *virtv2.VirtualDisk) (*reconcile.Result, error) {
	log := logger.FromContext(ctx).With(logger.SlogStep(readyStep))

	if s.pvc == nil {
		if vd.Status.Progress == "100%" {
			vd.Status.Phase = virtv2.DiskLost
			s.cb.
				Status(metav1.ConditionFalse).
				Reason(vdcondition.Lost).
				Message(fmt.Sprintf("The PersistentVolumeClaim %q not found.", vd.Status.Target.PersistentVolumeClaim))
			return &reconcile.Result{}, nil
		}

		log.Debug("PVC not created yet")
		return nil, nil
	}

	vdsupplements.SetPVCName(vd, s.pvc.Name)

	switch s.pvc.Status.Phase {
	case corev1.ClaimLost:
		s.cb.Status(metav1.ConditionFalse)
		if s.pvc.GetAnnotations()[annotations.AnnDataExportRequest] == "true" {
			vd.Status.Phase = virtv2.DiskExporting
			s.cb.Reason(vdcondition.Exporting).Message("PV is being exported")
		} else {
			vd.Status.Phase = virtv2.DiskLost
			s.cb.
				Reason(vdcondition.Lost).
				Message(fmt.Sprintf("The PersistentVolume %q not found.", s.pvc.Spec.VolumeName))
		}

		log.Debug("PVC is Lost")

		return &reconcile.Result{}, nil
	case corev1.ClaimBound:
		vd.Status.Phase = virtv2.DiskReady
		s.cb.
			Status(metav1.ConditionTrue).
			Reason(vdcondition.Ready).
			Message("")
		vd.Status.Progress = "100%"
		vd.Status.Capacity = s.diskService.GetCapacity(s.pvc)

		log.Debug("PVC is Bound")

		supgen := supplements.NewGenerator(annotations.VDShortName, vd.Name, vd.Namespace, vd.UID)
		err := s.diskService.Protect(ctx, supgen, vd, nil, s.pvc)
		if err != nil {
			return nil, fmt.Errorf("protect underlying pvc: %w", err)
		}

		if object.ShouldCleanupSubResources(vd) {
<<<<<<< HEAD
=======
			supgen := vdsupplements.NewGenerator(vd)
>>>>>>> dbd47778
			_, err = s.diskService.CleanUpSupplements(ctx, supgen)
			if err != nil {
				return nil, fmt.Errorf("clean up supplements: %w", err)
			}
		}

		return &reconcile.Result{}, nil
	default:
		log.Debug("PVC not bound yet")

		return nil, nil
	}
}<|MERGE_RESOLUTION|>--- conflicted
+++ resolved
@@ -40,13 +40,8 @@
 
 type ReadyStepDiskService interface {
 	GetCapacity(pvc *corev1.PersistentVolumeClaim) string
-<<<<<<< HEAD
 	CleanUpSupplements(ctx context.Context, sup *supplements.Generator) (bool, error)
 	Protect(ctx context.Context, sup *supplements.Generator, owner client.Object, dv *cdiv1.DataVolume, pvc *corev1.PersistentVolumeClaim) error
-=======
-	CleanUpSupplements(ctx context.Context, sup supplements.Generator) (bool, error)
-	Protect(ctx context.Context, owner client.Object, dv *cdiv1.DataVolume, pvc *corev1.PersistentVolumeClaim) error
->>>>>>> dbd47778
 }
 
 type ReadyStep struct {
@@ -120,10 +115,6 @@
 		}
 
 		if object.ShouldCleanupSubResources(vd) {
-<<<<<<< HEAD
-=======
-			supgen := vdsupplements.NewGenerator(vd)
->>>>>>> dbd47778
 			_, err = s.diskService.CleanUpSupplements(ctx, supgen)
 			if err != nil {
 				return nil, fmt.Errorf("clean up supplements: %w", err)
