/*
Copyright 2024 Flant JSC

Licensed under the Apache License, Version 2.0 (the "License");
you may not use this file except in compliance with the License.
You may obtain a copy of the License at

     http://www.apache.org/licenses/LICENSE-2.0

Unless required by applicable law or agreed to in writing, software
distributed under the License is distributed on an "AS IS" BASIS,
WITHOUT WARRANTIES OR CONDITIONS OF ANY KIND, either express or implied.
See the License for the specific language governing permissions and
limitations under the License.
*/

package source

import (
	"context"
	"errors"
	"fmt"

	corev1 "k8s.io/api/core/v1"
	"k8s.io/apimachinery/pkg/api/resource"
	metav1 "k8s.io/apimachinery/pkg/apis/meta/v1"
	"k8s.io/utils/ptr"
	cdiv1 "kubevirt.io/containerized-data-importer-api/pkg/apis/core/v1beta1"
	"sigs.k8s.io/controller-runtime/pkg/reconcile"

	cc "github.com/deckhouse/virtualization-controller/pkg/common"
	"github.com/deckhouse/virtualization-controller/pkg/common/datasource"
	"github.com/deckhouse/virtualization-controller/pkg/controller/common"
	"github.com/deckhouse/virtualization-controller/pkg/controller/conditions"
	"github.com/deckhouse/virtualization-controller/pkg/controller/service"
	"github.com/deckhouse/virtualization-controller/pkg/controller/supplements"
	"github.com/deckhouse/virtualization-controller/pkg/controller/uploader"
	"github.com/deckhouse/virtualization-controller/pkg/dvcr"
	"github.com/deckhouse/virtualization-controller/pkg/logger"
	virtv2 "github.com/deckhouse/virtualization/api/core/v1alpha2"
	"github.com/deckhouse/virtualization/api/core/v1alpha2/vicondition"
)

const uploadDataSource = "upload"

type UploadDataSource struct {
	statService        Stat
	uploaderService    Uploader
	dvcrSettings       *dvcr.Settings
	diskService        *service.DiskService
	storageClassForPVC string
}

func NewUploadDataSource(
	statService Stat,
	uploaderService Uploader,
	dvcrSettings *dvcr.Settings,
	diskService *service.DiskService,
	storageClassForPVC string,
) *UploadDataSource {
	return &UploadDataSource{
		statService:        statService,
		uploaderService:    uploaderService,
		dvcrSettings:       dvcrSettings,
		diskService:        diskService,
		storageClassForPVC: storageClassForPVC,
	}
}

func (ds UploadDataSource) StoreToPVC(ctx context.Context, vi *virtv2.VirtualImage) (reconcile.Result, error) {
	log, ctx := logger.GetDataSourceContext(ctx, uploadDataSource)

	condition, _ := conditions.GetCondition(vicondition.ReadyType, vi.Status.Conditions)
	cb := conditions.NewConditionBuilder(vicondition.ReadyType).Generation(vi.Generation)
	defer func() { conditions.SetCondition(cb, &vi.Status.Conditions) }()

	supgen := supplements.NewGenerator(common.VIShortName, vi.Name, vi.Namespace, vi.UID)
	pod, err := ds.uploaderService.GetPod(ctx, supgen)
	if err != nil {
		return reconcile.Result{}, err
	}
	svc, err := ds.uploaderService.GetService(ctx, supgen)
	if err != nil {
		return reconcile.Result{}, err
	}
	ing, err := ds.uploaderService.GetIngress(ctx, supgen)
	if err != nil {
		return reconcile.Result{}, err
	}
	dv, err := ds.diskService.GetDataVolume(ctx, supgen)
	if err != nil {
		return reconcile.Result{}, err
	}
	pvc, err := ds.diskService.GetPersistentVolumeClaim(ctx, supgen)
	if err != nil {
		return reconcile.Result{}, err
	}

	switch {
	case isDiskProvisioningFinished(condition):
		log.Info("Disk provisioning finished: clean up")

		setPhaseConditionForFinishedImage(pvc, cb, &vi.Status.Phase, supgen)

		// Protect Ready Disk and underlying PVC.
		err = ds.diskService.Protect(ctx, vi, nil, pvc)
		if err != nil {
			return reconcile.Result{}, err
		}

		// Unprotect upload time supplements to delete them later.
		err = ds.uploaderService.Unprotect(ctx, pod, svc, ing)
		if err != nil {
			return reconcile.Result{}, err
		}

		err = ds.diskService.Unprotect(ctx, dv)
		if err != nil {
			return reconcile.Result{}, err
		}

		return CleanUpSupplements(ctx, vi, ds)
	case common.AnyTerminating(pod, svc, ing, dv, pvc):
		log.Info("Waiting for supplements to be terminated")
	case pod == nil || svc == nil || ing == nil:
		log.Info("Start import to DVCR")

		vi.Status.Progress = "0%"

		envSettings := ds.getEnvSettings(vi, supgen)
		err = ds.uploaderService.Start(ctx, envSettings, vi, supgen, datasource.NewCABundleForVMI(vi.Spec.DataSource))
		switch {
		case err == nil:
			// OK.
		case common.ErrQuotaExceeded(err):
			return setQuotaExceededPhaseCondition(cb, &vi.Status.Phase, err, vi.CreationTimestamp), nil
		default:
			setPhaseConditionToFailed(cb, &vi.Status.Phase, fmt.Errorf("unexpected error: %w", err))
			return reconcile.Result{}, err
		}

		vi.Status.Phase = virtv2.ImageProvisioning
		cb.
			Status(metav1.ConditionFalse).
			Reason(vicondition.Provisioning).
			Message("DVCR Provisioner not found: create the new one.")

		return reconcile.Result{Requeue: true}, nil
	case !common.IsPodComplete(pod):
		log.Info("Provisioning to DVCR is in progress", "podPhase", pod.Status.Phase)

		err = ds.statService.CheckPod(pod)
		if err != nil {
			return reconcile.Result{}, setPhaseConditionFromPodError(cb, vi, err)
		}

		if !ds.statService.IsUploadStarted(vi.GetUID(), pod) {
			if ds.statService.IsUploaderReady(pod, svc, ing) {
				log.Info("Waiting for the user upload", "pod.phase", pod.Status.Phase)

				vi.Status.Phase = virtv2.ImageWaitForUserUpload
				cb.
					Status(metav1.ConditionFalse).
					Reason(vicondition.WaitForUserUpload).
					Message("Waiting for the user upload.")

				vi.Status.ImageUploadURLs = &virtv2.ImageUploadURLs{
					External:  ds.uploaderService.GetExternalURL(ctx, ing),
					InCluster: ds.uploaderService.GetInClusterURL(ctx, svc),
				}
			} else {
				log.Info("Waiting for the uploader to be ready to process the user's upload", "pod.phase", pod.Status.Phase)

				vi.Status.Phase = virtv2.ImagePending
				cb.
					Status(metav1.ConditionFalse).
					Reason(vicondition.ProvisioningNotStarted).
					Message(fmt.Sprintf("Waiting for the uploader %q to be ready to process the user's upload.", pod.Name))
			}

			return reconcile.Result{Requeue: true}, nil
		}

		vi.Status.Phase = virtv2.ImageProvisioning
		cb.
			Status(metav1.ConditionFalse).
			Reason(vicondition.Provisioning).
			Message("Import is in the process of provisioning to DVCR.")

		vi.Status.Progress = ds.statService.GetProgress(vi.GetUID(), pod, vi.Status.Progress, service.NewScaleOption(0, 50))
		vi.Status.DownloadSpeed = ds.statService.GetDownloadSpeed(vi.GetUID(), pod)

		err = ds.uploaderService.Protect(ctx, pod, svc, ing)
		if err != nil {
			return reconcile.Result{}, err
		}
	case dv == nil:
		log.Info("Start import to PVC")

		err = ds.statService.CheckPod(pod)
		if err != nil {
			vi.Status.Phase = virtv2.ImageFailed

			switch {
			case errors.Is(err, service.ErrProvisioningFailed):
				cb.
					Status(metav1.ConditionFalse).
					Reason(vicondition.ProvisioningFailed).
					Message(service.CapitalizeFirstLetter(err.Error() + "."))
				return reconcile.Result{}, nil
			default:
				return reconcile.Result{}, err
			}
		}

		vi.Status.Progress = "50.0%"
		vi.Status.DownloadSpeed = ds.statService.GetDownloadSpeed(vi.GetUID(), pod)

		var diskSize resource.Quantity
		diskSize, err = ds.getPVCSize(pod)
		if err != nil {
			setPhaseConditionToFailed(cb, &vi.Status.Phase, err)

			if errors.Is(err, service.ErrInsufficientPVCSize) {
				return reconcile.Result{}, nil
			}

			return reconcile.Result{}, err
		}

		source := ds.getSource(supgen, ds.statService.GetDVCRImageName(pod))

<<<<<<< HEAD
		err = ds.diskService.StartImmediate(ctx, diskSize, ptr.To(ds.storageClassForPVC), source, vi, supgen)
		if updated, err := setPhaseConditionFromStorageError(err, vi, cb); err != nil || updated {
=======
		err = ds.diskService.StartImmediate(ctx, diskSize, ptr.To(vi.Status.StorageClassName), source, vi, supgen)
		if updated, err := setPhaseConditionFromStorageError(err, vi, &condition); err != nil || updated {
>>>>>>> fff39cc9
			return reconcile.Result{}, err
		}

		vi.Status.Phase = virtv2.ImageProvisioning
		cb.
			Status(metav1.ConditionFalse).
			Reason(vicondition.Provisioning).
			Message("PVC Provisioner not found: create the new one.")

		return reconcile.Result{Requeue: true}, nil
	case pvc == nil:
		vi.Status.Phase = virtv2.ImageProvisioning
		cb.
			Status(metav1.ConditionFalse).
			Reason(vicondition.Provisioning).
			Message("PVC not found: waiting for creation.")
		return reconcile.Result{Requeue: true}, nil
	case ds.diskService.IsImportDone(dv, pvc):
		log.Info("Import has completed", "dvProgress", dv.Status.Progress, "dvPhase", dv.Status.Phase, "pvcPhase", pvc.Status.Phase)

		vi.Status.Phase = virtv2.ImageReady
		cb.
			Status(metav1.ConditionTrue).
			Reason(vicondition.Ready).
			Message("")

		vi.Status.Progress = "100%"
		vi.Status.Size = ds.statService.GetSize(pod)
		vi.Status.DownloadSpeed = ds.statService.GetDownloadSpeed(vi.GetUID(), pod)
		vi.Status.Target.PersistentVolumeClaim = dv.Status.ClaimName

		log.Info("Ready", "vi", vi.Name, "progress", vi.Status.Progress, "dv.phase", dv.Status.Phase)
	default:
		log.Info("Provisioning to PVC is in progress", "dvProgress", dv.Status.Progress, "dvPhase", dv.Status.Phase, "pvcPhase", pvc.Status.Phase)

		vi.Status.Progress = ds.diskService.GetProgress(dv, vi.Status.Progress, service.NewScaleOption(50, 100))
		vi.Status.Target.PersistentVolumeClaim = dv.Status.ClaimName

		err = ds.diskService.Protect(ctx, vi, dv, pvc)
		if err != nil {
			return reconcile.Result{}, err
		}

		err = setPhaseConditionForPVCProvisioningImage(ctx, dv, vi, pvc, cb, ds.diskService)
		if err != nil {
			return reconcile.Result{}, err
		}

		return reconcile.Result{}, nil
	}

	return reconcile.Result{Requeue: true}, nil
}

func (ds UploadDataSource) StoreToDVCR(ctx context.Context, vi *virtv2.VirtualImage) (reconcile.Result, error) {
	log, ctx := logger.GetDataSourceContext(ctx, "upload")

	condition, _ := conditions.GetCondition(vicondition.ReadyType, vi.Status.Conditions)
	cb := conditions.NewConditionBuilder(vicondition.ReadyType).Generation(vi.Generation)
	defer func() { conditions.SetCondition(cb, &vi.Status.Conditions) }()

	supgen := supplements.NewGenerator(common.VIShortName, vi.Name, vi.Namespace, vi.UID)
	pod, err := ds.uploaderService.GetPod(ctx, supgen)
	if err != nil {
		return reconcile.Result{}, err
	}
	svc, err := ds.uploaderService.GetService(ctx, supgen)
	if err != nil {
		return reconcile.Result{}, err
	}
	ing, err := ds.uploaderService.GetIngress(ctx, supgen)
	if err != nil {
		return reconcile.Result{}, err
	}

	switch {
	case isDiskProvisioningFinished(condition):
		log.Info("Virtual image provisioning finished: clean up")

		cb.
			Status(metav1.ConditionTrue).
			Reason(vicondition.Ready).
			Message("")

		vi.Status.Phase = virtv2.ImageReady

		err = ds.uploaderService.Unprotect(ctx, pod, svc, ing)
		if err != nil {
			return reconcile.Result{}, err
		}

		return CleanUpSupplements(ctx, vi, ds)
	case common.AnyTerminating(pod, svc, ing):
		vi.Status.Phase = virtv2.ImagePending

		log.Info("Cleaning up...")
	case pod == nil || svc == nil || ing == nil:
		envSettings := ds.getEnvSettings(vi, supgen)
		err = ds.uploaderService.Start(ctx, envSettings, vi, supgen, datasource.NewCABundleForVMI(vi.Spec.DataSource))
		switch {
		case err == nil:
			// OK.
		case common.ErrQuotaExceeded(err):
			return setQuotaExceededPhaseCondition(cb, &vi.Status.Phase, err, vi.CreationTimestamp), nil
		default:
			setPhaseConditionToFailed(cb, &vi.Status.Phase, fmt.Errorf("unexpected error: %w", err))
			return reconcile.Result{}, err
		}

		vi.Status.Phase = virtv2.ImageProvisioning
		cb.
			Status(metav1.ConditionFalse).
			Reason(vicondition.Provisioning).
			Message("DVCR Provisioner not found: create the new one.")

		log.Info("Create uploader pod...", "progress", vi.Status.Progress, "pod.phase", nil)

		return reconcile.Result{Requeue: true}, nil
	case common.IsPodComplete(pod):
		err = ds.statService.CheckPod(pod)
		if err != nil {
			vi.Status.Phase = virtv2.ImageFailed

			switch {
			case errors.Is(err, service.ErrProvisioningFailed):
				cb.
					Status(metav1.ConditionFalse).
					Reason(vicondition.ProvisioningFailed).
					Message(service.CapitalizeFirstLetter(err.Error() + "."))
				return reconcile.Result{}, nil
			default:
				return reconcile.Result{}, err
			}
		}

		cb.
			Status(metav1.ConditionTrue).
			Reason(vicondition.Ready).
			Message("")

		vi.Status.Phase = virtv2.ImageReady
		vi.Status.Size = ds.statService.GetSize(pod)
		vi.Status.CDROM = ds.statService.GetCDROM(pod)
		vi.Status.Format = ds.statService.GetFormat(pod)
		vi.Status.Progress = "100%"
		vi.Status.Target.RegistryURL = ds.statService.GetDVCRImageName(pod)
		vi.Status.DownloadSpeed = ds.statService.GetDownloadSpeed(vi.GetUID(), pod)

		log.Info("Ready", "progress", vi.Status.Progress, "pod.phase", pod.Status.Phase)
	case ds.statService.IsUploadStarted(vi.GetUID(), pod):
		err = ds.statService.CheckPod(pod)
		if err != nil {
			return reconcile.Result{}, setPhaseConditionFromPodError(cb, vi, err)
		}

		cb.
			Status(metav1.ConditionFalse).
			Reason(vicondition.Provisioning).
			Message("Import is in the process of provisioning to DVCR.")

		vi.Status.Phase = virtv2.ImageProvisioning
		vi.Status.Progress = ds.statService.GetProgress(vi.GetUID(), pod, vi.Status.Progress)
		vi.Status.Target.RegistryURL = ds.statService.GetDVCRImageName(pod)
		vi.Status.DownloadSpeed = ds.statService.GetDownloadSpeed(vi.GetUID(), pod)

		err = ds.uploaderService.Protect(ctx, pod, svc, ing)
		if err != nil {
			return reconcile.Result{}, err
		}

		log.Info("Provisioning...", "pod.phase", pod.Status.Phase)
	case ds.statService.IsUploaderReady(pod, svc, ing):
		cb.
			Status(metav1.ConditionFalse).
			Reason(vicondition.WaitForUserUpload).
			Message("Waiting for the user upload.")

		vi.Status.Phase = virtv2.ImageWaitForUserUpload
		vi.Status.Target.RegistryURL = ds.statService.GetDVCRImageName(pod)
		vi.Status.ImageUploadURLs = &virtv2.ImageUploadURLs{
			External:  ds.uploaderService.GetExternalURL(ctx, ing),
			InCluster: ds.uploaderService.GetInClusterURL(ctx, svc),
		}

		log.Info("Waiting for the user upload", "pod.phase", pod.Status.Phase)
	default:
		cb.
			Status(metav1.ConditionFalse).
			Reason(vicondition.ProvisioningNotStarted).
			Message(fmt.Sprintf("Waiting for the uploader %q to be ready to process the user's upload.", pod.Name))

		vi.Status.Phase = virtv2.ImagePending

		log.Info("Waiting for the uploader to be ready to process the user's upload", "pod.phase", pod.Status.Phase)
	}

	return reconcile.Result{Requeue: true}, nil
}

func (ds UploadDataSource) CleanUp(ctx context.Context, vi *virtv2.VirtualImage) (bool, error) {
	supgen := supplements.NewGenerator(common.VIShortName, vi.Name, vi.Namespace, vi.UID)

	importerRequeue, err := ds.uploaderService.CleanUp(ctx, supgen)
	if err != nil {
		return false, err
	}

	diskRequeue, err := ds.diskService.CleanUp(ctx, supgen)
	if err != nil {
		return false, err
	}

	return importerRequeue || diskRequeue, nil
}

func (ds UploadDataSource) Validate(_ context.Context, _ *virtv2.VirtualImage) error {
	return nil
}

func (ds UploadDataSource) getEnvSettings(vi *virtv2.VirtualImage, supgen *supplements.Generator) *uploader.Settings {
	var settings uploader.Settings

	uploader.ApplyDVCRDestinationSettings(
		&settings,
		ds.dvcrSettings,
		supgen,
		ds.dvcrSettings.RegistryImageForVI(vi),
	)

	return &settings
}

func (ds UploadDataSource) CleanUpSupplements(ctx context.Context, vi *virtv2.VirtualImage) (reconcile.Result, error) {
	supgen := supplements.NewGenerator(common.VIShortName, vi.Name, vi.Namespace, vi.UID)

	uploaderRequeue, err := ds.uploaderService.CleanUpSupplements(ctx, supgen)
	if err != nil {
		return reconcile.Result{}, err
	}

	diskRequeue, err := ds.diskService.CleanUpSupplements(ctx, supgen)
	if err != nil {
		return reconcile.Result{}, err
	}

	return reconcile.Result{Requeue: uploaderRequeue || diskRequeue}, nil
}

func (ds UploadDataSource) getPVCSize(pod *corev1.Pod) (resource.Quantity, error) {
	// Get size from the importer Pod to detect if specified PVC size is enough.
	unpackedSize, err := resource.ParseQuantity(ds.statService.GetSize(pod).UnpackedBytes)
	if err != nil {
		return resource.Quantity{}, fmt.Errorf("failed to parse unpacked bytes %s: %w", ds.statService.GetSize(pod).UnpackedBytes, err)
	}

	if unpackedSize.IsZero() {
		return resource.Quantity{}, errors.New("got zero unpacked size from data source")
	}

	return service.GetValidatedPVCSize(&unpackedSize, unpackedSize)
}

func (ds UploadDataSource) getSource(sup *supplements.Generator, dvcrSourceImageName string) *cdiv1.DataVolumeSource {
	// The image was preloaded from source into dvcr.
	// We can't use the same data source a second time, but we can set dvcr as the data source.
	// Use DV name for the Secret with DVCR auth and the ConfigMap with DVCR CA Bundle.
	url := cc.DockerRegistrySchemePrefix + dvcrSourceImageName
	secretName := sup.DVCRAuthSecretForDV().Name
	certConfigMapName := sup.DVCRCABundleConfigMapForDV().Name

	return &cdiv1.DataVolumeSource{
		Registry: &cdiv1.DataVolumeSourceRegistry{
			URL:           &url,
			SecretRef:     &secretName,
			CertConfigMap: &certConfigMapName,
		},
	}
}<|MERGE_RESOLUTION|>--- conflicted
+++ resolved
@@ -230,13 +230,8 @@
 
 		source := ds.getSource(supgen, ds.statService.GetDVCRImageName(pod))
 
-<<<<<<< HEAD
-		err = ds.diskService.StartImmediate(ctx, diskSize, ptr.To(ds.storageClassForPVC), source, vi, supgen)
+		err = ds.diskService.StartImmediate(ctx, diskSize, ptr.To(vi.Status.StorageClassName), source, vi, supgen)
 		if updated, err := setPhaseConditionFromStorageError(err, vi, cb); err != nil || updated {
-=======
-		err = ds.diskService.StartImmediate(ctx, diskSize, ptr.To(vi.Status.StorageClassName), source, vi, supgen)
-		if updated, err := setPhaseConditionFromStorageError(err, vi, &condition); err != nil || updated {
->>>>>>> fff39cc9
 			return reconcile.Result{}, err
 		}
 
