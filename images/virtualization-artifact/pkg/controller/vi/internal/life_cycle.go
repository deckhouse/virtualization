--- conflicted
+++ resolved
@@ -117,13 +117,7 @@
 	var result reconcile.Result
 	var err error
 	if vi.Spec.Storage == virtv2.StorageKubernetes {
-<<<<<<< HEAD
-		if storageClassReadyCondition.Status == metav1.ConditionTrue || readyCondition.Status == metav1.ConditionTrue {
-			requeue, err = ds.StoreToPVC(ctx, vi)
-		}
-=======
 		result, err = ds.StoreToPVC(ctx, vi)
->>>>>>> 56a26c6b
 	} else {
 		result, err = ds.StoreToDVCR(ctx, vi)
 	}
