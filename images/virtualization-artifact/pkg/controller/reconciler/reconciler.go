--- conflicted
+++ resolved
@@ -31,10 +31,8 @@
 	"github.com/deckhouse/virtualization-controller/pkg/logger"
 )
 
-<<<<<<< HEAD
 var ErrStopHandlerChain = errors.New("stop handler chain execution")
 
-=======
 type Handler[T client.Object] interface {
 	Handle(ctx context.Context, obj T) (reconcile.Result, error)
 	Name() string
@@ -43,7 +41,6 @@
 type Watcher interface {
 	Watch(mgr manager.Manager, ctr controller.Controller) error
 }
->>>>>>> bff59786
 type ResourceUpdater func(ctx context.Context) error
 
 type HandlerExecutor[H any] func(ctx context.Context, h H) (reconcile.Result, error)
