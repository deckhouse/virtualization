--- conflicted
+++ resolved
@@ -190,30 +190,4 @@
 			},
 		)
 	}
-<<<<<<< HEAD
-
-	// Mount extra headers Secrets.
-	for index, header := range p.Settings.SecretExtraHeaders {
-		volName := fmt.Sprintf(secretExtraHeadersVolumeName, index)
-		mountPath := path.Join(common.UploaderSecretExtraHeadersDir, fmt.Sprint(index))
-		envName := fmt.Sprintf("%s%d", common.UploaderExtraHeader, index)
-		podutil.AddVolume(pod, container,
-			podutil.CreateSecretVolume(volName, header),
-			podutil.CreateVolumeMount(volName, mountPath),
-			corev1.EnvVar{
-				Name:  envName,
-				Value: header,
-			},
-		)
-	}
-=======
-}
-
-type PodNamer interface {
-	UploaderPod() types.NamespacedName
-}
-
-func FindPod(ctx context.Context, client client.Client, name PodNamer) (*corev1.Pod, error) {
-	return object.FetchObject(ctx, name.UploaderPod(), client, &corev1.Pod{})
->>>>>>> 8cc5a1de
 }