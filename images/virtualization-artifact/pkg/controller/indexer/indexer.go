/*
Copyright 2024 Flant JSC

Licensed under the Apache License, Version 2.0 (the "License");
you may not use this file except in compliance with the License.
You may obtain a copy of the License at

     http://www.apache.org/licenses/LICENSE-2.0

Unless required by applicable law or agreed to in writing, software
distributed under the License is distributed on an "AS IS" BASIS,
WITHOUT WARRANTIES OR CONDITIONS OF ANY KIND, either express or implied.
See the License for the specific language governing permissions and
limitations under the License.
*/

package indexer

import (
	"context"

	"sigs.k8s.io/controller-runtime/pkg/client"
	"sigs.k8s.io/controller-runtime/pkg/manager"

	virtv2 "github.com/deckhouse/virtualization/api/core/v1alpha2"
)

const (
	DefaultStorageClass           = ""
	DefaultStorageClassAnnotation = "storageclass.kubernetes.io/is-default-class"
)

const (
	IndexFieldVMByClass = "spec.virtualMachineClassName"
	IndexFieldVMByVD    = "spec.blockDeviceRefs.VirtualDisk"
	IndexFieldVMByVI    = "spec.blockDeviceRefs.VirtualImage"
	IndexFieldVMByCVI   = "spec.blockDeviceRefs.ClusterVirtualImage"

	IndexFieldVMIPLeaseByVMIP = "spec.virtualMachineIPAddressRef.Name"

	IndexFieldVDByVDSnapshot = "spec.DataSource.ObjectRef.Name,.Kind=VirtualDiskSnapshot"

<<<<<<< HEAD
	IndexFieldVMIPByVM = "status.virtualMachine"

	IndexFieldVDByStorageClass = "VD.spec.PersistentVolumeClaim.StorageClass"
	IndexFieldVIByStorageClass = "VI.spec.PersistentVolumeClaim.StorageClass"
=======
	IndexFieldVMSnapshotByVM         = "spec.virtualMachineName"
	IndexFieldVMSnapshotByVDSnapshot = "status.virtualDiskSnapshotNames"

	IndexFieldVMRestoreByVMSnapshot = "spec.virtualMachineSnapshotName"

	IndexFieldVMIPByVM      = "status.virtualMachine"
	IndexFieldVMIPByAddress = "spec.staticIP|status.address"
>>>>>>> 0c59bff6
)

type indexFunc func(ctx context.Context, mgr manager.Manager) error

func IndexALL(ctx context.Context, mgr manager.Manager) error {
	for _, fn := range []indexFunc{
		IndexVMByClass,
		IndexVMByVD,
		IndexVMByVI,
		IndexVMByCVI,
		IndexVMIPLeaseByVMIP,
		IndexVDByVDSnapshot,
		IndexVMSnapshotByVM,
		IndexVMSnapshotByVDSnapshot,
		IndexVMRestoreByVMSnapshot,
		IndexVMIPByVM,
<<<<<<< HEAD
		IndexVDByStorageClass,
		IndexVIByStorageClass,
=======
		IndexVMIPByAddress,
>>>>>>> 0c59bff6
	} {
		if err := fn(ctx, mgr); err != nil {
			return err
		}
	}
	return nil
}

func IndexVMByClass(ctx context.Context, mgr manager.Manager) error {
	return mgr.GetFieldIndexer().IndexField(ctx, &virtv2.VirtualMachine{}, IndexFieldVMByClass, func(object client.Object) []string {
		vm, ok := object.(*virtv2.VirtualMachine)
		if !ok || vm == nil {
			return nil
		}
		return []string{vm.Spec.VirtualMachineClassName}
	})
}

func IndexVMByVD(ctx context.Context, mgr manager.Manager) error {
	return mgr.GetFieldIndexer().IndexField(ctx, &virtv2.VirtualMachine{}, IndexFieldVMByVD, func(object client.Object) []string {
		return getBlockDeviceNamesByKind(object, virtv2.DiskDevice)
	})
}

func IndexVMByVI(ctx context.Context, mgr manager.Manager) error {
	return mgr.GetFieldIndexer().IndexField(ctx, &virtv2.VirtualMachine{}, IndexFieldVMByVI, func(object client.Object) []string {
		return getBlockDeviceNamesByKind(object, virtv2.ImageDevice)
	})
}

func IndexVMByCVI(ctx context.Context, mgr manager.Manager) error {
	return mgr.GetFieldIndexer().IndexField(ctx, &virtv2.VirtualMachine{}, IndexFieldVMByCVI, func(object client.Object) []string {
		return getBlockDeviceNamesByKind(object, virtv2.ClusterImageDevice)
	})
}

func getBlockDeviceNamesByKind(obj client.Object, kind virtv2.BlockDeviceKind) []string {
	vm, ok := obj.(*virtv2.VirtualMachine)
	if !ok || vm == nil {
		return nil
	}
	var res []string
	for _, bdr := range vm.Spec.BlockDeviceRefs {
		if bdr.Kind != kind {
			continue
		}
		res = append(res, bdr.Name)
	}
	return res
}

func IndexVMIPLeaseByVMIP(ctx context.Context, mgr manager.Manager) error {
	return mgr.GetFieldIndexer().IndexField(ctx, &virtv2.VirtualMachineIPAddressLease{}, IndexFieldVMIPLeaseByVMIP, func(object client.Object) []string {
		lease, ok := object.(*virtv2.VirtualMachineIPAddressLease)
		if !ok || lease == nil {
			return nil
		}
		return []string{lease.Spec.VirtualMachineIPAddressRef.Name}
	})
<<<<<<< HEAD
}

func IndexVMIPByVM(ctx context.Context, mgr manager.Manager) error {
	return mgr.GetFieldIndexer().IndexField(ctx, &virtv2.VirtualMachineIPAddress{}, IndexFieldVMIPByVM, func(object client.Object) []string {
		vmip, ok := object.(*virtv2.VirtualMachineIPAddress)
		if !ok || vmip == nil {
			return nil
		}
		return []string{vmip.Status.VirtualMachine}
	})
}

func IndexVDByStorageClass(ctx context.Context, mgr manager.Manager) error {
	return mgr.GetFieldIndexer().IndexField(ctx, &virtv2.VirtualDisk{}, IndexFieldVDByStorageClass, func(object client.Object) []string {
		vd, ok := object.(*virtv2.VirtualDisk)
		if !ok || vd == nil {
			return nil
		}

		if vd.Spec.PersistentVolumeClaim.StorageClass != nil {
			return []string{*vd.Spec.PersistentVolumeClaim.StorageClass}
		} else {
			return []string{DefaultStorageClass}
		}
	})
}

func IndexVIByStorageClass(ctx context.Context, mgr manager.Manager) error {
	return mgr.GetFieldIndexer().IndexField(ctx, &virtv2.VirtualImage{}, IndexFieldVIByStorageClass, func(object client.Object) []string {
		vi, ok := object.(*virtv2.VirtualImage)
		if !ok || vi == nil {
			return nil
		}

		if vi.Spec.Storage == virtv2.StorageContainerRegistry {
			return nil
		}

		if vi.Spec.PersistentVolumeClaim.StorageClass != nil {
			return []string{*vi.Spec.PersistentVolumeClaim.StorageClass}
		} else {
			return []string{DefaultStorageClass}
		}
	})
=======
>>>>>>> 0c59bff6
}<|MERGE_RESOLUTION|>--- conflicted
+++ resolved
@@ -40,12 +40,11 @@
 
 	IndexFieldVDByVDSnapshot = "spec.DataSource.ObjectRef.Name,.Kind=VirtualDiskSnapshot"
 
-<<<<<<< HEAD
 	IndexFieldVMIPByVM = "status.virtualMachine"
 
 	IndexFieldVDByStorageClass = "VD.spec.PersistentVolumeClaim.StorageClass"
 	IndexFieldVIByStorageClass = "VI.spec.PersistentVolumeClaim.StorageClass"
-=======
+
 	IndexFieldVMSnapshotByVM         = "spec.virtualMachineName"
 	IndexFieldVMSnapshotByVDSnapshot = "status.virtualDiskSnapshotNames"
 
@@ -53,7 +52,6 @@
 
 	IndexFieldVMIPByVM      = "status.virtualMachine"
 	IndexFieldVMIPByAddress = "spec.staticIP|status.address"
->>>>>>> 0c59bff6
 )
 
 type indexFunc func(ctx context.Context, mgr manager.Manager) error
@@ -70,12 +68,9 @@
 		IndexVMSnapshotByVDSnapshot,
 		IndexVMRestoreByVMSnapshot,
 		IndexVMIPByVM,
-<<<<<<< HEAD
 		IndexVDByStorageClass,
 		IndexVIByStorageClass,
-=======
 		IndexVMIPByAddress,
->>>>>>> 0c59bff6
 	} {
 		if err := fn(ctx, mgr); err != nil {
 			return err
@@ -135,7 +130,6 @@
 		}
 		return []string{lease.Spec.VirtualMachineIPAddressRef.Name}
 	})
-<<<<<<< HEAD
 }
 
 func IndexVMIPByVM(ctx context.Context, mgr manager.Manager) error {
@@ -180,6 +174,4 @@
 			return []string{DefaultStorageClass}
 		}
 	})
-=======
->>>>>>> 0c59bff6
 }