--- conflicted
+++ resolved
@@ -110,15 +110,9 @@
 	go.opentelemetry.io/proto/otlp v1.0.0 // indirect
 	go.uber.org/multierr v1.11.0 // indirect
 	golang.org/x/crypto v0.31.0 // indirect
-<<<<<<< HEAD
 	golang.org/x/exp v0.0.0-20240719175910-8a7402abbf56 // indirect
 	golang.org/x/mod v0.20.0 // indirect
 	golang.org/x/net v0.28.0 // indirect
-=======
-	golang.org/x/exp v0.0.0-20220722155223-a9213eeb770e // indirect
-	golang.org/x/mod v0.17.0
-	golang.org/x/net v0.25.0 // indirect
->>>>>>> aae8c521
 	golang.org/x/oauth2 v0.12.0 // indirect
 	golang.org/x/sync v0.10.0 // indirect
 	golang.org/x/sys v0.28.0 // indirect
