---
# Source https://github.com/kubevirt/kubevirt/blob/v1.3.1/hack/dockerized#L15
{{- $version := "v1.3.1" }}
<<<<<<< HEAD
{{- $tag := print $version "-v12n.7"}}
=======
{{- $tag := print $version "-v12n.6"}}
>>>>>>> 47cd6b16

{{- $name := print $.ImageName "-dependencies" -}}
{{- define "$name" -}}
packages:
- git
- curl
- pkg-config
- libtool
- libncurses-devel
- libvirt-libs
- libvirt-devel
- libvirt-client
- libvirt-daemon
- libvirt
- gcc
- gcc-c++
- glibc-devel-static
- glibc
- golang
{{- end -}}

{{ $virtArtifactDependencies := include "$name" . | fromYaml }}

image: {{ $.ImageName }}
final: false
fromImage: {{ eq $.SVACE_ENABLED "false" | ternary "base-alt-p11" "builder/alt-go-svace" }}
mount:
  - fromPath: ~/go-pkg-cache
    to: /go/pkg
secrets:
- id: SOURCE_REPO
  value: {{ $.SOURCE_REPO }}
shell:
  beforeInstall:
  {{- include "alt packages proxy" . | nindent 2 }}
  - |
    apt-get install -y \
      {{ $virtArtifactDependencies.packages | join " " }}

  {{- include "alt packages clean" . | nindent 2 }}

  install:
  - |
     mkdir -p ~/.ssh && echo "StrictHostKeyChecking accept-new" > ~/.ssh/config
     git config --global --add advice.detachedHead false
     git clone --depth=1 $(cat /run/secrets/SOURCE_REPO)/deckhouse/3p-kubevirt --branch {{ $tag }} /kubevirt
     cd /kubevirt
     go mod download
     go get github.com/opencontainers/runc@v1.1.14
     go get github.com/containers/common@v0.60.4

  - |
    echo Download Go modules.
    go mod download

    echo Update modules to mitigate CVEs...
    go get github.com/opencontainers/runc@v1.1.14
    go get github.com/containers/common@v0.60.4

    go get github.com/go-openapi/strfmt@v0.23.0
    go get github.com/onsi/gomega/matchers/support/goraph/bipartitegraph@v1.34.1
    go get github.com/cilium/ebpf/btf@v0.11.0
    go get github.com/cilium/ebpf/internal@v0.11.0

    # CVE-2024-45337,CVE-2025-22869
    go get golang.org/x/crypto@v0.38.0
    # CVE-2025-22870, CVE-2025-22872
    go get golang.org/x/net@v0.40.0

    go mod vendor

  setup:
    - mkdir /kubevirt-binaries
    - mkdir /kubevirt-config-files
    - cd /kubevirt

    - echo "Create .version file"
    - echo "v{{ $version }}-dirty" > /kubevirt-config-files/.version

    - echo "Create group file"
    - |
      GROUP_FILE=/kubevirt-config-files/group
      echo "qemu:x:107:" > $GROUP_FILE
      echo "root:x:0:" >> $GROUP_FILE
      echo "nonroot-user:x:1001:" >> $GROUP_FILE
      chmod 0644 $GROUP_FILE

    - echo "Create passwd file"
    - |
      PASSWD_FILE=/kubevirt-config-files/passwd
      echo "qemu:x:107:107:user:/home/qemu:/bin/bash" > $PASSWD_FILE
      echo "root:x:0:0:root:/root:/bin/bash" >> $PASSWD_FILE
      echo "nonroot-user:x:1001:1001::/home/nonroot-user:/bin/bash" >> $PASSWD_FILE
      chmod 0644 $PASSWD_FILE

    - export GOOS=linux
    - export GOARCH=amd64
    - export CGO_ENABLED=0

    - echo ============== Build container-disk ===================
    {{- $_ := set $ "ProjectName" (list $.ImageName "container-disk" | join "/") }}
    - |
    {{- include "image-build.build" (set $ "BuildCommand" `gcc -static cmd/container-disk-v2alpha/main.c -o /kubevirt-binaries/container-disk`) | nindent 6 }}

    - echo ============== Build virt-launcher ====================
    - export CGO_ENABLED=1
    {{- $_ := set $ "ProjectName" (list $.ImageName "virt-launcher" | join "/") }}
    - |
    {{- include "image-build.build" (set $ "BuildCommand" `go build -ldflags="-s -w" -o /kubevirt-binaries/virt-launcher ./cmd/virt-launcher/`) | nindent 6 }}

    - echo ============== Build virt-handler =====================
    {{- $_ := set $ "ProjectName" (list $.ImageName "virt-handler" | join "/") }}
    - |
    {{- include "image-build.build" (set $ "BuildCommand" `go build -ldflags="-s -w" -o /kubevirt-binaries/virt-handler ./cmd/virt-handler/`) | nindent 6 }}

    - echo ============== Build virt-launcher-monitor ============
    - export CGO_ENABLED=0
    {{- $_ := set $ "ProjectName" (list $.ImageName "virt-launcher-monitor" | join "/") }}
    - |
    {{- include "image-build.build" (set $ "BuildCommand" `go build -ldflags="-s -w" -o /kubevirt-binaries/virt-launcher-monitor ./cmd/virt-launcher-monitor/`) | nindent 6 }}

    - echo ============== Build virt-tail ========================
    {{- $_ := set $ "ProjectName" (list $.ImageName "virt-tail" | join "/") }}
    - |
    {{- include "image-build.build" (set $ "BuildCommand" `go build -ldflags="-s -w" -o /kubevirt-binaries/virt-tail ./cmd/virt-tail/`) | nindent 6 }}


    - echo ============== Build virt-freezer =====================
    {{- $_ := set $ "ProjectName" (list $.ImageName "virt-freezer" | join "/") }}
    - |
    {{- include "image-build.build" (set $ "BuildCommand" `go build -ldflags="-s -w" -o /kubevirt-binaries/virt-freezer ./cmd/virt-freezer/`) | nindent 6 }}

    - echo ============== Build virt-probe =======================
    {{- $_ := set $ "ProjectName" (list $.ImageName "virt-probe" | join "/") }}
    - |
    {{- include "image-build.build" (set $ "BuildCommand" `go build -ldflags="-s -w" -o /kubevirt-binaries/virt-probe ./cmd/virt-probe/`) | nindent 6 }}

    - echo ============== Build virt-api =========================
    {{- $_ := set $ "ProjectName" (list $.ImageName "virt-api" | join "/") }}
    - |
    {{- include "image-build.build" (set $ "BuildCommand" `go build -ldflags="-s -w" -o /kubevirt-binaries/virt-api ./cmd/virt-api/`) | nindent 6 }}
    - chown 64535:64535 /kubevirt-binaries/virt-api

    - echo ============== Build virt-chroot ======================
    {{- $_ := set $ "ProjectName" (list $.ImageName "virt-chroot" | join "/") }}
    - |
    {{- include "image-build.build" (set $ "BuildCommand" `go build -ldflags="-s -w" -o /kubevirt-binaries/virt-chroot ./cmd/virt-chroot/`) | nindent 6 }}

    - echo ============== Build virt-exportproxy =================
    {{- $_ := set $ "ProjectName" (list $.ImageName "virt-exportproxy" | join "/") }}
    - |
    {{- include "image-build.build" (set $ "BuildCommand" `go build -ldflags="-s -w" -o /kubevirt-binaries/virt-exportproxy ./cmd/virt-exportproxy/`) | nindent 6 }}

    - echo ============== Build virt-exportserver ================
    {{- $_ := set $ "ProjectName" (list $.ImageName "virt-exportserver" | join "/") }}
    - |
    {{- include "image-build.build" (set $ "BuildCommand" `go build -ldflags="-s -w" -o /kubevirt-binaries/virt-exportserver ./cmd/virt-exportserver/`) | nindent 6 }}

    - echo ============== Build virt-controller ==================
    {{- $_ := set $ "ProjectName" (list $.ImageName "virt-controller" | join "/") }}
    - |
    {{- include "image-build.build" (set $ "BuildCommand" `go build -ldflags="-s -w" -o /kubevirt-binaries/virt-controller ./cmd/virt-controller/`) | nindent 6 }}
    - chown 64535:64535 /kubevirt-binaries/virt-api

    - echo ============== Build virt-operator ====================
    {{- $_ := set $ "ProjectName" (list $.ImageName "virt-operator" | join "/") }}
    - |
    {{- include "image-build.build" (set $ "BuildCommand" `go build -ldflags="-s -w" -o /kubevirt-binaries/virt-operator ./cmd/virt-operator/`) | nindent 6 }}

    - echo ============== Build sidecars =========================
    {{- $_ := set $ "ProjectName" (list $.ImageName "sidecars" | join "/") }}
    - |
    {{- include "image-build.build" (set $ "BuildCommand" `go build -ldflags="-s -w" -o /kubevirt-binaries/sidecars ./cmd/sidecars/`) | nindent 6 }}

    - echo ============== Build virtctl ==========================
    {{- $_ := set $ "ProjectName" (list $.ImageName "virtctl" | join "/") }}
    - |
    {{- include "image-build.build" (set $ "BuildCommand" `go build -ldflags="-s -w" -o /kubevirt-binaries/virtctl ./cmd/virtctl/`) | nindent 6 }}<|MERGE_RESOLUTION|>--- conflicted
+++ resolved
@@ -1,11 +1,8 @@
 ---
 # Source https://github.com/kubevirt/kubevirt/blob/v1.3.1/hack/dockerized#L15
 {{- $version := "v1.3.1" }}
-<<<<<<< HEAD
 {{- $tag := print $version "-v12n.7"}}
-=======
-{{- $tag := print $version "-v12n.6"}}
->>>>>>> 47cd6b16
+
 
 {{- $name := print $.ImageName "-dependencies" -}}
 {{- define "$name" -}}
