--- conflicted
+++ resolved
@@ -27,15 +27,11 @@
 
 image: {{ $.ImageName }}
 final: false
-<<<<<<< HEAD
 {{- if eq $.SVACE_ENABLED "true" }}
 fromImage: svace-builder-alt
 {{- else }}
 fromImage: base-alt-p11
 {{- end }}
-=======
-{{- include "image-build.fromImage" $ }}
->>>>>>> 487ec26c
 mount:
   - fromPath: ~/go-pkg-cache
     to: /go/pkg
@@ -112,7 +108,6 @@
   - export CGO_ENABLED=0
 
   - echo ============== Build container-disk ===================
-<<<<<<< HEAD
 
   - |
     {{- $_ := set . "BinaryDir" "container-disk" -}}
@@ -127,28 +122,10 @@
   - |
     {{- $_ := set . "BinaryDir" "virt-handler" -}}
     {{- include "svace.build" (set $ "BuildCommand" `CGO_ENABLED=1 go build -ldflags="-s -w" -o /kubevirt-binaries/virt-handler ./cmd/virt-handler/`) | indent 6 }}
-=======
-  {{- $_ := set $ "InitImageName" $.ImageName }}
-  {{- $_ := set $ "ImageName" "container-disk" }}
-  - |
-  {{- include "image-build.build" (set $ "BuildCommand" `gcc -static cmd/container-disk-v2alpha/main.c -o /kubevirt-binaries/container-disk`) | nindent 6 }}
-
-  - echo ============== Build virt-launcher ====================
-  - export CGO_ENABLED=1
-  {{- $_ := set $ "ImageName" "virt-launcher" }}
-  - |
-  {{- include "image-build.build" (set $ "BuildCommand" `go build -ldflags="-s -w" -o /kubevirt-binaries/virt-launcher ./cmd/virt-launcher/`) | nindent 6 }}
-
-  - echo ============== Build virt-handler =====================
-  {{- $_ := set $ "ImageName" "virt-handler" }}
-  - |
-  {{- include "image-build.build" (set $ "BuildCommand" `go build -ldflags="-s -w" -o /kubevirt-binaries/virt-handler ./cmd/virt-handler/`) | nindent 6 }}
->>>>>>> 487ec26c
 
   - echo ============== Build virt-launcher-monitor ============
   - export CGO_ENABLED=0
   # virt-launcher-monitor is wrapped in the final image. Add suffix here to prevent image size increasing as effect of file renaming.
-<<<<<<< HEAD
   # - go build -ldflags="-s -w" -o /kubevirt-binaries/virt-launcher-monitor ./cmd/virt-launcher-monitor/
   - |
     {{- $_ := set . "BinaryDir" "virt-launcher-monitor" -}}
@@ -222,69 +199,4 @@
   # - go build -ldflags="-s -w" -o /kubevirt-binaries/virtctl ./cmd/virtctl/
   - |
     {{- $_ := set . "BinaryDir" "virtctl" -}}
-    {{- include "svace.build" (set $ "BuildCommand" `go build -ldflags="-s -w" -o /kubevirt-binaries/virtctl ./cmd/virtctl/`) | indent 6 }}
-=======
-  {{- $_ := set $ "ImageName" "virt-launcher-monitor" }}
-  - |
-  {{- include "image-build.build" (set $ "BuildCommand" `go build -ldflags="-s -w" -o /kubevirt-binaries/virt-launcher-monitor ./cmd/virt-launcher-monitor/`) | nindent 6 }}
-
-  - echo ============== Build virt-tail ========================
-  {{- $_ := set $ "ImageName" "virt-tail" }}
-  - |
-  {{- include "image-build.build" (set $ "BuildCommand" `go build -ldflags="-s -w" -o /kubevirt-binaries/virt-tail ./cmd/virt-tail/`) | nindent 6 }}
-
-
-  - echo ============== Build virt-freezer =====================
-  {{- $_ := set $ "ImageName" "virt-freezer" }}
-  - |
-  {{- include "image-build.build" (set $ "BuildCommand" `go build -ldflags="-s -w" -o /kubevirt-binaries/virt-freezer ./cmd/virt-freezer/`) | nindent 6 }}
-
-  - echo ============== Build virt-probe =======================
-  {{- $_ := set $ "ImageName" "virt-probe" }}
-  - |
-  {{- include "image-build.build" (set $ "BuildCommand" `go build -ldflags="-s -w" -o /kubevirt-binaries/virt-probe ./cmd/virt-probe/`) | nindent 6 }}
-
-  - echo ============== Build virt-api =========================
-  {{- $_ := set $ "ImageName" "virt-api" }}
-  - |
-  {{- include "image-build.build" (set $ "BuildCommand" `go build -ldflags="-s -w" -o /kubevirt-binaries/virt-api ./cmd/virt-api/`) | nindent 6 }}
-  - chown 64535:64535 /kubevirt-binaries/virt-api
-
-  - echo ============== Build virt-chroot ======================
-  {{- $_ := set $ "ImageName" "virt-chroot" }}
-  - |
-  {{- include "image-build.build" (set $ "BuildCommand" `go build -ldflags="-s -w" -o /kubevirt-binaries/virt-chroot ./cmd/virt-chroot/`) | nindent 6 }}
-
-  - echo ============== Build virt-exportproxy =================
-  {{- $_ := set $ "ImageName" "virt-exportproxy" }}
-  - |
-  {{- include "image-build.build" (set $ "BuildCommand" `go build -ldflags="-s -w" -o /kubevirt-binaries/virt-exportproxy ./cmd/virt-exportproxy/`) | nindent 6 }}
-
-  - echo ============== Build virt-exportserver ================
-  {{- $_ := set $ "ImageName" "virt-exportserver" }}
-  - |
-  {{- include "image-build.build" (set $ "BuildCommand" `go build -ldflags="-s -w" -o /kubevirt-binaries/virt-exportserver ./cmd/virt-exportserver/`) | nindent 6 }}
-
-  - echo ============== Build virt-controller ==================
-  {{- $_ := set $ "ImageName" "virt-controller" }}
-  - |
-  {{- include "image-build.build" (set $ "BuildCommand" `go build -ldflags="-s -w" -o /kubevirt-binaries/virt-controller ./cmd/virt-controller/`) | nindent 6 }}
-  - chown 64535:64535 /kubevirt-binaries/virt-api
-
-  - echo ============== Build virt-operator ====================
-  {{- $_ := set $ "ImageName" "virt-operator" }}
-  - |
-  {{- include "image-build.build" (set $ "BuildCommand" `go build -ldflags="-s -w" -o /kubevirt-binaries/virt-operator ./cmd/virt-operator/`) | nindent 6 }}
-
-  - echo ============== Build sidecars =========================
-  {{- $_ := set $ "ImageName" "sidecars" }}
-  - |
-  {{- include "image-build.build" (set $ "BuildCommand" `go build -ldflags="-s -w" -o /kubevirt-binaries/sidecars ./cmd/sidecars/`) | nindent 6 }}
-
-  - echo ============== Build virtctl ==========================
-  {{- $_ := set $ "ImageName" "sidecars" }}
-  - |
-  {{- include "image-build.build" (set $ "BuildCommand" `go build -ldflags="-s -w" -o /kubevirt-binaries/sidecars ./cmd/sidecars/`) | nindent 6 }}
-
-  {{- $_ := set $ $.ImageName $.InitImageName }}
->>>>>>> 487ec26c
+    {{- include "svace.build" (set $ "BuildCommand" `go build -ldflags="-s -w" -o /kubevirt-binaries/virtctl ./cmd/virtctl/`) | indent 6 }}