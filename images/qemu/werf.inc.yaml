---
{{- $gitRepoName := $.ImageName }}
{{- $version := get $.Firmware $gitRepoName }}
{{- $gitRepoUrl := "qemu/qemu.git" }}

image: {{ .ModuleNamePrefix }}{{ .ImageName }}-src-artifact
final: false
fromImage: builder/src
git:
- add: {{ .ModuleDir }}/images/{{ .ImageName }}
  to: /
  includePaths:
  - install-qemu.sh
  - patches
  excludePaths:
    - patches/README.md
  stageDependencies:
    install:
      - '**/*'
- add: {{ .ModuleDir }}/build/tools/relocate_binaries.sh
  to: /relocate_binaries.sh
  stageDependencies:
    install:
    - '**/*'
secrets:
- id: SOURCE_REPO
  value: {{ $.SOURCE_REPO_GIT }}
shell:
  beforeInstall:
  {{- include "alt packages proxy" . | nindent 2}}
  - apt-get install -y meson
  {{- include "alt packages clean" . | nindent 2}}
  install:
  - |
    mkdir -p ~/.ssh && echo "StrictHostKeyChecking accept-new" > ~/.ssh/config

    git clone --depth=1 $(cat /run/secrets/SOURCE_REPO)/{{ $gitRepoUrl }} --branch v{{ $version }} /{{ $gitRepoName }}-{{ $version }}

    cd /{{ $gitRepoName }}-{{ $version }}

    if [[ "$(cat /run/secrets/SOURCE_REPO)" =~ "github.com" ]] ; then
      echo "Checkout submodules"
      git submodule update --init --recursive --depth=1
    else
      echo "Checkout submodules with URL rewrite"
      # mbed-tls rewrite is needed for edk2 submodule.
      git \
        -c url."$(cat /run/secrets/SOURCE_REPO)/qemu-project/seabios.git".insteadOf=https://gitlab.com/qemu-project/seabios.git/ \
        -c url."$(cat /run/secrets/SOURCE_REPO)/mbed-tls/".insteadOf=https://github.com/ARMmbed/ \
        -c url."$(cat /run/secrets/SOURCE_REPO)/".insteadOf=https://github.com/  \
        -c url."$(cat /run/secrets/SOURCE_REPO)/".insteadOf=https://gitlab.com/  \
        submodule update --init --recursive --depth=1

      echo "Download meson subprojects with URL rewrites."
      # Configure script options require only 3 subprojects.
      for subproj in berkeley-softfloat-3 berkeley-testfloat-3 keycodemapdb ; do
        echo "Rewrite url for ${subproj} subproject."
        wrapfile="subprojects/${subproj}.wrap"
        # Rewrite https://HOSTNAME/ to SOURCE_REPO secret in the wrap file.
        sed -i '/^#/n ; /^url/ s|\(url\ \?=\ \?\)\(.*:\/\/[^\/]*\/\)|\1'$(cat /run/secrets/SOURCE_REPO)'\/|' ${wrapfile}
        meson subprojects download ${subproj}
      done

    fi

---
{{- $name := print $.ImageName "-dependencies" -}}
{{- define "$name" -}}
packages:
- binutils
- pkgconfig pkg-config
- gcc-c++ clang git
- gettext bash-completion
- ccache
- make cmake meson ninja-build makeinfo
- seabios seavgabios
- qboot flex
- filesystem
- ipxe-roms-qemu
- qemu-kvm-core shadow-utils sysvinit-utils
- hasher-provides-dev-kvm
- python3 python3-dev
- python3-module-pytest
- python3-module-docutils
- python3-tools
- python3-module-pip
- python3-module-sphinx
- python3-module-sphinx_rtd_theme
- python3-module-black
libraries:
- glibc-devel-static
- zlib-devel-static
- libpcre2-devel-static
- libattr-devel-static
- libdw-devel-static
- libatomic-devel-static
- libdw-devel
- perl-devel
- libssh-devel
- libssh2-devel
- libxfs-devel
- zlib-devel
- libpci-devel
- libgvnc-devel
- glibc-kernheaders
- libfdt-devel
- libpixman-devel
- libkeyutils-devel
- libuuid-devel libpam0-devel
- libtasn1-devel libslirp-devel
- libdrm-devel
- libxdp-devel libSDL2-devel libSDL2_image-devel
- libncursesw-devel libalsa-devel libpulseaudio-devel
- pipewire-libs pipewire-jack-libs-devel
- libsoundio-devel libsasl2-devel
- libjpeg-devel libpng-devel libxkbcommon-devel xkeyboard-config-devel
- glusterfs11 libgtk+3-devel libvte libvte-devel libvte3-devel
- libvirglrenderer-devel libusb-devel liburing-devel libbpf-devel
- libspice-server-devel spice-protocol ceph-devel
- libnfs-devel libzstd-devel libseccomp-devel
- libgnutls-devel
- libudev-devel libmultipath-devel libblkio-devel libpmem-devel
- libdaxctl-devel rdma-core-devel
- bzlib-devel liblzo2-devel libsnappy-devel
- libcacard-devel libusbredir-devel libepoxy-devel libgbm-devel
- libvitastor-devel libiscsi-devel glusterfs-coreutils
- libaio-devel libselinux-devel libqpl-devel
- libglusterfs11-api-devel
- libvdeplug-devel
- glib2-devel
{{- end -}}

{{ $builderDependencies := include "$name" . | fromYaml }}

image: {{ .ModuleNamePrefix }}{{ .ImageName }}
final: false
fromImage: {{ eq $.SVACE_ENABLED "false" | ternary "builder/alt" "builder/alt-go-svace" }}
import:
- image: {{ .ModuleNamePrefix }}{{ .ImageName }}-src-artifact
  add: /{{ $gitRepoName }}-{{ $version }}
  to: /{{ $gitRepoName }}-{{ $version }}
  before: install
- image: {{ .ModuleNamePrefix }}{{ .ImageName }}-src-artifact
  add: /patches
  to: /patches
  before: install
- image: {{ .ModuleNamePrefix }}{{ .ImageName }}-src-artifact
  add: /
  to: /
  before: install
  includePaths:
  - install-qemu.sh
  - relocate_binaries.sh
<<<<<<< HEAD
{{- $images := list "dmidecode" "libgcrypt" "nettle" "libcap-ng" "libcapstone" "openssl" "libcurl" "e2fsprogs" "libxcrypt" -}}
=======
{{- $images := list "dmidecode" "libgcrypt" "nettle" "libcap-ng" "libcapstone" "openssl" "libcurl" "e2fsprogs" "libxcrypt" "numactl" -}}
>>>>>>> 28900b34
{{- include "importPackageImages" (list . $images "install") -}}
secrets:
- id: SOURCE_REPO
  value: {{ $.SOURCE_REPO_GIT }}
shell:
  beforeInstall:
  {{- include "alt packages proxy" . | nindent 2 }}
  - |
    apt-get install -y \
      {{ $builderDependencies.packages | join " " }} \
      {{ $builderDependencies.libraries | join " " }}

  {{- include "alt packages clean" . | nindent 2 }}
  - |
    rm -f /usr/lib*/python3*/EXTERNALLY-MANAGED
    rpm -qa | sort > /packages.txt

    mkdir -p /usr/libexec/ccache-wrappers
    ln -s /usr/bin/ccache /usr/libexec/ccache-wrappers/cc
    ln -s /usr/bin/ccache /usr/libexec/ccache-wrappers/clang
    ln -s /usr/bin/ccache /usr/libexec/ccache-wrappers/gcc

  install:
  - |
    # Install packages
    PKGS="{{ $images | join " " }}"
    for pkg in $PKGS; do
      cp -a /$pkg/. /
      rm -rf /$pkg
    done

    mkdir -p ~/.ssh && echo "StrictHostKeyChecking accept-new" > ~/.ssh/config

    export CCACHE_WRAPPERSDIR="/usr/libexec/ccache-wrappers"
    export CCACHE_DIR="$CCACHE_BASEDIR/ccache"
    export CCACHE_BASEDIR="$(pwd)"
    export PATH="$CCACHE_WRAPPERSDIR:$PATH"
    export MAKE="/usr/bin/make"
    export NINJA="/usr/bin/ninja"
    export PYTHON="/usr/bin/python3"

    cd /{{ $gitRepoName }}-{{ $version }}

    for p in /patches/*.patch ; do
      echo -n "Apply ${p} ... "
      git apply  --ignore-space-change --ignore-whitespace ${p} && echo OK || (echo FAIL ; exit 1)
    done

    ./configure \
      --target-list="x86_64-softmmu" \
      --with-pkgversion="-dvp" \
      --with-coroutine=ucontext \
      --tls-priority="@QEMU,SYSTEM" \
      --block-drv-rw-whitelist="qcow2,raw,file,host_device,nbd,iscsi,rbd,blkdebug,luks,null-co,nvme,copy-on-read,throttle,compress,virtio-blk-vhost-vdpa,virtio-blk-vfio-pci,virtio-blk-vhost-user,io_uring,nvme-io_uring" \
      --block-drv-ro-whitelist="vdi,vmdk,vhdx,vpc,https" \
      --disable-alsa \
      --disable-auth-pam \
      --disable-avx2 \
      --disable-avx512bw \
      --disable-block-drv-whitelist-in-tools \
      --disable-bochs \
      --disable-bpf \
      --disable-brlapi \
      --disable-bsd-user \
      --disable-bzip2 \
      --disable-cfi \
      --disable-cfi-debug \
      --disable-cloop \
      --disable-cocoa \
      --disable-coreaudio \
      --disable-crypto-afalg \
      --disable-curses \
      --disable-debug-mutex \
      --disable-debug-tcg \
      --disable-dmg \
      --disable-docs \
      --disable-dsound \
      --disable-fdt \
      --disable-fuse \
      --disable-fuse-lseek \
      --disable-gcrypt \
      --disable-gettext \
      --disable-glusterfs \
      --disable-gtk \
      --disable-guest-agent-msi \
      --disable-hvf \
      --disable-jack \
      --disable-l2tpv3 \
      --disable-libdaxctl \
      --disable-libdw \
      --disable-libiscsi \
      --disable-libnfs \
      --disable-libpmem \
      --disable-libssh \
      --disable-libvduse \
      --disable-linux-user \
      --disable-lto \
      --disable-lzfse \
      --disable-membarrier \
      --disable-module-upgrades \
      --disable-multiprocess \
      --disable-netmap \
      --disable-nettle \
      --disable-nvmm \
      --disable-oss \
      --disable-parallels \
      --disable-plugins \
      --disable-qcow1 \
      --disable-qed \
      --disable-qga-vss \
      --disable-qom-cast-debug \
      --disable-replication \
      --disable-rng-none \
      --disable-safe-stack \
      --disable-sdl \
      --disable-sdl-image \
      --disable-slirp-smbd \
      --disable-smartcard \
      --disable-sndio \
      --disable-sparse \
      --disable-spice \
      --disable-strip \
      --disable-u2f \
      --disable-user \
      --disable-vde \
      --disable-vduse-blk-export \
      --disable-vhost-crypto \
      --disable-virglrenderer \
      --disable-virtfs \
      --disable-vnc-jpeg \
      --disable-vte \
      --disable-vvfat \
      --disable-whpx \
      --disable-xen \
      --disable-xen-pci-passthrough \
      --enable-attr \
      --enable-blkio \
      --enable-cap-ng \
      --enable-capstone \
      --enable-coroutine-pool \
      --enable-curl \
      --enable-dbus-display \
      --enable-debug-info \
      --enable-fdt=system \
      --enable-gio \
      --enable-gnutls \
      --enable-guest-agent \
      --enable-iconv \
      --enable-kvm \
      --enable-libusb \
      --enable-libudev \
      --enable-linux-aio \
      --enable-linux-io-uring \
      --enable-lzo \
      --enable-malloc-trim \
      --enable-modules \
      --enable-mpath \
      --enable-numa \
      --enable-opengl \
      --enable-pa \
      --enable-pie \
      --enable-rbd \
      --enable-rdma \
      --enable-seccomp \
      --enable-selinux \
      --enable-slirp \
      --enable-snappy \
      --enable-spice-protocol \
      --enable-system \
      --enable-tcg \
      --enable-tools \
      --enable-tpm \
      --enable-usb-redir \
      --enable-vdi \
      --enable-vhost-kernel \
      --enable-vhost-net \
      --enable-vhost-user \
      --enable-vhost-user-blk-server \
      --enable-vhost-vdpa \
      --enable-vnc \
      --enable-png \
      --enable-vnc-sasl \
      --enable-werror \
      --enable-xkbcommon \
      --enable-zstd

    {{- $_ := set $ "ProjectName" (list $.ImageName "qemu" | join "/") }}
    {{- include "image-build.build" (set $ "BuildCommand" `make -j$(nproc)`) | nindent 6 }}

  setup:
  - |
    /install-qemu.sh --version-num "{{ $version }}" \
                        -s /{{ $gitRepoName }}-{{ $version }} \
                        -d /BINS \
                        -b build
    # qemu-img
    mkdir -p /qemu-img/usr/bin
    cp -an /BINS/usr/bin/qemu{-nbd,-img} /qemu-img/usr/bin

    LIST="/BINS/usr/bin/qemu-img /BINS/usr/bin/qemu-nbd"

    ./relocate_binaries.sh -i "$LIST" -o /qemu-img<|MERGE_RESOLUTION|>--- conflicted
+++ resolved
@@ -151,11 +151,7 @@
   includePaths:
   - install-qemu.sh
   - relocate_binaries.sh
-<<<<<<< HEAD
-{{- $images := list "dmidecode" "libgcrypt" "nettle" "libcap-ng" "libcapstone" "openssl" "libcurl" "e2fsprogs" "libxcrypt" -}}
-=======
 {{- $images := list "dmidecode" "libgcrypt" "nettle" "libcap-ng" "libcapstone" "openssl" "libcurl" "e2fsprogs" "libxcrypt" "numactl" -}}
->>>>>>> 28900b34
 {{- include "importPackageImages" (list . $images "install") -}}
 secrets:
 - id: SOURCE_REPO
