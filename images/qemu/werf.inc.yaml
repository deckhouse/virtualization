--- conflicted
+++ resolved
@@ -100,12 +100,7 @@
 - glibc-kernheaders
 - libfdt-devel
 - libpixman-devel
-<<<<<<< HEAD
-- libkeyutils-devel
 - libuuid-devel
-=======
-- libuuid-devel libpam0-devel
->>>>>>> f15f896c
 - libtasn1-devel libslirp-devel
 - libdrm-devel
 - libxdp-devel libSDL2-devel libSDL2_image-devel
@@ -130,13 +125,9 @@
 packages:
 - dmidecode libgcrypt nettle libcap-ng libcapstone 
 - openssl libcurl e2fsprogs libxcrypt numactl
-<<<<<<< HEAD
 - zlib linux-pam
 - libssh libssh2
-=======
-- zlib
 - openldap keyutils
->>>>>>> f15f896c
 {{- end -}}
 
 {{ $builderDependencies := include "$name" . | fromYaml }}
