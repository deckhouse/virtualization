---
{{- $gitRepoName := $.ImageName }}
{{- $version := get $.Firmware $gitRepoName }}
{{- $gitRepoUrl := "qemu/qemu.git" }}

image: {{ .ModuleNamePrefix }}{{ .ImageName }}-src-artifact
final: false
fromImage: builder/src
git:
- add: {{ .ModuleDir }}/images/{{ .ImageName }}
  to: /
  includePaths:
  - install-qemu.sh
  - patches
  excludePaths:
    - patches/README.md
  stageDependencies:
    install:
      - '**/*'
- add: {{ .ModuleDir }}/build/tools/relocate_binaries.sh
  to: /relocate_binaries.sh
  stageDependencies:
    install:
    - '**/*'
secrets:
- id: SOURCE_REPO
  value: {{ $.SOURCE_REPO_GIT }}
shell:
  beforeInstall:
  {{- include "alt packages proxy" . | nindent 2}}
  - apt-get install -y meson
  {{- include "alt packages clean" . | nindent 2}}
  install:
  - |
    git clone --depth=1 $(cat /run/secrets/SOURCE_REPO)/{{ $gitRepoUrl }} --branch {{ $version }} /{{ $gitRepoName }}-{{ $version }}

    cd /{{ $gitRepoName }}-{{ $version }}

    if [[ "$(cat /run/secrets/SOURCE_REPO)" =~ "github.com" ]] ; then
      echo "Checkout submodules"
      git submodule update --init --recursive --depth=1
    else
      echo "Checkout submodules with URL rewrite"
      # mbed-tls rewrite is needed for edk2 submodule.
      git \
        -c url."$(cat /run/secrets/SOURCE_REPO)/qemu-project/seabios.git".insteadOf=https://gitlab.com/qemu-project/seabios.git/ \
        -c url."$(cat /run/secrets/SOURCE_REPO)/mbed-tls/".insteadOf=https://github.com/ARMmbed/ \
        -c url."$(cat /run/secrets/SOURCE_REPO)/".insteadOf=https://github.com/  \
        -c url."$(cat /run/secrets/SOURCE_REPO)/".insteadOf=https://gitlab.com/  \
        submodule update --init --recursive --depth=1

      echo "Download meson subprojects with URL rewrites."
      # Configure script options require only 3 subprojects.
      for subproj in berkeley-softfloat-3 berkeley-testfloat-3 keycodemapdb ; do
        echo "Rewrite url for ${subproj} subproject."
        wrapfile="subprojects/${subproj}.wrap"
        # Rewrite https://HOSTNAME/ to SOURCE_REPO secret in the wrap file.
        sed -i '/^#/n ; /^url/ s|\(url\ \?=\ \?\)\(.*:\/\/[^\/]*\/\)|\1'$(cat /run/secrets/SOURCE_REPO)'\/|' ${wrapfile}
        meson subprojects download ${subproj}
      done

    fi

---
{{- $name := print $.ImageName "-dependencies" -}}
{{- define "$name" -}}
altPackages:
- binutils
- pkgconfig pkg-config
- gcc-c++ clang git
- gettext bash-completion
- ccache
- make cmake meson ninja-build makeinfo
- seabios seavgabios
- qboot flex
- filesystem
- ipxe-roms-qemu
- qemu-kvm-core shadow-utils sysvinit-utils
- hasher-provides-dev-kvm
- python3 python3-dev
- python3-module-pytest
- python3-module-docutils
- python3-tools
- python3-module-pip
- python3-module-sphinx
- python3-module-sphinx_rtd_theme
- python3-module-black
altLibraries:
- glibc-devel-static
- zlib-devel-static
- libattr-devel-static
- libdw-devel-static
- libatomic-devel-static
- libdw-devel
- perl-devel
- libxfs-devel
- libpci-devel
- libgvnc-devel
- glibc-kernheaders
- libfdt-devel
- libuuid-devel
- libtasn1-devel libslirp-devel
- libdrm-devel
- libxdp-devel libSDL2-devel libSDL2_image-devel
- libncursesw-devel libalsa-devel libpulseaudio-devel
- pipewire-libs pipewire-jack-libs-devel
- libsoundio-devel libsasl2-devel
- libjpeg-devel libxkbcommon-devel xkeyboard-config-devel
- glusterfs11 libgtk+3-devel libvte libvte-devel libvte3-devel
- libvirglrenderer-devel libusb-devel liburing-devel libbpf-devel
- libspice-server-devel spice-protocol ceph-devel
- libnfs-devel libseccomp-devel
- libgnutls-devel
- libudev-devel libmultipath-devel libblkio-devel libpmem-devel
- libdaxctl-devel
- bzlib-devel liblzo2-devel libsnappy-devel
- libcacard-devel libusbredir-devel libepoxy-devel libgbm-devel
- libvitastor-devel libiscsi-devel glusterfs-coreutils
- libaio-devel libselinux-devel
- libglusterfs11-api-devel
- libvdeplug-devel
- glib2-devel
packages:
- dmidecode libgcrypt nettle libcap-ng libcapstone
- openssl libcurl e2fsprogs libxcrypt numactl
- zlib zstd linux-pam
- libssh libssh2
- openldap keyutils
<<<<<<< HEAD
- libpixman libpsl libpng libqpl rdma-core
=======
- pcre2
>>>>>>> d49b0082
{{- end -}}

{{ $builderDependencies := include "$name" . | fromYaml }}

image: {{ .ModuleNamePrefix }}{{ .ImageName }}
final: false
fromImage: {{ eq $.SVACE_ENABLED "false" | ternary "builder/alt" "builder/alt-go-svace" }}
import:
- image: {{ .ModuleNamePrefix }}{{ .ImageName }}-src-artifact
  add: /{{ $gitRepoName }}-{{ $version }}
  to: /{{ $gitRepoName }}-{{ $version }}
  before: install
- image: {{ .ModuleNamePrefix }}{{ .ImageName }}-src-artifact
  add: /patches
  to: /patches
  before: install
- image: {{ .ModuleNamePrefix }}{{ .ImageName }}-src-artifact
  add: /
  to: /
  before: install
  includePaths:
  - install-qemu.sh
  - relocate_binaries.sh
{{- include "importPackageImages" (list . $builderDependencies.packages "install") -}}
secrets:
- id: SOURCE_REPO
  value: {{ $.SOURCE_REPO_GIT }}
shell:
  beforeInstall:
  {{- include "alt packages proxy" . | nindent 2 }}
  - |
    apt-get install -y \
      {{ $builderDependencies.altPackages | join " " }} \
      {{ $builderDependencies.altLibraries | join " " }}

  {{- include "alt packages clean" . | nindent 2 }}
  - |
    rm -f /usr/lib*/python3*/EXTERNALLY-MANAGED
    rpm -qa | sort > /packages.txt

    mkdir -p /usr/libexec/ccache-wrappers
    ln -s /usr/bin/ccache /usr/libexec/ccache-wrappers/cc
    ln -s /usr/bin/ccache /usr/libexec/ccache-wrappers/clang
    ln -s /usr/bin/ccache /usr/libexec/ccache-wrappers/gcc

  install:
  - |
    # Install packages
    PKGS="{{ $builderDependencies.packages | join " " }}"
    for pkg in $PKGS; do
      cp -a /$pkg/. /
      rm -rf /$pkg
    done

    export CCACHE_WRAPPERSDIR="/usr/libexec/ccache-wrappers"
    export CCACHE_DIR="$CCACHE_BASEDIR/ccache"
    export CCACHE_BASEDIR="$(pwd)"
    export PATH="$CCACHE_WRAPPERSDIR:$PATH"
    export MAKE="/usr/bin/make"
    export NINJA="/usr/bin/ninja"
    export PYTHON="/usr/bin/python3"

    cd /{{ $gitRepoName }}-{{ $version }}

    for p in /patches/*.patch ; do
      echo -n "Apply ${p} ... "
      git apply  --ignore-space-change --ignore-whitespace ${p} && echo OK || (echo FAIL ; exit 1)
    done

    ./configure \
      --target-list="x86_64-softmmu" \
      --with-pkgversion="-dvp" \
      --with-coroutine=ucontext \
      --tls-priority="@QEMU,SYSTEM" \
      --block-drv-rw-whitelist="qcow2,raw,file,host_device,nbd,iscsi,rbd,blkdebug,luks,null-co,nvme,copy-on-read,throttle,compress,virtio-blk-vhost-vdpa,virtio-blk-vfio-pci,virtio-blk-vhost-user,io_uring,nvme-io_uring" \
      --block-drv-ro-whitelist="vdi,vmdk,vhdx,vpc,https" \
      --disable-alsa \
      --disable-auth-pam \
      --disable-avx2 \
      --disable-avx512bw \
      --disable-block-drv-whitelist-in-tools \
      --disable-bochs \
      --disable-bpf \
      --disable-brlapi \
      --disable-bsd-user \
      --disable-bzip2 \
      --disable-cfi \
      --disable-cfi-debug \
      --disable-cloop \
      --disable-cocoa \
      --disable-coreaudio \
      --disable-crypto-afalg \
      --disable-curses \
      --disable-debug-mutex \
      --disable-debug-tcg \
      --disable-dmg \
      --disable-docs \
      --disable-dsound \
      --disable-fdt \
      --disable-fuse \
      --disable-fuse-lseek \
      --disable-gcrypt \
      --disable-gettext \
      --disable-glusterfs \
      --disable-gtk \
      --disable-guest-agent-msi \
      --disable-hvf \
      --disable-jack \
      --disable-l2tpv3 \
      --disable-libdaxctl \
      --disable-libdw \
      --disable-libiscsi \
      --disable-libnfs \
      --disable-libpmem \
      --disable-libssh \
      --disable-libvduse \
      --disable-linux-user \
      --disable-lto \
      --disable-lzfse \
      --disable-membarrier \
      --disable-module-upgrades \
      --disable-multiprocess \
      --disable-netmap \
      --disable-nettle \
      --disable-nvmm \
      --disable-oss \
      --disable-parallels \
      --disable-plugins \
      --disable-qcow1 \
      --disable-qed \
      --disable-qga-vss \
      --disable-qom-cast-debug \
      --disable-replication \
      --disable-rng-none \
      --disable-safe-stack \
      --disable-sdl \
      --disable-sdl-image \
      --disable-slirp-smbd \
      --disable-smartcard \
      --disable-sndio \
      --disable-sparse \
      --disable-spice \
      --disable-strip \
      --disable-u2f \
      --disable-user \
      --disable-vde \
      --disable-vduse-blk-export \
      --disable-vhost-crypto \
      --disable-virglrenderer \
      --disable-virtfs \
      --disable-vnc-jpeg \
      --disable-vte \
      --disable-vvfat \
      --disable-whpx \
      --disable-xen \
      --disable-xen-pci-passthrough \
      --enable-attr \
      --enable-blkio \
      --enable-cap-ng \
      --enable-capstone \
      --enable-coroutine-pool \
      --enable-curl \
      --enable-dbus-display \
      --enable-debug-info \
      --enable-fdt=system \
      --enable-gio \
      --enable-gnutls \
      --enable-guest-agent \
      --enable-iconv \
      --enable-kvm \
      --enable-libusb \
      --enable-libudev \
      --enable-linux-aio \
      --enable-linux-io-uring \
      --enable-lzo \
      --enable-malloc-trim \
      --enable-modules \
      --enable-mpath \
      --enable-numa \
      --enable-opengl \
      --enable-pa \
      --enable-pie \
      --enable-rbd \
      --enable-rdma \
      --enable-seccomp \
      --enable-selinux \
      --enable-slirp \
      --enable-snappy \
      --enable-spice-protocol \
      --enable-system \
      --enable-tcg \
      --enable-tools \
      --enable-tpm \
      --enable-usb-redir \
      --enable-vdi \
      --enable-vhost-kernel \
      --enable-vhost-net \
      --enable-vhost-user \
      --enable-vhost-user-blk-server \
      --enable-vhost-vdpa \
      --enable-vnc \
      --enable-png \
      --enable-vnc-sasl \
      --enable-werror \
      --enable-xkbcommon \
      --enable-zstd

    {{- $_ := set $ "ProjectName" (list $.ImageName "qemu" | join "/") }}
    {{- include "image-build.build" (set $ "BuildCommand" `make -j$(nproc)`) | nindent 6 }}

  setup:
  - |
    /install-qemu.sh --version-num "{{ $version }}" \
                        -s /{{ $gitRepoName }}-{{ $version }} \
                        -d /BINS \
                        -b build
    # qemu-img
    mkdir -p /qemu-img/usr/bin
    cp -an /BINS/usr/bin/qemu{-nbd,-img} /qemu-img/usr/bin

    LIST="/BINS/usr/bin/qemu-img /BINS/usr/bin/qemu-nbd"

    ./relocate_binaries.sh -i "$LIST" -o /qemu-img<|MERGE_RESOLUTION|>--- conflicted
+++ resolved
@@ -126,11 +126,8 @@
 - zlib zstd linux-pam
 - libssh libssh2
 - openldap keyutils
-<<<<<<< HEAD
 - libpixman libpsl libpng libqpl rdma-core
-=======
 - pcre2
->>>>>>> d49b0082
 {{- end -}}
 
 {{ $builderDependencies := include "$name" . | fromYaml }}
