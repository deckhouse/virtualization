---
image: {{ .ModuleNamePrefix }}{{ .ImageName }}
fromImage: {{ .ModuleNamePrefix }}distroless
import:
- image: {{ .ModuleNamePrefix }}{{ .ImageName }}-bins
  add: /relocate
  to: /
  after: install
# GNU utilities
# deps for 031-hotplug-container-disk.patch
- image: tools/coreutils
  add: /
  to: /
  after: install
  includePaths:
  - usr/bin/cp
  - usr/bin/coreutils
- image: {{ .ModuleNamePrefix }}virt-artifact
  add: /kubevirt-binaries/
  to: /usr/bin
  after: install
  includePaths:
  - virt-chroot
  - virt-handler
  - container-disk
- image: {{ .ModuleNamePrefix }}virt-artifact
  add: /kubevirt/cmd/{{ $.ImageName }}/virt_launcher.cil
  to: /virt_launcher.cil
  after: install
- image: {{ .ModuleNamePrefix }}virt-artifact
  add: /kubevirt-config-files/.version
  to: /.version
  after: install
  includePaths:
  - .version
- image: {{ .ModuleNamePrefix }}virt-artifact
  add: /kubevirt/cmd/{{ $.ImageName }}/
  to: /etc
  after: install
  includePaths:
  - nsswitch.conf
{{- if eq $.DEBUG_COMPONENT "delve/virt-handler" }}
- image: debuger
  add: /app/dlv
  to: /app/dlv
  after: install
{{- end }}
# Source https://github.com/kubevirt/kubevirt/blob/v1.3.1/cmd/virt-handler/BUILD.bazel
imageSpec:
  config:
    user: 0
    {{- if eq $.DEBUG_COMPONENT "delve/virt-handler" }}
    env:
      PATH: "/usr/local/sbin:/usr/local/bin:/usr/sbin:/usr/bin:/sbin:/bin:/app/dlv"
      XDG_CONFIG_HOME: "/tmp"
    entrypoint: ["/app/dlv", "--listen=:2345", "--headless=true", "--continue", "--log=true", "--log-output=debugger,debuglineerr,gdbwire,lldbout,rpc", "--accept-multiclient", "--api-version=2", "exec", "/usr/bin/virt-handler", "--"]
    {{- else }}
    entrypoint: ["/usr/bin/virt-handler"]
    {{- end }}

---
{{- $name := print $.ImageName "-dependencies" -}}
{{- define "$name" -}}
altPackages:
- libnftnl
binaries:
- /usr/bin/getfacl
- /usr/bin/setfacl
- /usr/sbin/nft
- /usr/bin/xorriso
- /usr/bin/xorrecord
- /usr/bin/osirrox
- /usr/bin/xorriso-dd-target
- /usr/bin/xorrisofs
packages:
- libisoburn nftables acl libmnl 
{{- end -}}

{{ $builderDependencies := include "$name" . | fromYaml }}

image: {{ .ModuleNamePrefix }}{{ .ImageName }}-bins
final: false
fromImage: {{ .ModuleNamePrefix }}base-alt-p11-binaries
import:
- image: tools/util-linux
  add: /
  to: /relocate/usr
  after: setup
  includePaths:
  - bin/mount
  - bin/umount
<<<<<<< HEAD
{{- $images := list "libisoburn" "nftables" "acl" "libjansson4" -}}
{{- include "importPackageImages" (list . $images "install") -}}
=======
{{- include "importPackageImages" (list . $builderDependencies.packages "install") -}}
>>>>>>> 5dc2ed5f
- image: {{ .ModuleNamePrefix }}qemu
  add: /qemu-img
  to: /relocate
  before: setup
shell:
  install:
    {{- include "alt packages proxy" . | nindent 2 }}
  - |
    apt-get install --yes \
      {{ $builderDependencies.altPackages | join " " }}

  {{- include "alt packages clean" . | nindent 2 }}
  - |
    # Install packages
    PKGS="{{ $builderDependencies.packages | join " " }}"
    for pkg in $PKGS; do
      cp -a /$pkg/. /
      rm -rf /$pkg
    done

  setup:
  - |
    /relocate_binaries.sh -i "{{ $builderDependencies.binaries | join " " }}" -o /relocate

    mkdir -p /relocate/etc /relocate/root
    echo "root:x:0:0:root:/root:/bin/bash" >> /relocate/etc/passwd
    echo "root:x:0:" >> /relocate/etc/group
    echo "root:x:::::::" >> /relocate/etc/shadow

    echo "qemu:x:107:107::/home/qemu:/bin/bash" >> /relocate/etc/passwd
    echo "qemu:x:107:" >> /relocate/etc/group
    mkdir -p /relocate/home/qemu
    chown -R 107:107 /relocate/home/qemu
<|MERGE_RESOLUTION|>--- conflicted
+++ resolved
@@ -73,7 +73,7 @@
 - /usr/bin/xorriso-dd-target
 - /usr/bin/xorrisofs
 packages:
-- libisoburn nftables acl libmnl 
+- libisoburn nftables acl libmnl libjansson4
 {{- end -}}
 
 {{ $builderDependencies := include "$name" . | fromYaml }}
@@ -89,12 +89,7 @@
   includePaths:
   - bin/mount
   - bin/umount
-<<<<<<< HEAD
-{{- $images := list "libisoburn" "nftables" "acl" "libjansson4" -}}
-{{- include "importPackageImages" (list . $images "install") -}}
-=======
 {{- include "importPackageImages" (list . $builderDependencies.packages "install") -}}
->>>>>>> 5dc2ed5f
 - image: {{ .ModuleNamePrefix }}qemu
   add: /qemu-img
   to: /relocate
