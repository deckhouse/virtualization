---
image: {{ .ModuleNamePrefix }}{{ .PackagePath }}/{{ .ImageName }}
final: false
fromImage: builder/scratch
import:
- image: {{ .ModuleNamePrefix }}{{ .PackagePath }}/{{ .ImageName }}-builder
  add: /out
  to: /{{ $.ImageName }}
  before: setup

---
{{- $version := get .PackageVersion .ImageName }}
{{- $gitRepoUrl := "curl/curl.git" }}
image: {{ .ModuleNamePrefix }}{{ .PackagePath }}/{{ .ImageName }}-src-artifact
final: false
fromImage: builder/src
secrets:
- id: SOURCE_REPO
  value: {{ $.SOURCE_REPO_GIT }}
shell:
  install:
  - |
    git clone --depth=1 $(cat /run/secrets/SOURCE_REPO)/{{ $gitRepoUrl }} --branch {{ $version }} /src
---

{{- $name := print $.ImageName "-dependencies" -}}
{{- define "$name" -}}
altPackages:
- gcc git make libtool gettext-tools
- libssh2-devel
- glibc-devel-static
- groff-base
- libkrb5-devel libgsasl-devel
- libzstd-devel libpsl-devel libldap-devel libbrotli-devel
- python3-base
- openssh-server
- openssh-clients
- caddy
- python3-module-pytest-xdist
- python3-module-psutil
- python3-module-filelock
<<<<<<< HEAD
- libnghttp2-tools
- libnghttp3-devel libngtcp2-devel
- tree nettle
packages:
- openssl libidn2 libgmp gnutls nettle openldap
=======
- gnutls-utils libngtcp2-devel
- tree
packages:
- openssl libidn2 libgmp gnutls nettle
- nghttp2 nghttp3
- zlib
>>>>>>> ac583cae
{{- end -}}

{{ $builderDependencies := include "$name" . | fromYaml }}


image: {{ .ModuleNamePrefix }}{{ .PackagePath }}/{{ .ImageName }}-builder
final: false
fromImage: builder/alt
secrets:
- id: SOURCE_REPO
  value: {{ $.SOURCE_REPO_GIT }}
import:
- image: {{ .ModuleNamePrefix }}{{ .PackagePath }}/{{ .ImageName }}-src-artifact
  add: /src
  to: /src
  before: install
<<<<<<< HEAD
{{- include "importPackageImages" (list . $builderDependencies.packages "install") -}}
=======
{{- include "importPackageImages" (list . $builderDependencies.packages  "install") -}}
>>>>>>> ac583cae
shell:
  beforeInstall:
  {{- include "alt packages proxy" . | nindent 2 }}
  - |
    apt-get install -y \
      {{ $builderDependencies.altPackages | join " " }}

  {{- include "alt packages clean" . | nindent 2 }}

  install:
  - |
    # Install packages
    PKGS="{{ $builderDependencies.packages | join " " }}"
    for pkg in $PKGS; do
      cp -a /$pkg/. /
      rm -rf /$pkg
    done

    OUTDIR=/out
    cd /src
    autoreconf -f -i
    ./configure \
      --prefix=/usr \
      --libdir=/usr/lib64 \
      --disable-dependency-tracking \
      --disable-silent-rules \
      --without-included-gettext \
      --disable-static \
      --with-gnutls \
      --with-ngtcp2 \
      --with-nghttp3 \
      --with-libidn2 \
      --enable-ipv6 \
      --enable-ldap \
      --enable-threaded-resolver \
      --enable-openssl-auto-load-config \
      --with-gssapi \
      --enable-websockets \
      --enable-versioned-symbols \
      --with-libssh2

    make -j$(nproc)
    make DESTDIR=$OUTDIR install-strip
    rm -rf $OUTDIR/usr/share/man
    tree -sp $OUTDIR
<|MERGE_RESOLUTION|>--- conflicted
+++ resolved
@@ -31,7 +31,7 @@
 - glibc-devel-static
 - groff-base
 - libkrb5-devel libgsasl-devel
-- libzstd-devel libpsl-devel libldap-devel libbrotli-devel
+- libzstd-devel libpsl-devel libbrotli-devel
 - python3-base
 - openssh-server
 - openssh-clients
@@ -39,20 +39,13 @@
 - python3-module-pytest-xdist
 - python3-module-psutil
 - python3-module-filelock
-<<<<<<< HEAD
-- libnghttp2-tools
-- libnghttp3-devel libngtcp2-devel
-- tree nettle
-packages:
-- openssl libidn2 libgmp gnutls nettle openldap
-=======
-- gnutls-utils libngtcp2-devel
+- libngtcp2-devel
 - tree
 packages:
 - openssl libidn2 libgmp gnutls nettle
 - nghttp2 nghttp3
 - zlib
->>>>>>> ac583cae
+- openldap
 {{- end -}}
 
 {{ $builderDependencies := include "$name" . | fromYaml }}
@@ -69,11 +62,7 @@
   add: /src
   to: /src
   before: install
-<<<<<<< HEAD
 {{- include "importPackageImages" (list . $builderDependencies.packages "install") -}}
-=======
-{{- include "importPackageImages" (list . $builderDependencies.packages  "install") -}}
->>>>>>> ac583cae
 shell:
   beforeInstall:
   {{- include "alt packages proxy" . | nindent 2 }}
