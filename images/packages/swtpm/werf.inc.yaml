---
image: {{ .ModuleNamePrefix }}{{ .PackagePath }}/{{ .ImageName }}
final: false
fromImage: builder/scratch
import:
- image: {{ .ModuleNamePrefix }}{{ .PackagePath }}/{{ .ImageName }}-builder
  add: /out
  to: /swtpm
  before: setup

---
{{- $version := get .PackageVersion .ImageName }}
{{- $gitRepoUrl := "stefanberger/swtpm.git" }}

image: {{ .ModuleNamePrefix }}{{ .PackagePath }}/{{ .ImageName }}-src-artifact
final: false
fromImage: builder/src
secrets:
- id: SOURCE_REPO
  value: {{ $.SOURCE_REPO_GIT }}
shell:
  install:
  - git clone --depth=1 $(cat /run/secrets/SOURCE_REPO)/{{ $gitRepoUrl }} --branch {{ $version }} /src
---


{{- $name := print $.ImageName "-dependencies" -}}
{{- define "$name" -}}
altPackages:
- expect socat twisted-core-tools gcc
- git pkg-config trousers
- automake autoconf make libtool
- cryptote
- net-tools softhsm
- tpm2-pkcs11 tpm2-pkcs11-tools tpm2-tools tpm2-abrmd
- libgnutls-openssl-devel
- libfuse-devel
- libseccomp-devel libseccomp
- perl-podlators
packages:
- libgmp libtpms openssl libjson-glib
- libtasn1
<<<<<<< HEAD
- glib2 util-linux
- gnutls
=======
- libunistring
>>>>>>> 7371c0c3
{{- end -}}

{{ $builderDependencies := include "$name" . | fromYaml }}

image: {{ .ModuleNamePrefix }}{{ .PackagePath }}/{{ .ImageName }}-builder
final: false
fromImage: {{ eq $.SVACE_ENABLED "false" | ternary "builder/alt" "builder/alt-go-svace" }}
import:
- image: {{ .ModuleNamePrefix }}{{ .PackagePath }}/{{ .ImageName }}-src-artifact
  add: /src
  to: /src
  before: install
{{- include "importPackageImages" (list . $builderDependencies.packages "install") -}}
shell:
  beforeInstall:
  {{- include "alt packages proxy" . | nindent 2 }}
  - |
    apt-get install -y \
      {{ $builderDependencies.altPackages | join " " }}

  {{- include "alt packages clean" . | nindent 2 }}

  install:
  - |
    # Install packages
    PKGS="{{ $builderDependencies.packages | join " " }}"
    for pkg in $PKGS; do
      cp -a /$pkg/. /
      rm -rf /$pkg
    done

    OUTDIR=/out

    cd /src

    ./autogen.sh \
      --disable-tests \
      --with-openssl \
      --with-gnutls \
      --with-cuse \
      --prefix=/usr \
      --with-tss-user=root \
      --with-tss-group=root \
      --libdir=/usr/lib64

    {{- $_ := set $ "ProjectName" (list $.ImageName "swtpm" | join "/") }}
    {{- include "image-build.build" (set $ "BuildCommand" `make -j$(nproc)`) | nindent 6 }}

    make DESTDIR=$OUTDIR install
    strip $OUTDIR/usr/bin/*

    # We don't need man, test and samples files
    rm -rf $OUTDIR/usr/include
    rm -rf $OUTDIR/usr/share
    rm -rf $OUTDIR/usr/libexec/installed-tests<|MERGE_RESOLUTION|>--- conflicted
+++ resolved
@@ -40,12 +40,9 @@
 packages:
 - libgmp libtpms openssl libjson-glib
 - libtasn1
-<<<<<<< HEAD
 - glib2 util-linux
 - gnutls
-=======
 - libunistring
->>>>>>> 7371c0c3
 {{- end -}}
 
 {{ $builderDependencies := include "$name" . | fromYaml }}
