{{- $name := print $.ImageName "-dependencies" -}}
{{- define "$name" -}}
altPackages:
- gcc gcc-c++
- git pkg-config meson ninja-build cmake
- libunwind-devel libelf-devel sysprof-devel libgvdb-devel
- tree
packages:
- libffi zlib pcre2 util-linux
- selinux
{{- end -}}

{{- $builderDependencies := include "$name" . | fromYaml }}

{{- $version := get .PackageVersion .ImageName }}
{{- $gitRepoUrl := "GNOME/glib.git" }}

---
image: {{ .ModuleNamePrefix }}{{ .PackagePath }}/{{ .ImageName }}
final: false
fromImage: builder/scratch
import:
- image: {{ .ModuleNamePrefix }}{{ .PackagePath }}/{{ .ImageName }}-builder
  add: /out
  to: /{{ .ImageName }}
  before: setup

---
image: {{ .ModuleNamePrefix }}{{ .PackagePath }}/{{ .ImageName }}-src-artifact
final: false
fromImage: builder/src
secrets:
- id: SOURCE_REPO
  value: {{ $.SOURCE_REPO_GIT }}
shell:
  beforeInstall:
  {{- include "alt packages proxy" . | nindent 2}}
  - apt-get install -y meson
  {{- include "alt packages clean" . | nindent 2}}

  install:
  - |
    git clone --depth=1 $(cat /run/secrets/SOURCE_REPO)/{{ $gitRepoUrl }} --branch {{ $version }} /src

    if [[ ! "$(cat /run/secrets/SOURCE_REPO)" =~ "github.com" ]] ; then
      # Clone meson wraps with url rewrite.
      # Configure script options require only 3 subprojects.
      cd /src
      for subproj in gvdb libffi sysprof ; do
        echo "Rewrite url for ${subproj} subproject."
        wrapfile="subprojects/${subproj}.wrap"
        # Rewrite https://HOSTNAME/ to SOURCE_REPO secret in the wrap file.
        sed -i '/^#/n ; /^url/ s|\(url\ \?=\ \?\)\(.*:\/\/[^\/]*\/\)|\1'$(cat /run/secrets/SOURCE_REPO)'\/|' ${wrapfile}
        meson subprojects download ${subproj}
      done
    fi

---
image: {{ .ModuleNamePrefix }}{{ .PackagePath }}/{{ .ImageName }}-builder
final: false
fromImage: builder/alt
import:
- image: {{ .ModuleNamePrefix }}{{ .PackagePath }}/{{ .ImageName }}-src-artifact
  add: /src
  to: /src
  before: install
{{- include "importPackageImages" (list . $builderDependencies.packages "install") -}}
shell:
  beforeInstall:
  {{- include "alt packages proxy" . | nindent 2 }}
  - |
    apt-get install -y \
      {{ $builderDependencies.altPackages | join " " }}

  {{- include "alt packages clean" . | nindent 2 }}

  install:
  - |
    echo "Install packages"
    PKGS="{{ $builderDependencies.packages | join " " }}"
    for pkg in $PKGS; do
      cp -a /$pkg/. /
      rm -rf /$pkg
    done

    OUTDIR=/out

    cd /src

    meson setup _build \
      -Dprefix=/usr \
      -Dlibdir=/usr/lib64 \
      -Dgtk_doc=false \
      -Dbuildtype=release \
      -Dstrip=true \
      --default-library=both \
      -Dselinux=enabled \
      -Dlibmount=enabled
    meson compile -C _build
<<<<<<< HEAD
    DESTDIR=${OUTDIR} meson install -C _build

    tree -hp $OUTDIR

{{- end}}
=======
    DESTDIR=${OUTDIR} meson install -C _build
>>>>>>> 7371c0c3
<|MERGE_RESOLUTION|>--- conflicted
+++ resolved
@@ -97,12 +97,6 @@
       -Dselinux=enabled \
       -Dlibmount=enabled
     meson compile -C _build
-<<<<<<< HEAD
     DESTDIR=${OUTDIR} meson install -C _build
 
-    tree -hp $OUTDIR
-
-{{- end}}
-=======
-    DESTDIR=${OUTDIR} meson install -C _build
->>>>>>> 7371c0c3
+    tree -hp $OUTDIR