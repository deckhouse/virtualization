---
image: {{ .ModuleNamePrefix }}{{ .PackagePath }}/{{ .ImageName }}
final: false
fromImage: builder/scratch
import:
- image: {{ .ModuleNamePrefix }}{{ .PackagePath }}/{{ .ImageName }}-builder
  add: /out
  to: /nbdkit
  before: setup

---
{{- $version := get .PackageVersion .ImageName }}
{{- $gitRepoUrl := "nbdkit/nbdkit.git" }}

image: {{ .ModuleNamePrefix }}{{ .PackagePath }}/{{ .ImageName }}-src-artifact
final: false
fromImage: builder/src
secrets:
- id: SOURCE_REPO
  value: {{ $.SOURCE_REPO_GIT }}
shell:
  install:
  - git clone --depth=1 $(cat /run/secrets/SOURCE_REPO)/{{ $gitRepoUrl }} --branch {{ $version }} /src
---

{{- $name := print $.ImageName "-dependencies" -}}
{{- define "$name" -}}
altPackages:
- git gcc
- automake autoconf-archive make libtool
- bash-completion
- curl qemu expect
- filesystem
- socat xz jq
- iproute2
- zlib-ng
- libblkio libtorrent-rasterbar-devel
packages:
- libisoburn libnbd e2fsprogs
- gnutls libidn2 libgmp
- zlib
- libssh
- zstd
- libxml2
- libtasn1
<<<<<<< HEAD
- libgcc1
=======
- libunistring
>>>>>>> 7371c0c3
{{- end -}}

{{ $builderDependencies := include "$name" . | fromYaml }}

image: {{ .ModuleNamePrefix }}{{ .PackagePath }}/{{ .ImageName }}-builder
final: false
fromImage: builder/alt
import:
- image: {{ .ModuleNamePrefix }}{{ .PackagePath }}/{{ .ImageName }}-src-artifact
  add: /src
  to: /src
  before: install
{{- include "importPackageImages" (list . $builderDependencies.packages "install") -}}
shell:
  beforeInstall:
  {{- include "alt packages proxy" . | nindent 2 }}
  - |
    apt-get install -y \
      {{ $builderDependencies.altPackages | join " " }}

  {{- include "alt packages clean" . | nindent 2 }}

  install:
  - |
    # Install packages
    PKGS="{{ $builderDependencies.packages | join " " }}"
    for pkg in $PKGS; do
      cp -a /$pkg/. /
      rm -rf /$pkg
    done

    OUTDIR=/out

    cd /src

    autoreconf -if
    ./configure \
      --disable-static \
      --prefix=/usr \
      --libdir=/usr/lib64 \
      --without-bash-completions \
      --with-ext2 \
      --disable-torrent

    make -j$(nproc)

    make DESTDIR=$OUTDIR install-strip<|MERGE_RESOLUTION|>--- conflicted
+++ resolved
@@ -43,11 +43,8 @@
 - zstd
 - libxml2
 - libtasn1
-<<<<<<< HEAD
 - libgcc1
-=======
 - libunistring
->>>>>>> 7371c0c3
 {{- end -}}
 
 {{ $builderDependencies := include "$name" . | fromYaml }}
