--- conflicted
+++ resolved
@@ -33,11 +33,7 @@
 - git pkg-config trousers
 - automake autoconf make makeinfo libtool
 - flex bison asciidoc-a2x
-<<<<<<< HEAD
-- libmnl-devel libnftnl-devel libreadline-devel
-=======
-- libnftnl-devel libreadline-devel libjansson-devel
->>>>>>> 5dc2ed5f
+- libnftnl-devel libreadline-devel
 - gmp-devel libedit-devel
 - python3-devel python3-module-setuptools
 {{- end -}}
@@ -52,11 +48,7 @@
   add: /src
   to: /src
   before: install
-<<<<<<< HEAD
-{{- $images := list "libgmp" "libjansson4" -}}
-=======
-{{- $images := list "libgmp" "libmnl" -}}
->>>>>>> 5dc2ed5f
+{{- $images := list "libgmp" "libmnl" "libjansson4" -}}
 {{- include "importPackageImages" (list . $images "install") -}}
 shell:
   beforeInstall:
