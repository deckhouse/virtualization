# openssl
/openssl
```
<<<<<<< HEAD
/out
└── usr
    ├── bin
    │   ├── c_rehash
    │   └── openssl
    ├── include
    │   └── openssl
    │       ├── aes.h
    │       ├── asn1.h
    │       ├── asn1_mac.h
    │       ├── asn1err.h
    │       ├── asn1t.h
    │       ├── async.h
    │       ├── asyncerr.h
    │       ├── bio.h
    │       ├── bioerr.h
    │       ├── blowfish.h
    │       ├── bn.h
    │       ├── bnerr.h
    │       ├── buffer.h
    │       ├── buffererr.h
    │       ├── camellia.h
    │       ├── cast.h
    │       ├── cmac.h
    │       ├── cmp.h
    │       ├── cmp_util.h
    │       ├── cmperr.h
    │       ├── cms.h
    │       ├── cmserr.h
    │       ├── comp.h
    │       ├── comperr.h
    │       ├── conf.h
    │       ├── conf_api.h
    │       ├── conferr.h
    │       ├── configuration.h
    │       ├── conftypes.h
    │       ├── core.h
    │       ├── core_dispatch.h
    │       ├── core_names.h
    │       ├── core_object.h
    │       ├── crmf.h
    │       ├── crmferr.h
    │       ├── crypto.h
    │       ├── cryptoerr.h
    │       ├── cryptoerr_legacy.h
    │       ├── ct.h
    │       ├── cterr.h
    │       ├── decoder.h
    │       ├── decodererr.h
    │       ├── des.h
    │       ├── dh.h
    │       ├── dherr.h
    │       ├── dsa.h
    │       ├── dsaerr.h
    │       ├── dtls1.h
    │       ├── e_os2.h
    │       ├── e_ostime.h
    │       ├── ebcdic.h
    │       ├── ec.h
    │       ├── ecdh.h
    │       ├── ecdsa.h
    │       ├── ecerr.h
    │       ├── encoder.h
    │       ├── encodererr.h
    │       ├── engine.h
    │       ├── engineerr.h
    │       ├── err.h
    │       ├── ess.h
    │       ├── esserr.h
    │       ├── evp.h
    │       ├── evperr.h
    │       ├── fips_names.h
    │       ├── fipskey.h
    │       ├── hmac.h
    │       ├── hpke.h
    │       ├── http.h
    │       ├── httperr.h
    │       ├── idea.h
    │       ├── indicator.h
    │       ├── kdf.h
    │       ├── kdferr.h
    │       ├── lhash.h
    │       ├── macros.h
    │       ├── md2.h
    │       ├── md4.h
    │       ├── md5.h
    │       ├── mdc2.h
    │       ├── modes.h
    │       ├── obj_mac.h
    │       ├── objects.h
    │       ├── objectserr.h
    │       ├── ocsp.h
    │       ├── ocsperr.h
    │       ├── opensslconf.h
    │       ├── opensslv.h
    │       ├── ossl_typ.h
    │       ├── param_build.h
    │       ├── params.h
    │       ├── pem.h
    │       ├── pem2.h
    │       ├── pemerr.h
    │       ├── pkcs12.h
    │       ├── pkcs12err.h
    │       ├── pkcs7.h
    │       ├── pkcs7err.h
    │       ├── prov_ssl.h
    │       ├── proverr.h
    │       ├── provider.h
    │       ├── quic.h
    │       ├── rand.h
    │       ├── randerr.h
    │       ├── rc2.h
    │       ├── rc4.h
    │       ├── rc5.h
    │       ├── ripemd.h
    │       ├── rsa.h
    │       ├── rsaerr.h
    │       ├── safestack.h
    │       ├── seed.h
    │       ├── self_test.h
    │       ├── sha.h
    │       ├── srp.h
    │       ├── srtp.h
    │       ├── ssl.h
    │       ├── ssl2.h
    │       ├── ssl3.h
    │       ├── sslerr.h
    │       ├── sslerr_legacy.h
    │       ├── stack.h
    │       ├── store.h
    │       ├── storeerr.h
    │       ├── symhacks.h
    │       ├── thread.h
    │       ├── tls1.h
    │       ├── trace.h
    │       ├── ts.h
    │       ├── tserr.h
    │       ├── txt_db.h
    │       ├── types.h
    │       ├── ui.h
    │       ├── uierr.h
    │       ├── whrlpool.h
    │       ├── x509.h
    │       ├── x509_acert.h
    │       ├── x509_vfy.h
    │       ├── x509err.h
    │       ├── x509v3.h
    │       └── x509v3err.h
    └── lib64
        ├── cmake
        │   └── OpenSSL
        │       ├── OpenSSLConfig.cmake
        │       └── OpenSSLConfigVersion.cmake
        ├── engines-3
        │   ├── afalg.so
        │   ├── capi.so
        │   ├── loader_attic.so
        │   └── padlock.so
        ├── libcrypto.a
        ├── libcrypto.so -> libcrypto.so.3
        ├── libcrypto.so.3
        ├── libssl.a
        ├── libssl.so -> libssl.so.3
        ├── libssl.so.3
        ├── ossl-modules
        │   └── legacy.so
        └── pkgconfig
            ├── libcrypto.pc
            ├── libssl.pc
            └── openssl.pc
=======
└── [drwxr-xr-x        4096]  usr
    ├── [drwxr-xr-x        4096]  bin
    │   ├── [-rwxr-xr-x        6864]  c_rehash
    │   └── [-rwxr-xr-x     1091736]  openssl
    ├── [drwxr-xr-x        4096]  include
    │   └── [drwxr-xr-x        4096]  openssl
    │       ├── [-rw-r--r--        3752]  aes.h
    │       ├── [-rw-r--r--       61109]  asn1.h
    │       ├── [-rw-r--r--         398]  asn1_mac.h
    │       ├── [-rw-r--r--        7855]  asn1err.h
    │       ├── [-rw-r--r--       35937]  asn1t.h
    │       ├── [-rw-r--r--        3504]  async.h
    │       ├── [-rw-r--r--         842]  asyncerr.h
    │       ├── [-rw-r--r--       45605]  bio.h
    │       ├── [-rw-r--r--        3515]  bioerr.h
    │       ├── [-rw-r--r--        2693]  blowfish.h
    │       ├── [-rw-r--r--       24183]  bn.h
    │       ├── [-rw-r--r--        1949]  bnerr.h
    │       ├── [-rw-r--r--        1658]  buffer.h
    │       ├── [-rw-r--r--         594]  buffererr.h
    │       ├── [-rw-r--r--        5069]  camellia.h
    │       ├── [-rw-r--r--        2066]  cast.h
    │       ├── [-rw-r--r--        1608]  cmac.h
    │       ├── [-rw-r--r--       50609]  cmp.h
    │       ├── [-rw-r--r--        1742]  cmp_util.h
    │       ├── [-rw-r--r--        7110]  cmperr.h
    │       ├── [-rw-r--r--       35067]  cms.h
    │       ├── [-rw-r--r--        6794]  cmserr.h
    │       ├── [-rw-r--r--        4649]  comp.h
    │       ├── [-rw-r--r--        1254]  comperr.h
    │       ├── [-rw-r--r--       10673]  conf.h
    │       ├── [-rw-r--r--        1420]  conf_api.h
    │       ├── [-rw-r--r--        2265]  conferr.h
    │       ├── [-rw-r--r--        3913]  configuration.h
    │       ├── [-rw-r--r--        1190]  conftypes.h
    │       ├── [-rw-r--r--        8177]  core.h
    │       ├── [-rw-r--r--       52199]  core_dispatch.h
    │       ├── [-rw-r--r--       28164]  core_names.h
    │       ├── [-rw-r--r--        1126]  core_object.h
    │       ├── [-rw-r--r--       19595]  crmf.h
    │       ├── [-rw-r--r--        2011]  crmferr.h
    │       ├── [-rw-r--r--       25214]  crypto.h
    │       ├── [-rw-r--r--        2529]  cryptoerr.h
    │       ├── [-rw-r--r--       80396]  cryptoerr_legacy.h
    │       ├── [-rw-r--r--       22710]  ct.h
    │       ├── [-rw-r--r--        1688]  cterr.h
    │       ├── [-rw-r--r--        5760]  decoder.h
    │       ├── [-rw-r--r--         791]  decodererr.h
    │       ├── [-rw-r--r--        8525]  des.h
    │       ├── [-rw-r--r--       15475]  dh.h
    │       ├── [-rw-r--r--        2570]  dherr.h
    │       ├── [-rw-r--r--       12532]  dsa.h
    │       ├── [-rw-r--r--        1629]  dsaerr.h
    │       ├── [-rw-r--r--        1465]  dtls1.h
    │       ├── [-rw-r--r--        8849]  e_os2.h
    │       ├── [-rw-r--r--        1188]  e_ostime.h
    │       ├── [-rw-r--r--        1042]  ebcdic.h
    │       ├── [-rw-r--r--       68440]  ec.h
    │       ├── [-rw-r--r--         361]  ecdh.h
    │       ├── [-rw-r--r--         361]  ecdsa.h
    │       ├── [-rw-r--r--        5405]  ecerr.h
    │       ├── [-rw-r--r--        5450]  encoder.h
    │       ├── [-rw-r--r--         791]  encodererr.h
    │       ├── [-rw-r--r--       38823]  engine.h
    │       ├── [-rw-r--r--        2838]  engineerr.h
    │       ├── [-rw-r--r--       22398]  err.h
    │       ├── [-rw-r--r--        8968]  ess.h
    │       ├── [-rw-r--r--        1144]  esserr.h
    │       ├── [-rw-r--r--      107058]  evp.h
    │       ├── [-rw-r--r--        7728]  evperr.h
    │       ├── [-rw-r--r--        1662]  fips_names.h
    │       ├── [-rw-r--r--        1123]  fipskey.h
    │       ├── [-rw-r--r--        2141]  hmac.h
    │       ├── [-rw-r--r--        6983]  hpke.h
    │       ├── [-rw-r--r--        5608]  http.h
    │       ├── [-rw-r--r--        2513]  httperr.h
    │       ├── [-rw-r--r--        3010]  idea.h
    │       ├── [-rw-r--r--         917]  indicator.h
    │       ├── [-rw-r--r--        5619]  kdf.h
    │       ├── [-rw-r--r--         482]  kdferr.h
    │       ├── [-rw-r--r--       18441]  lhash.h
    │       ├── [-rw-r--r--       11125]  macros.h
    │       ├── [-rw-r--r--        1461]  md2.h
    │       ├── [-rw-r--r--        1699]  md4.h
    │       ├── [-rw-r--r--        1696]  md5.h
    │       ├── [-rw-r--r--        1441]  mdc2.h
    │       ├── [-rw-r--r--       10786]  modes.h
    │       ├── [-rw-r--r--      244421]  obj_mac.h
    │       ├── [-rw-r--r--        6894]  objects.h
    │       ├── [-rw-r--r--         782]  objectserr.h
    │       ├── [-rw-r--r--       29352]  ocsp.h
    │       ├── [-rw-r--r--        2200]  ocsperr.h
    │       ├── [-rw-r--r--         515]  opensslconf.h
    │       ├── [-rw-r--r--        3186]  opensslv.h
    │       ├── [-rw-r--r--         562]  ossl_typ.h
    │       ├── [-rw-r--r--        2809]  param_build.h
    │       ├── [-rw-r--r--        7328]  params.h
    │       ├── [-rw-r--r--       25927]  pem.h
    │       ├── [-rw-r--r--         531]  pem2.h
    │       ├── [-rw-r--r--        2634]  pemerr.h
    │       ├── [-rw-r--r--       20396]  pkcs12.h
    │       ├── [-rw-r--r--        1899]  pkcs12err.h
    │       ├── [-rw-r--r--       22659]  pkcs7.h
    │       ├── [-rw-r--r--        2952]  pkcs7err.h
    │       ├── [-rw-r--r--        1139]  prov_ssl.h
    │       ├── [-rw-r--r--        9090]  proverr.h
    │       ├── [-rw-r--r--        2733]  provider.h
    │       ├── [-rw-r--r--        2205]  quic.h
    │       ├── [-rw-r--r--        3983]  rand.h
    │       ├── [-rw-r--r--        3319]  randerr.h
    │       ├── [-rw-r--r--        2382]  rc2.h
    │       ├── [-rw-r--r--        1194]  rc4.h
    │       ├── [-rw-r--r--        2861]  rc5.h
    │       ├── [-rw-r--r--        1717]  ripemd.h
    │       ├── [-rw-r--r--       28478]  rsa.h
    │       ├── [-rw-r--r--        5681]  rsaerr.h
    │       ├── [-rw-r--r--       18439]  safestack.h
    │       ├── [-rw-r--r--        3964]  seed.h
    │       ├── [-rw-r--r--        4356]  self_test.h
    │       ├── [-rw-r--r--        4695]  sha.h
    │       ├── [-rw-r--r--       15487]  srp.h
    │       ├── [-rw-r--r--        2180]  srtp.h
    │       ├── [-rw-r--r--      136109]  ssl.h
    │       ├── [-rw-r--r--         658]  ssl2.h
    │       ├── [-rw-r--r--       15159]  ssl3.h
    │       ├── [-rw-r--r--       22573]  sslerr.h
    │       ├── [-rw-r--r--       26944]  sslerr_legacy.h
    │       ├── [-rw-r--r--        3284]  stack.h
    │       ├── [-rw-r--r--       15461]  store.h
    │       ├── [-rw-r--r--        2092]  storeerr.h
    │       ├── [-rw-r--r--        1290]  symhacks.h
    │       ├── [-rw-r--r--         871]  thread.h
    │       ├── [-rw-r--r--       73090]  tls1.h
    │       ├── [-rw-r--r--       10737]  trace.h
    │       ├── [-rw-r--r--       20600]  ts.h
    │       ├── [-rw-r--r--        3074]  tserr.h
    │       ├── [-rw-r--r--        1784]  txt_db.h
    │       ├── [-rw-r--r--        7426]  types.h
    │       ├── [-rw-r--r--       19251]  ui.h
    │       ├── [-rw-r--r--        1391]  uierr.h
    │       ├── [-rw-r--r--        1853]  whrlpool.h
    │       ├── [-rw-r--r--       72902]  x509.h
    │       ├── [-rw-r--r--       18603]  x509_acert.h
    │       ├── [-rw-r--r--       52515]  x509_vfy.h
    │       ├── [-rw-r--r--        3381]  x509err.h
    │       ├── [-rw-r--r--       97953]  x509v3.h
    │       └── [-rw-r--r--        5005]  x509v3err.h
    └── [drwxr-xr-x        4096]  lib64
        ├── [drwxr-xr-x        4096]  cmake
        │   └── [drwxr-xr-x        4096]  OpenSSL
        │       ├── [-rw-r--r--        5622]  OpenSSLConfig.cmake
        │       └── [-rw-r--r--         520]  OpenSSLConfigVersion.cmake
        ├── [drwxr-xr-x        4096]  engines-3
        │   ├── [-rwxr-xr-x       28424]  afalg.so
        │   ├── [-rwxr-xr-x       15312]  capi.so
        │   ├── [-rwxr-xr-x       71800]  loader_attic.so
        │   └── [-rwxr-xr-x       32648]  padlock.so
        ├── [-rw-r--r--    11220780]  libcrypto.a
        ├── [lrwxrwxrwx          14]  libcrypto.so -> libcrypto.so.3
        ├── [-rwxr-xr-x     6514976]  libcrypto.so.3
        ├── [-rw-r--r--     2057828]  libssl.a
        ├── [lrwxrwxrwx          11]  libssl.so -> libssl.so.3
        ├── [-rwxr-xr-x     1251024]  libssl.so.3
        ├── [drwxr-xr-x        4096]  ossl-modules
        │   └── [-rwxr-xr-x      170872]  legacy.so
        └── [drwxr-xr-x        4096]  pkgconfig
            ├── [-rw-r--r--         322]  libcrypto.pc
            ├── [-rw-r--r--         266]  libssl.pc
            └── [-rw-r--r--         220]  openssl.pc
>>>>>>> 28900b34

11 directories, 159 files
```<|MERGE_RESOLUTION|>--- conflicted
+++ resolved
@@ -1,178 +1,6 @@
 # openssl
 /openssl
 ```
-<<<<<<< HEAD
-/out
-└── usr
-    ├── bin
-    │   ├── c_rehash
-    │   └── openssl
-    ├── include
-    │   └── openssl
-    │       ├── aes.h
-    │       ├── asn1.h
-    │       ├── asn1_mac.h
-    │       ├── asn1err.h
-    │       ├── asn1t.h
-    │       ├── async.h
-    │       ├── asyncerr.h
-    │       ├── bio.h
-    │       ├── bioerr.h
-    │       ├── blowfish.h
-    │       ├── bn.h
-    │       ├── bnerr.h
-    │       ├── buffer.h
-    │       ├── buffererr.h
-    │       ├── camellia.h
-    │       ├── cast.h
-    │       ├── cmac.h
-    │       ├── cmp.h
-    │       ├── cmp_util.h
-    │       ├── cmperr.h
-    │       ├── cms.h
-    │       ├── cmserr.h
-    │       ├── comp.h
-    │       ├── comperr.h
-    │       ├── conf.h
-    │       ├── conf_api.h
-    │       ├── conferr.h
-    │       ├── configuration.h
-    │       ├── conftypes.h
-    │       ├── core.h
-    │       ├── core_dispatch.h
-    │       ├── core_names.h
-    │       ├── core_object.h
-    │       ├── crmf.h
-    │       ├── crmferr.h
-    │       ├── crypto.h
-    │       ├── cryptoerr.h
-    │       ├── cryptoerr_legacy.h
-    │       ├── ct.h
-    │       ├── cterr.h
-    │       ├── decoder.h
-    │       ├── decodererr.h
-    │       ├── des.h
-    │       ├── dh.h
-    │       ├── dherr.h
-    │       ├── dsa.h
-    │       ├── dsaerr.h
-    │       ├── dtls1.h
-    │       ├── e_os2.h
-    │       ├── e_ostime.h
-    │       ├── ebcdic.h
-    │       ├── ec.h
-    │       ├── ecdh.h
-    │       ├── ecdsa.h
-    │       ├── ecerr.h
-    │       ├── encoder.h
-    │       ├── encodererr.h
-    │       ├── engine.h
-    │       ├── engineerr.h
-    │       ├── err.h
-    │       ├── ess.h
-    │       ├── esserr.h
-    │       ├── evp.h
-    │       ├── evperr.h
-    │       ├── fips_names.h
-    │       ├── fipskey.h
-    │       ├── hmac.h
-    │       ├── hpke.h
-    │       ├── http.h
-    │       ├── httperr.h
-    │       ├── idea.h
-    │       ├── indicator.h
-    │       ├── kdf.h
-    │       ├── kdferr.h
-    │       ├── lhash.h
-    │       ├── macros.h
-    │       ├── md2.h
-    │       ├── md4.h
-    │       ├── md5.h
-    │       ├── mdc2.h
-    │       ├── modes.h
-    │       ├── obj_mac.h
-    │       ├── objects.h
-    │       ├── objectserr.h
-    │       ├── ocsp.h
-    │       ├── ocsperr.h
-    │       ├── opensslconf.h
-    │       ├── opensslv.h
-    │       ├── ossl_typ.h
-    │       ├── param_build.h
-    │       ├── params.h
-    │       ├── pem.h
-    │       ├── pem2.h
-    │       ├── pemerr.h
-    │       ├── pkcs12.h
-    │       ├── pkcs12err.h
-    │       ├── pkcs7.h
-    │       ├── pkcs7err.h
-    │       ├── prov_ssl.h
-    │       ├── proverr.h
-    │       ├── provider.h
-    │       ├── quic.h
-    │       ├── rand.h
-    │       ├── randerr.h
-    │       ├── rc2.h
-    │       ├── rc4.h
-    │       ├── rc5.h
-    │       ├── ripemd.h
-    │       ├── rsa.h
-    │       ├── rsaerr.h
-    │       ├── safestack.h
-    │       ├── seed.h
-    │       ├── self_test.h
-    │       ├── sha.h
-    │       ├── srp.h
-    │       ├── srtp.h
-    │       ├── ssl.h
-    │       ├── ssl2.h
-    │       ├── ssl3.h
-    │       ├── sslerr.h
-    │       ├── sslerr_legacy.h
-    │       ├── stack.h
-    │       ├── store.h
-    │       ├── storeerr.h
-    │       ├── symhacks.h
-    │       ├── thread.h
-    │       ├── tls1.h
-    │       ├── trace.h
-    │       ├── ts.h
-    │       ├── tserr.h
-    │       ├── txt_db.h
-    │       ├── types.h
-    │       ├── ui.h
-    │       ├── uierr.h
-    │       ├── whrlpool.h
-    │       ├── x509.h
-    │       ├── x509_acert.h
-    │       ├── x509_vfy.h
-    │       ├── x509err.h
-    │       ├── x509v3.h
-    │       └── x509v3err.h
-    └── lib64
-        ├── cmake
-        │   └── OpenSSL
-        │       ├── OpenSSLConfig.cmake
-        │       └── OpenSSLConfigVersion.cmake
-        ├── engines-3
-        │   ├── afalg.so
-        │   ├── capi.so
-        │   ├── loader_attic.so
-        │   └── padlock.so
-        ├── libcrypto.a
-        ├── libcrypto.so -> libcrypto.so.3
-        ├── libcrypto.so.3
-        ├── libssl.a
-        ├── libssl.so -> libssl.so.3
-        ├── libssl.so.3
-        ├── ossl-modules
-        │   └── legacy.so
-        └── pkgconfig
-            ├── libcrypto.pc
-            ├── libssl.pc
-            └── openssl.pc
-=======
 └── [drwxr-xr-x        4096]  usr
     ├── [drwxr-xr-x        4096]  bin
     │   ├── [-rwxr-xr-x        6864]  c_rehash
@@ -342,7 +170,6 @@
             ├── [-rw-r--r--         322]  libcrypto.pc
             ├── [-rw-r--r--         266]  libssl.pc
             └── [-rw-r--r--         220]  openssl.pc
->>>>>>> 28900b34
 
 11 directories, 159 files
 ```