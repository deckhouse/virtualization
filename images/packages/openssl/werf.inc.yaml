---
image: {{ .ModuleNamePrefix }}{{ .PackagePath }}/{{ .ImageName }}
final: false
fromImage: builder/scratch
import:
- image: {{ .ModuleNamePrefix }}{{ .PackagePath }}/{{ .ImageName }}-builder
  add: /out
  to: /openssl
  before: setup

---
{{- $version := get .PackageVersion .ImageName }}
{{- $gitRepoUrl := "openssl/openssl.git" }}

image: {{ .ModuleNamePrefix }}{{ .PackagePath }}/{{ .ImageName }}-src-artifact
final: false
fromImage: builder/src
secrets:
- id: SOURCE_REPO
  value: {{ $.SOURCE_REPO_GIT }}
shell:
  install:
  - |
    mkdir -p ~/.ssh && echo "StrictHostKeyChecking accept-new" > ~/.ssh/config

    git clone --depth=1 $(cat /run/secrets/SOURCE_REPO)/{{ $gitRepoUrl }} --branch {{ $version }} /src
---

{{- $name := print $.ImageName "-dependencies" -}}
{{- define "$name" -}}
packages:
- gcc git make glibc-devel-static musl-devel-static
- autoconf automake libtool makeinfo
- perl-Net-SSLeay perl-IPC-Cmd perl-Pod-Html
- autoconf libtool makeinfo gettext-devel po4a
- zlib-devel
- tree
{{- end -}}

{{ $builderDependencies := include "$name" . | fromYaml }}

image: {{ .ModuleNamePrefix }}{{ .PackagePath }}/{{ .ImageName }}-builder
final: false
fromImage: builder/alt
import:
- image: {{ .ModuleNamePrefix }}{{ .PackagePath }}/{{ .ImageName }}-src-artifact
  add: /src
  to: /src
  before: install
shell:
  beforeInstall:
  {{- include "alt packages proxy" . | nindent 2 }}
  - |
    apt-get install -y \
      {{ $builderDependencies.packages | join " " }}

  {{- include "alt packages clean" . | nindent 2 }}

  install:
  - |
    OUTDIR=/out

    cd /src

    ./Configure shared \
      --prefix=/usr \
      --libdir=lib64 \
      --openssldir=/var/lib/ssl \
      enable-egd \
      enable-md2 \
      enable-rfc3779 \
      enable-ssl3 \
      zlib

    make -j $(nproc)
    make install_sw -j $(nproc) DESTDIR=$OUTDIR
    strip $OUTDIR/usr/bin/openssl
<<<<<<< HEAD
    tree $OUTDIR
=======
    tree -sp $OUTDIR
>>>>>>> 28900b34
<|MERGE_RESOLUTION|>--- conflicted
+++ resolved
@@ -75,8 +75,4 @@
     make -j $(nproc)
     make install_sw -j $(nproc) DESTDIR=$OUTDIR
     strip $OUTDIR/usr/bin/openssl
-<<<<<<< HEAD
-    tree $OUTDIR
-=======
-    tree -sp $OUTDIR
->>>>>>> 28900b34
+    tree -sp $OUTDIR