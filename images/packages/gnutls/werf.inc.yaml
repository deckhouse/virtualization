---
image: {{ .ModuleNamePrefix }}{{ .PackagePath }}/{{ .ImageName }}
final: false
fromImage: builder/scratch
import:
- image: {{ .ModuleNamePrefix }}{{ .PackagePath }}/{{ .ImageName }}-builder
  add: /out
  to: /gnutls
  before: setup

---
{{- $version := get .PackageVersion .ImageName }}
{{- $gitRepoUrl := "gnutls/gnutls.git" }}

image: {{ .ModuleNamePrefix }}{{ .PackagePath }}/{{ .ImageName }}-src-artifact
final: false
fromImage: builder/src
secrets:
- id: SOURCE_REPO
  value: {{ .SOURCE_REPO_GIT }}
shell:
  install:
  - |
    git clone --depth=1 $(cat /run/secrets/SOURCE_REPO)/{{ $gitRepoUrl }} --branch {{ $version }} /src

    cd /src

    if [[ "$(cat /run/secrets/SOURCE_REPO)" =~ "github.com" ]] ; then
      echo "Checkout submodules"
      git submodule update --init --recursive --depth=1
    else
      echo "Checkout submodules with URL rewrite"
      git \
        -c url."$(cat /run/secrets/SOURCE_REPO)/".insteadOf=https://github.com/  \
        -c url."$(cat /run/secrets/SOURCE_REPO)/".insteadOf=https://gitlab.com/  \
        submodule update --init --recursive --depth=1
    fi

---

{{- $name := print $.ImageName "-dependencies" -}}
{{- define "$name" -}}
altPackages:
- gcc gcc-c++ git gperf glibc-devel-static pkgconfig
- make autoconf automake libtool makeinfo gettext-devel patch
- perl-Net-SSLeay perl-IPC-Cmd perl-Pod-Html
- gem-gettext-devel gettext po4a
- libunistring-devel
- libtpm2-tss-devel libtrousers-devel
- libtasn1-devel libtasn1-utils
- libunbound-devel bison gtk-doc texinfo texlive
- libev4 libev-devel libopencdk-devel
<<<<<<< HEAD
- liboqs-devel libzstd-devel libreadline-devel
- iproute2-devel
- wget
packages:
- libbrotli libidn2 libgcrypt libgmp
- nettle zlib p11-kit
- openssl
=======
- liboqs-devel libreadline-devel
- openssl libssl-devel iproute2-devel
- wget
packages:
- libbrotli libidn2 libgcrypt libgmp
- nettle zlib zstd p11-kit
>>>>>>> d49b0082
{{- end -}}

{{ $builderDependencies := include "$name" . | fromYaml }}

image: {{ .ModuleNamePrefix }}{{ .PackagePath }}/{{ .ImageName }}-builder
final: false
fromImage: builder/alt
import:
- image: {{ .ModuleNamePrefix }}{{ .PackagePath }}/{{ .ImageName }}-src-artifact
  add: /src
  to: /src
  before: install
{{- include "importPackageImages" (list . $builderDependencies.packages "install") -}}
shell:
  beforeInstall:
  {{- include "alt packages proxy" . | nindent 2 }}
  - |
    apt-get install -y {{ $builderDependencies.altPackages | join " " }}

  {{- include "alt packages clean" . | nindent 2 }}

  install:
  - |
    echo "Install packages"
    PKGS="{{ $builderDependencies.packages | join " " }}"
    for pkg in $PKGS; do
      # cp -a /$pkg/. /packages
      cp -a /$pkg/. /
      rm -rf /$pkg
    done

    OUTDIR=/out

    cd /src

    # Fake distcheck-hook that checks bootstrap is called without --skip-po
    mkdir -p po/.reference

    ./bootstrap --skip-po

    ./configure \
      --prefix=/usr \
      --exec-prefix=/usr \
      --bindir=/usr/bin \
      --sbindir=/usr/sbin \
      --libdir=/usr/lib64 \
      --libexecdir=/usr/libexec \
      --disable-rpath \
      --disable-static \
      --disable-silent-rules \
      --disable-libdane  \
      --disable-gtk-doc \
      --disable-doc \
      --without-tpm \
      --with-default-trust-store-pkcs11='pkcs11:' \
      --with-default-trust-store-file=/usr/share/ca-certificates/ca-bundle.crt \
      --with-included-libtasn1=no \
      --enable-openssl-compatibility \
      --with-tpm2 \
      --enable-gost --enable-sha1-support

    make -j$(nproc)

    make DESTDIR=$OUTDIR install-strip<|MERGE_RESOLUTION|>--- conflicted
+++ resolved
@@ -50,22 +50,13 @@
 - libtasn1-devel libtasn1-utils
 - libunbound-devel bison gtk-doc texinfo texlive
 - libev4 libev-devel libopencdk-devel
-<<<<<<< HEAD
-- liboqs-devel libzstd-devel libreadline-devel
-- iproute2-devel
-- wget
-packages:
-- libbrotli libidn2 libgcrypt libgmp
-- nettle zlib p11-kit
-- openssl
-=======
 - liboqs-devel libreadline-devel
-- openssl libssl-devel iproute2-devel
+- libssl-devel iproute2-devel
 - wget
 packages:
 - libbrotli libidn2 libgcrypt libgmp
 - nettle zlib zstd p11-kit
->>>>>>> d49b0082
+- openssl
 {{- end -}}
 
 {{ $builderDependencies := include "$name" . | fromYaml }}
