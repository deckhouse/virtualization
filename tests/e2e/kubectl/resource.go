--- conflicted
+++ resolved
@@ -1,24 +1,13 @@
 package kubectl
 
 const (
-<<<<<<< HEAD
-	ResourceNode       Resource = "node"
-	ResourceNamespace  Resource = "namespace"
-	ResourcePod        Resource = "pod"
-	ResourceService    Resource = "service"
-	ResourceKubevirtVM Resource = "virtualmachines.x.virtualization.deckhouse.io"
-	ResourceKubevirtVMI Resource = "virtualmachineinstances.x.virtualization.deckhouse.io"
-	ResourceVM         Resource = "virtualmachine.virtualization.deckhouse.io"
-	ResourceVMIPClaim  Resource = "virtualmachineipaddressclaims.virtualization.deckhouse.io"
-	ResourceVMIPLeas   Resource = "virtualmachineipaddressleases.virtualization.deckhouse.io"
-=======
 	ResourceNode        Resource = "node"
 	ResourceNamespace   Resource = "namespace"
 	ResourcePod         Resource = "pod"
+	ResourceService     Resource = "service"
 	ResourceKubevirtVM  Resource = "virtualmachines.x.virtualization.deckhouse.io"
 	ResourceKubevirtVMI Resource = "virtualmachineinstances.x.virtualization.deckhouse.io"
 	ResourceVM          Resource = "virtualmachine.virtualization.deckhouse.io"
 	ResourceVMIPClaim   Resource = "virtualmachineipaddressclaims.virtualization.deckhouse.io"
 	ResourceVMIPLeas    Resource = "virtualmachineipaddressleases.virtualization.deckhouse.io"
->>>>>>> 1207c4be
 )