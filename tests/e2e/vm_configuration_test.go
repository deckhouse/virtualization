--- conflicted
+++ resolved
@@ -305,11 +305,7 @@
 		It("deletes test case resources", func() {
 			var resourcesToDelete ResourcesToDelete
 
-<<<<<<< HEAD
-			if !config.IsCleanUpNeeded() {
-=======
 			if config.IsCleanUpNeeded() {
->>>>>>> c3e5c3a8
 				resourcesToDelete.KustomizationDir = conf.TestData.VmConfiguration
 			}
 
