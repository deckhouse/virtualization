/*
Copyright 2024 Flant JSC

Licensed under the Apache License, Version 2.0 (the "License");
you may not use this file except in compliance with the License.
You may obtain a copy of the License at

     http://www.apache.org/licenses/LICENSE-2.0

Unless required by applicable law or agreed to in writing, software
distributed under the License is distributed on an "AS IS" BASIS,
WITHOUT WARRANTIES OR CONDITIONS OF ANY KIND, either express or implied.
See the License for the specific language governing permissions and
limitations under the License.
*/

package e2e

import (
	"fmt"
	"strings"

	. "github.com/onsi/ginkgo/v2"
	. "github.com/onsi/gomega"
	corev1 "k8s.io/api/core/v1"

	virtv2 "github.com/deckhouse/virtualization/api/core/v1alpha2"
	"github.com/deckhouse/virtualization/tests/e2e/config"
	"github.com/deckhouse/virtualization/tests/e2e/ginkgoutil"
	kc "github.com/deckhouse/virtualization/tests/e2e/kubectl"
)

func AssignIPToVMIP(name string) error {
	assignErr := fmt.Sprintf("cannot patch VMIP %q with unnassigned IP address", name)
	unassignedIP, err := FindUnassignedIP(mc.Spec.Settings.VirtualMachineCIDRs)
	if err != nil {
		return fmt.Errorf("%s\n%s", assignErr, err)
	}
	patch := fmt.Sprintf("{\"spec\":{\"staticIP\":%q}}", unassignedIP)
	err = MergePatchResource(kc.ResourceVMIP, name, patch)
	if err != nil {
		return fmt.Errorf("%s\n%s", assignErr, err)
	}
	vmip := virtv2.VirtualMachineIPAddress{}
	err = GetObject(kc.ResourceVMIP, name, &vmip, kc.GetOptions{
		Namespace: conf.Namespace,
	})
	if err != nil {
		return fmt.Errorf("%s\n%s", assignErr, err)
	}
	jsonPath := fmt.Sprintf("'jsonpath={.status.phase}=%s'", PhaseAttached)
	waitOpts := kc.WaitOptions{
		Namespace: conf.Namespace,
		For:       jsonPath,
		Timeout:   ShortWaitDuration,
	}
	res := kubectl.WaitResources(kc.ResourceVMIP, waitOpts, name)
	if res.Error() != nil {
		return fmt.Errorf("%s\n%s", assignErr, res.StdErr())
	}
	return nil
}

var _ = Describe("Complex test", ginkgoutil.CommonE2ETestDecorators(), func() {
	var (
		testCaseLabel      = map[string]string{"testcase": "complex-test"}
		hasNoConsumerLabel = map[string]string{"hasNoConsumer": "complex-test"}
	)

	Context("Preparing the environment", func() {
		It("sets the namespace", func() {
			kustomization := fmt.Sprintf("%s/%s", conf.TestData.ComplexTest, "kustomization.yaml")
			ns, err := kustomize.GetNamespace(kustomization)
			Expect(err).NotTo(HaveOccurred(), "%w", err)
			conf.SetNamespace(ns)
		})
	})

	Context("When virtualization resources are applied", func() {
		It("result should be succeeded", func() {
			if config.IsReusable() {
				res := kubectl.List(kc.ResourceVM, kc.GetOptions{
					Labels:    testCaseLabel,
					Namespace: conf.Namespace,
					Output:    "jsonpath='{.items[*].metadata.name}'",
				})
				Expect(res.Error()).NotTo(HaveOccurred(), res.StdErr())

				if res.StdOut() != "" {
					return
				}
			}

			res := kubectl.Apply(kc.ApplyOptions{
				Filename:       []string{conf.TestData.ComplexTest},
				FilenameOption: kc.Kustomize,
			})
			Expect(res.Error()).NotTo(HaveOccurred(), res.StdErr())
		})
	})

	Context("When virtual images are applied", func() {
		It("checks VIs phases", func() {
			By(fmt.Sprintf("VIs should be in %s phases", PhaseReady))
			WaitPhaseByLabel(kc.ResourceVI, PhaseReady, kc.WaitOptions{
				Labels:    testCaseLabel,
				Namespace: conf.Namespace,
				Timeout:   MaxWaitTimeout,
			})
		})
	})

	Context("When cluster virtual images are applied", func() {
		It("checks CVIs phases", func() {
			By(fmt.Sprintf("CVIs should be in %s phases", PhaseReady))
			WaitPhaseByLabel(kc.ResourceCVI, PhaseReady, kc.WaitOptions{
				Labels:    testCaseLabel,
				Namespace: conf.Namespace,
				Timeout:   MaxWaitTimeout,
			})
		})
	})

	Context("When virtual machine classes are applied", func() {
		It("checks VMClasses phases", func() {
			By(fmt.Sprintf("VMClasses should be in %s phases", PhaseReady))
			WaitPhaseByLabel(kc.ResourceVMClass, PhaseReady, kc.WaitOptions{
				Labels:    testCaseLabel,
				Namespace: conf.Namespace,
				Timeout:   MaxWaitTimeout,
			})
		})
	})

	Context("When virtual machines IP addresses are applied", func() {
		It("patches custom VMIP with unassigned address", func() {
			vmipName := fmt.Sprintf("%s-%s", namePrefix, "vm-custom-ip")
			Eventually(func() error {
				return AssignIPToVMIP(vmipName)
			}).Should(Succeed())
		})

		It("checks VMIPs phases", func() {
			By(fmt.Sprintf("VMIPs should be in %s phases", PhaseAttached))
			WaitPhaseByLabel(kc.ResourceVMIP, PhaseAttached, kc.WaitOptions{
				Labels:    testCaseLabel,
				Namespace: conf.Namespace,
				Timeout:   MaxWaitTimeout,
			})
		})
	})

	Context("When virtual disks are applied", func() {
		It("checks VDs phases with consumers", func() {
			By(fmt.Sprintf("VDs should be in %s phases", PhaseReady))
			WaitPhaseByLabel(kc.ResourceVD, PhaseReady, kc.WaitOptions{
				ExcludedLabels: []string{"hasNoConsumer"},
				Labels:         testCaseLabel,
				Namespace:      conf.Namespace,
				Timeout:        MaxWaitTimeout,
			})
		})

		It("checks VDs phases with no consumers", func() {
			By(fmt.Sprintf("VDs should be in %s phases", phaseByVolumeBindingMode))
			WaitPhaseByLabel(kc.ResourceVD, phaseByVolumeBindingMode, kc.WaitOptions{
				Labels:    hasNoConsumerLabel,
				Namespace: conf.Namespace,
				Timeout:   MaxWaitTimeout,
			})
		})
	})

	Context("When virtual machines are applied", func() {
		It("checks VMs phases", func() {
			By(fmt.Sprintf("VMs should be in %s phases", PhaseRunning))
			WaitPhaseByLabel(kc.ResourceVM, PhaseRunning, kc.WaitOptions{
				Labels:    testCaseLabel,
				Namespace: conf.Namespace,
				Timeout:   MaxWaitTimeout,
			})
		})
	})

	Context("When virtual machine block device attachments are applied", func() {
		It("checks VMBDAs phases", func() {
			By(fmt.Sprintf("VMBDAs should be in %s phases", PhaseAttached))
			WaitPhaseByLabel(kc.ResourceVMBDA, PhaseAttached, kc.WaitOptions{
				Labels:    testCaseLabel,
				Namespace: conf.Namespace,
				Timeout:   MaxWaitTimeout,
			})
		})
	})

	Describe("External connection", func() {
		Context(fmt.Sprintf("When VMs are in %s phases", PhaseRunning), func() {
			It("checks VMs external connectivity", func() {
				res := kubectl.List(kc.ResourceVM, kc.GetOptions{
					Labels:    testCaseLabel,
					Namespace: conf.Namespace,
					Output:    "jsonpath='{.items[*].metadata.name}'",
				})
				Expect(res.Error()).NotTo(HaveOccurred(), res.StdErr())

				vms := strings.Split(res.StdOut(), " ")
				CheckExternalConnection(externalHost, httpStatusOk, vms...)
			})
		})
	})

	Describe("Migrations", func() {
		skipConnectivityCheck := make(map[string]struct{})

		Context(fmt.Sprintf("When VMs are in %s phases", PhaseRunning), func() {
			It("starts migrations", func() {
				res := kubectl.List(kc.ResourceVM, kc.GetOptions{
					Labels:    testCaseLabel,
					Namespace: conf.Namespace,
					Output:    "jsonpath='{.items[*].metadata.name}'",
				})
				Expect(res.Error()).NotTo(HaveOccurred(), res.StdErr())

				vms := strings.Split(res.StdOut(), " ")

				// TODO: remove this temporary solution after the d8-cni-cilium fix for network accessibility of migrating virtual machines is merged.
				for _, name := range vms {
					vmObj := virtv2.VirtualMachine{}
					err := GetObject(kc.ResourceVM, name, &vmObj, kc.GetOptions{Namespace: conf.Namespace})
					Expect(err).NotTo(HaveOccurred(), "%w", err)

					nodeObj := corev1.Node{}
					err = GetObject("node", vmObj.Status.Node, &nodeObj, kc.GetOptions{})
					Expect(err).NotTo(HaveOccurred(), "%w", err)

					_, ok := nodeObj.Labels["node-role.kubernetes.io/control-plane"]
					if ok {
						skipConnectivityCheck[name] = struct{}{}
					}
				}
				// TODO ↥ to delete ↥.

				MigrateVirtualMachines(testCaseLabel, conf.TestData.ComplexTest, vms...)
			})
		})

		Context("When VMs migrations are applied", func() {
			It("checks VMs and VMOPs phases", func() {
				By(fmt.Sprintf("VMOPs should be in %s phases", virtv2.VMOPPhaseCompleted))
				WaitPhaseByLabel(kc.ResourceVMOP, string(virtv2.VMOPPhaseCompleted), kc.WaitOptions{
					Labels:    testCaseLabel,
					Namespace: conf.Namespace,
					Timeout:   MaxWaitTimeout,
				})
				By("Virtual machines should be migrated")
				WaitByLabel(kc.ResourceVM, kc.WaitOptions{
					Labels:    testCaseLabel,
					Namespace: conf.Namespace,
					Timeout:   MaxWaitTimeout,
					For:       "'jsonpath={.status.migrationState.result}=Succeeded'",
				})
			})

			It("checks VMs external connection after migrations", func() {
				res := kubectl.List(kc.ResourceVM, kc.GetOptions{
					Labels:    testCaseLabel,
					Namespace: conf.Namespace,
					Output:    "jsonpath='{.items[*].metadata.name}'",
				})
				Expect(res.Error()).NotTo(HaveOccurred(), res.StdErr())

				var vms []string
				for _, vm := range strings.Split(res.StdOut(), " ") {
					if _, skip := skipConnectivityCheck[vm]; skip {
						continue
					}

					vms = append(vms, vm)
				}

				CheckExternalConnection(externalHost, httpStatusOk, vms...)
			})
		})
	})

<<<<<<< HEAD
		Context("When test is completed", func() {
			It("deletes test case resources", func() {
				resourcesToDelete := ResourcesToDelete{
					AdditionalResources: []AdditionalResource{
						{
							kc.ResourceKubevirtVMIM,
							testCaseLabel,
						},
					},
				}

				if config.IsCleanUpNeeded() {
					resourcesToDelete.KustomizationDir = conf.TestData.ComplexTest
				}

				DeleteTestCaseResources(resourcesToDelete)
			})
=======
	Context("When test is completed", func() {
		It("deletes test case resources", func() {
			resourcesToDelete := ResourcesToDelete{
				AdditionalResources: []AdditionalResource{
					{
						kc.ResourceVMOP,
						testCaseLabel,
					},
				},
			}

			if config.IsCleanUpNeeded() {
				resourcesToDelete.KustomizationDir = conf.TestData.ComplexTest
			}

			DeleteTestCaseResources(resourcesToDelete)
>>>>>>> c3e5c3a8
		})
	})
})<|MERGE_RESOLUTION|>--- conflicted
+++ resolved
@@ -283,25 +283,6 @@
 		})
 	})
 
-<<<<<<< HEAD
-		Context("When test is completed", func() {
-			It("deletes test case resources", func() {
-				resourcesToDelete := ResourcesToDelete{
-					AdditionalResources: []AdditionalResource{
-						{
-							kc.ResourceKubevirtVMIM,
-							testCaseLabel,
-						},
-					},
-				}
-
-				if config.IsCleanUpNeeded() {
-					resourcesToDelete.KustomizationDir = conf.TestData.ComplexTest
-				}
-
-				DeleteTestCaseResources(resourcesToDelete)
-			})
-=======
 	Context("When test is completed", func() {
 		It("deletes test case resources", func() {
 			resourcesToDelete := ResourcesToDelete{
@@ -318,7 +299,6 @@
 			}
 
 			DeleteTestCaseResources(resourcesToDelete)
->>>>>>> c3e5c3a8
 		})
 	})
 })