/*
Copyright 2024 Flant JSC

Licensed under the Apache License, Version 2.0 (the "License");
you may not use this file except in compliance with the License.
You may obtain a copy of the License at

     http://www.apache.org/licenses/LICENSE-2.0

Unless required by applicable law or agreed to in writing, software
distributed under the License is distributed on an "AS IS" BASIS,
WITHOUT WARRANTIES OR CONDITIONS OF ANY KIND, either express or implied.
See the License for the specific language governing permissions and
limitations under the License.
*/

package e2e

import (
	"fmt"
	"strings"

	. "github.com/onsi/ginkgo/v2"
	. "github.com/onsi/gomega"
	v1 "k8s.io/apimachinery/pkg/apis/meta/v1"

<<<<<<< HEAD
=======
	virtv2 "github.com/deckhouse/virtualization/api/core/v1alpha2"
>>>>>>> c3e5c3a8
	"github.com/deckhouse/virtualization/tests/e2e/config"
	"github.com/deckhouse/virtualization/tests/e2e/ginkgoutil"
	. "github.com/deckhouse/virtualization/tests/e2e/helper"
	kc "github.com/deckhouse/virtualization/tests/e2e/kubectl"
)

const (
	InternalApiVersion = "internal.virtualization.deckhouse.io/v1"
	KubevirtVMIMKind   = "InternalVirtualizationVirtualMachineInstanceMigration"
)

func MigrateVirtualMachines(label map[string]string, templatePath string, virtualMachines ...string) {
	GinkgoHelper()
	migrationFilesPath := fmt.Sprintf("%s/migrations", templatePath)
	for _, vm := range virtualMachines {
		migrationFilePath := fmt.Sprintf("%s/%s.yaml", migrationFilesPath, vm)
		err := CreateMigrationManifest(vm, migrationFilePath, label)
		Expect(err).NotTo(HaveOccurred(), err)
		res := kubectl.Apply(kc.ApplyOptions{
			Filename:       []string{migrationFilePath},
			FilenameOption: kc.Filename,
			Namespace:      conf.Namespace,
		})
		Expect(res.Error()).NotTo(HaveOccurred(), res.StdErr())
	}
}

func CreateMigrationManifest(vmName, filePath string, labels map[string]string) error {
	vmop := &virtv2.VirtualMachineOperation{
		TypeMeta: v1.TypeMeta{
			APIVersion: virtv2.SchemeGroupVersion.String(),
			Kind:       virtv2.VirtualMachineOperationKind,
		},
		ObjectMeta: v1.ObjectMeta{
			Name:   vmName,
			Labels: labels,
		},
		Spec: virtv2.VirtualMachineOperationSpec{
			Type:           virtv2.VMOPTypeEvict,
			VirtualMachine: vmName,
		},
	}
	err := WriteYamlObject(filePath, vmop)
	if err != nil {
		return err
	}

	return nil
}

var _ = Describe("Virtual machine migration", ginkgoutil.CommonE2ETestDecorators(), func() {
	testCaseLabel := map[string]string{"testcase": "vm-migration"}

	Context("Preparing the environment", func() {
		It("sets the namespace", func() {
			kustomization := fmt.Sprintf("%s/%s", conf.TestData.VmMigration, "kustomization.yaml")
			ns, err := kustomize.GetNamespace(kustomization)
			Expect(err).NotTo(HaveOccurred(), "%w", err)
			conf.SetNamespace(ns)
		})
	})

	Context("When resources are applied", func() {
		It("result should be succeeded", func() {
			if config.IsReusable() {
				res := kubectl.List(kc.ResourceVM, kc.GetOptions{
					Labels:    testCaseLabel,
					Namespace: conf.Namespace,
					Output:    "jsonpath='{.items[*].metadata.name}'",
				})
				Expect(res.Error()).NotTo(HaveOccurred(), res.StdErr())

				if res.StdOut() != "" {
					return
				}
			}

			res := kubectl.Apply(kc.ApplyOptions{
				Filename:       []string{conf.TestData.VmMigration},
				FilenameOption: kc.Kustomize,
			})
			Expect(res.WasSuccess()).To(Equal(true), res.StdErr())
		})
	})

	Context("When virtual images are applied", func() {
		It("checks VIs phases", func() {
			By(fmt.Sprintf("VIs should be in %s phases", PhaseReady))
			WaitPhaseByLabel(kc.ResourceVI, PhaseReady, kc.WaitOptions{
				Labels:    testCaseLabel,
				Namespace: conf.Namespace,
				Timeout:   MaxWaitTimeout,
			})
		})
	})

	Context("When virtual disks are applied", func() {
		It("checks VDs phases", func() {
			By(fmt.Sprintf("VDs should be in %s phases", PhaseReady))
			WaitPhaseByLabel(kc.ResourceVD, PhaseReady, kc.WaitOptions{
				Labels:    testCaseLabel,
				Namespace: conf.Namespace,
				Timeout:   MaxWaitTimeout,
			})
		})
	})

	Context("When virtual machines are applied", func() {
		It("checks VMs phases", func() {
			By(fmt.Sprintf("VMs should be in %s phases", PhaseRunning))
			WaitPhaseByLabel(kc.ResourceVM, PhaseRunning, kc.WaitOptions{
				Labels:    testCaseLabel,
				Namespace: conf.Namespace,
				Timeout:   MaxWaitTimeout,
			})
		})
	})

	Context(fmt.Sprintf("When virtual machines are in %s phases", PhaseRunning), func() {
		It("starts migrations", func() {
			res := kubectl.List(kc.ResourceVM, kc.GetOptions{
				Labels:    testCaseLabel,
				Namespace: conf.Namespace,
				Output:    "jsonpath='{.items[*].metadata.name}'",
			})
			Expect(res.WasSuccess()).To(Equal(true), res.StdErr())

			vms := strings.Split(res.StdOut(), " ")
			MigrateVirtualMachines(testCaseLabel, conf.TestData.VmMigration, vms...)
		})
	})

	Context("When VMs migrations are applied", func() {
		It("checks VMs and VMOPs phases", func() {
			By(fmt.Sprintf("VMOPs should be in %s phases", virtv2.VMOPPhaseCompleted))
			WaitPhaseByLabel(kc.ResourceVMOP, string(virtv2.VMOPPhaseCompleted), kc.WaitOptions{
				Labels:    testCaseLabel,
				Namespace: conf.Namespace,
				Timeout:   MaxWaitTimeout,
			})
			By("Virtual machines should be migrated")
			WaitByLabel(kc.ResourceVM, kc.WaitOptions{
				Labels:    testCaseLabel,
				Namespace: conf.Namespace,
				Timeout:   MaxWaitTimeout,
				For:       "'jsonpath={.status.migrationState.result}=Succeeded'",
			})
		})

		It("checks VMs external connection after migrations", func() {
			res := kubectl.List(kc.ResourceVM, kc.GetOptions{
				Labels:    testCaseLabel,
				Namespace: conf.Namespace,
				Output:    "jsonpath='{.items[*].metadata.name}'",
			})
			Expect(res.WasSuccess()).To(Equal(true), res.StdErr())

			vms := strings.Split(res.StdOut(), " ")
			CheckExternalConnection(externalHost, httpStatusOk, vms...)
		})
	})

	Context("When test is completed", func() {
		It("deletes test case resources", func() {
			resourcesToDelete := ResourcesToDelete{
				AdditionalResources: []AdditionalResource{
					{
						Resource: kc.ResourceVMOP,
						Labels:   testCaseLabel,
					},
				},
			}

<<<<<<< HEAD
			if !config.IsCleanUpNeeded() {
=======
			if config.IsCleanUpNeeded() {
>>>>>>> c3e5c3a8
				resourcesToDelete.KustomizationDir = conf.TestData.VmMigration
			}

			DeleteTestCaseResources(resourcesToDelete)
		})
	})
})<|MERGE_RESOLUTION|>--- conflicted
+++ resolved
@@ -24,10 +24,7 @@
 	. "github.com/onsi/gomega"
 	v1 "k8s.io/apimachinery/pkg/apis/meta/v1"
 
-<<<<<<< HEAD
-=======
 	virtv2 "github.com/deckhouse/virtualization/api/core/v1alpha2"
->>>>>>> c3e5c3a8
 	"github.com/deckhouse/virtualization/tests/e2e/config"
 	"github.com/deckhouse/virtualization/tests/e2e/ginkgoutil"
 	. "github.com/deckhouse/virtualization/tests/e2e/helper"
@@ -201,11 +198,7 @@
 				},
 			}
 
-<<<<<<< HEAD
-			if !config.IsCleanUpNeeded() {
-=======
 			if config.IsCleanUpNeeded() {
->>>>>>> c3e5c3a8
 				resourcesToDelete.KustomizationDir = conf.TestData.VmMigration
 			}
 
