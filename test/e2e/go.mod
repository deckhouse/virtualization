--- conflicted
+++ resolved
@@ -7,15 +7,9 @@
 require (
 	github.com/deckhouse/virtualization-controller v0.0.0-00010101000000-000000000000
 	github.com/deckhouse/virtualization/api v0.0.0-20240923080356-bb5809dba578
-<<<<<<< HEAD
 	github.com/onsi/ginkgo/v2 v2.22.0
 	github.com/onsi/gomega v1.36.1
 	golang.org/x/net v0.40.0
-=======
-	github.com/onsi/ginkgo/v2 v2.23.3
-	github.com/onsi/gomega v1.37.0
-	golang.org/x/net v0.39.0
->>>>>>> 906aed6d
 	gopkg.in/yaml.v3 v3.0.1
 	k8s.io/api v0.34.2
 	k8s.io/apimachinery v0.34.2
@@ -67,13 +61,8 @@
 	github.com/x448/float16 v0.8.4 // indirect
 	github.com/xlab/treeprint v1.2.0 // indirect
 	go.yaml.in/yaml/v2 v2.4.2 // indirect
-<<<<<<< HEAD
 	go.yaml.in/yaml/v3 v3.0.4 // indirect
 	golang.org/x/oauth2 v0.30.0 // indirect
-=======
-	go.yaml.in/yaml/v3 v3.0.3 // indirect
-	golang.org/x/oauth2 v0.27.0 // indirect
->>>>>>> 906aed6d
 	golang.org/x/sync v0.14.0 // indirect
 	golang.org/x/sys v0.33.0 // indirect
 	golang.org/x/term v0.32.0 // indirect
