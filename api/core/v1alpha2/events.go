--- conflicted
+++ resolved
@@ -31,15 +31,12 @@
 	// ReasonVMRestarted is event reason that VM is about to restart.
 	ReasonVMRestarted = "Restarted"
 
-<<<<<<< HEAD
-=======
 	// ReasonVMEvicted is event reason that VM is about to evict.
 	ReasonVMEvicted = "Evicted"
 
 	// ReasonVMMigrated is event reason that VM is about to migrate.
 	ReasonVMMigrated = "Migrated"
 
->>>>>>> fb4c5227
 	// ReasonVMLastAppliedSpecIsInvalid is event reason that JSON in last-applied-spec annotation is invalid.
 	ReasonVMLastAppliedSpecIsInvalid = "LastAppliedSpecIsInvalid"
 
