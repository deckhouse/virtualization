/*
Copyright 2024 Flant JSC

Licensed under the Apache License, Version 2.0 (the "License");
you may not use this file except in compliance with the License.
You may obtain a copy of the License at

     http://www.apache.org/licenses/LICENSE-2.0

Unless required by applicable law or agreed to in writing, software
distributed under the License is distributed on an "AS IS" BASIS,
WITHOUT WARRANTIES OR CONDITIONS OF ANY KIND, either express or implied.
See the License for the specific language governing permissions and
limitations under the License.
*/

package vdcondition

// Type represents the various condition types for the `VirtualDisk`.
type Type string

func (s Type) String() string {
	return string(s)
}

const (
	// DatasourceReadyType indicates whether the data source (for example, a `VirtualImage`) is ready, allowing the import process for the `VirtualDisk` to start.
	DatasourceReadyType Type = "DatasourceReady"
	// ReadyType indicates whether the import process succeeded and the `VirtualDisk` is ready for use.
	ReadyType Type = "Ready"
	// ResizedType indicates whether the disk resizing operation is completed.
	ResizedType Type = "Resized"
	// SnapshottingType indicates whether the disk snapshotting operation is in progress.
	SnapshottingType Type = "Snapshotting"
	// StorageClassReadyType indicates whether the storage class is ready.
	StorageClassReadyType Type = "StorageClassReady"
)

type (
	// DatasourceReadyReason represents the various reasons for the DatasourceReady condition type.
	DatasourceReadyReason string
	// ReadyReason represents the various reasons for the Ready condition type.
	ReadyReason string
	// ResizedReason represents the various reasons for the Resized condition type.
	ResizedReason string
	// SnapshottingReason represents the various reasons for the Snapshotting condition type.
<<<<<<< HEAD
	SnapshottingReason string
=======
	SnapshottingReason = string
	// StorageClassReadyReason represents the various reasons for the Storageclass ready condition type.
	StorageClassReadyReason = string
>>>>>>> fff39cc9
)

func (s DatasourceReadyReason) String() string {
	return string(s)
}

func (s ReadyReason) String() string {
	return string(s)
}

func (s ResizedReason) String() string {
	return string(s)
}

func (s SnapshottingReason) String() string {
	return string(s)
}

const (
	// DatasourceReady indicates that the datasource is ready for use, allowing the import process to start.
	DatasourceReady DatasourceReadyReason = "DatasourceReady"
	// ContainerRegistrySecretNotFound indicates that the container registry secret was not found, which prevents the import process from starting.
	ContainerRegistrySecretNotFound DatasourceReadyReason = "ContainerRegistrySecretNotFound"
	// ImageNotReady indicates that the `VirtualImage` datasource is not ready yet, which prevents the import process from starting.
	ImageNotReady DatasourceReadyReason = "ImageNotReady"
	// ClusterImageNotReady indicates that the `VirtualDisk` datasource is not ready, which prevents the import process from starting.
	ClusterImageNotReady DatasourceReadyReason = "ClusterImageNotReady"
	// VirtualDiskSnapshotNotReady indicates that the `VirtualDiskSnapshot` datasource is not ready, which prevents the import process from starting.
	VirtualDiskSnapshotNotReady DatasourceReadyReason = "VirtualDiskSnapshot"

	// WaitForUserUpload indicates that the `VirtualDisk` is waiting for the user to upload a datasource for the import process to continue.
	WaitForUserUpload ReadyReason = "WaitForUserUpload"
	// Provisioning indicates that the provisioning process is currently in progress.
	Provisioning ReadyReason = "Provisioning"
	// ProvisioningNotStarted indicates that the provisioning process has not started yet.
	ProvisioningNotStarted ReadyReason = "ProvisioningNotStarted"
	// WaitingForFirstConsumer indicates that the provisioning has been suspended: a created and scheduled virtual machine is awaited.
	WaitingForFirstConsumer ReadyReason = "WaitingForFirstConsumer"
	// ProvisioningFailed indicates that the provisioning process has failed.
	ProvisioningFailed ReadyReason = "ProvisioningFailed"
	// StorageClassNotReady indicates that the provisioning process pending because `StorageClass` not ready.
	StorageClassNotReady ReadyReason = "StorageClassNotReady"
	// Ready indicates that the import process is complete and the `VirtualDisk` is ready for use.
	Ready ReadyReason = "Ready"
	// Lost indicates that the underlying PersistentVolumeClaim has been lost and the `VirtualDisk` can no longer be used.
	Lost ReadyReason = "PVCLost"

	// ResizingNotRequested indicates that the resize operation has not been requested yet.
	ResizingNotRequested ResizedReason = "NotRequested"
	// InProgress indicates that the resize request has been detected and the operation is currently in progress.
	InProgress ResizedReason = "InProgress"
	// Resized indicates that the resize operation has been successfully completed.
	Resized ResizedReason = "Resized"
	// ResizingNotAvailable indicates that the resize operation is not available for now.
	ResizingNotAvailable SnapshottingReason = "NotAvailable"

	// SnapshottingNotRequested indicates that the snapshotting operation has been successfully started and is in progress now.
	SnapshottingNotRequested SnapshottingReason = "NotRequested"
	// Snapshotting indicates that the snapshotting operation has been successfully started and is in progress now.
	Snapshotting SnapshottingReason = "Snapshotting"
	// SnapshottingNotAvailable indicates that the snapshotting operation is not available for now.
	SnapshottingNotAvailable SnapshottingReason = "NotAvailable"

	// StorageClassReady indicates that the storage class is ready
	StorageClassReady StorageClassReadyReason = "StorageClassReady"
	// StorageClassNotFound indicates that the storage class is not ready
	StorageClassNotFound StorageClassReadyReason = "StorageClassNotFound"
)<|MERGE_RESOLUTION|>--- conflicted
+++ resolved
@@ -44,13 +44,9 @@
 	// ResizedReason represents the various reasons for the Resized condition type.
 	ResizedReason string
 	// SnapshottingReason represents the various reasons for the Snapshotting condition type.
-<<<<<<< HEAD
 	SnapshottingReason string
-=======
-	SnapshottingReason = string
 	// StorageClassReadyReason represents the various reasons for the Storageclass ready condition type.
-	StorageClassReadyReason = string
->>>>>>> fff39cc9
+	StorageClassReadyReason string
 )
 
 func (s DatasourceReadyReason) String() string {
